--- conflicted
+++ resolved
@@ -337,12 +337,6 @@
 
 This section explains the architectural changes introduced by RosaRoleConfig and RosaNetworkConfig, showing what fields were moved out of ROSAControlPlane and how they're now managed separately.
 
-<<<<<<< HEAD
-=======
-<details open>
-<summary><strong>Click to expand: RosaRoleConfig - Centralized IAM Role Management</strong></summary>
-
->>>>>>> 68dbfc7f
 ### RosaRoleConfig: Centralized IAM Role Management
 
 **Purpose**: RosaRoleConfig extracts all IAM role and OIDC configuration from ROSAControlPlane into a reusable resource that can be shared across multiple clusters.
@@ -359,21 +353,6 @@
 
 ```yaml
 # REMOVED FIELDS (now managed by RosaRoleConfig):
-<<<<<<< HEAD
-installerRoleARN: "arn:aws:iam::471112697682:role/rt3-HCP-ROSA-Installer-Role"
-supportRoleARN: "arn:aws:iam::471112697682:role/rt3-HCP-ROSA-Support-Role"
-workerRoleARN: "arn:aws:iam::471112697682:role/rt3-HCP-ROSA-Worker-Role"
-oidcID: "2j1ob5s4mvqq9ra6fnnrdogi4l0c7dhq"
-
-rolesRef:
-  ingressARN: "arn:aws:iam::471112697682:role/rt3-openshift-ingress-operator-cloud-credentials"
-  imageRegistryARN: "arn:aws:iam::471112697682:role/rt3-openshift-image-registry-installer-cloud-credentials"
-  storageARN: "arn:aws:iam::471112697682:role/rt3-openshift-cluster-csi-drivers-ebs-cloud-credentials"
-  networkARN: "arn:aws:iam::471112697682:role/rt3-openshift-cloud-network-config-controller-cloud-credentials"
-  kubeCloudControllerARN: "arn:aws:iam::471112697682:role/rt3-kube-system-kube-controller-manager"
-  nodePoolManagementARN: "arn:aws:iam::471112697682:role/rt3-kube-system-capa-controller-manager"
-  controlPlaneOperatorARN: "arn:aws:iam::471112697682:role/rt3-kube-system-control-plane-operator"
-=======
 installerRoleARN: "arn:aws:iam::<account-id>:role/<prefix>-HCP-ROSA-Installer-Role"
 supportRoleARN: "arn:aws:iam::<account-id>:role/<prefix>-HCP-ROSA-Support-Role"
 workerRoleARN: "arn:aws:iam::<account-id>:role/<prefix>-HCP-ROSA-Worker-Role"
@@ -387,7 +366,6 @@
   kubeCloudControllerARN: "arn:aws:iam::<account-id>:role/<prefix>-kube-system-kube-controller-manager"
   nodePoolManagementARN: "arn:aws:iam::<account-id>:role/<prefix>-kube-system-capa-controller-manager"
   controlPlaneOperatorARN: "arn:aws:iam::<account-id>:role/<prefix>-kube-system-control-plane-operator"
->>>>>>> 68dbfc7f
 ```
 
 #### Fields Added to RosaRoleConfig
@@ -444,10 +422,6 @@
 | `rolesRef.nodePoolManagementARN` | `operatorRoleConfig.prefix` | Auto-generated from prefix |
 | `rolesRef.controlPlaneOperatorARN` | `operatorRoleConfig.prefix` | Auto-generated from prefix |
 
-<<<<<<< HEAD
----
-
-=======
 </details>
 
 ---
@@ -455,7 +429,6 @@
 <details open>
 <summary><strong>Click to expand: RosaNetworkConfig - Centralized Network Management</strong></summary>
 
->>>>>>> 68dbfc7f
 ### RosaNetworkConfig: Centralized Network Management
 
 **Purpose**: RosaNetworkConfig extracts network configuration from ROSAControlPlane into a reusable resource that automatically creates and manages VPC, subnets, and networking infrastructure.
@@ -473,19 +446,11 @@
 ```yaml
 # REMOVED FIELDS (now managed by RosaNetworkConfig):
 subnets:
-<<<<<<< HEAD
-  - "subnet-062e797b5126b599a"
-  - "subnet-0bbe3b8c424bcc607"
-
-availabilityZones:
-  - "us-west-2b"
-=======
   - "subnet-xxxxxxxxxxxxxxxxx"
   - "subnet-yyyyyyyyyyyyyyyyy"
 
 availabilityZones:
   - "us-west-2a"
->>>>>>> 68dbfc7f
 ```
 
 #### Fields Added to RosaNetworkConfig
@@ -541,7 +506,6 @@
 | N/A | `cidrBlock` | NEW: VPC CIDR block configuration |
 | `region` | `region` | Moved to RosaNetworkConfig (still available in ROSAControlPlane) |
 
-<<<<<<< HEAD
 ---
 
 ### Autoscaling Configuration in ROSAControlPlane
@@ -580,82 +544,10 @@
 - Optional field; if not specified, a default shard is selected
 
 **When to Use**:
-=======
-</details>
-
----
-
-<details open>
-<summary><strong>Click to expand: AutoNode (Karpenter) Configuration</strong></summary>
-
-### AutoNode (Karpenter) Configuration in ROSAControlPlane
-
-The `autoNode` section enables Karpenter-based automatic node scaling for ROSA HCP clusters, replacing traditional machine pool autoscaling.
-
-#### AutoNode Fields in ROSAControlPlane
-
-```yaml
-spec:
-  # AutoNode Configuration for Karpenter Integration
-  autoNode:
-    mode: enabled                       # Enable/disable AutoNode (values: enabled, disabled)
-    roleARN: "arn:aws:iam::<account-id>:role/KarpenterNodeRole"  # IAM role for Karpenter
-
-  # Provision shard (REQUIRED for AutoNode)
-  provisionShardID: "<your-provision-shard-id>"
-
-  # Optional: defaultMachinePoolSpec still configurable when AutoNode enabled
-  defaultMachinePoolSpec:
-    instanceType: "m5.xlarge"
-    autoscaling:
-      maxReplicas: 3
-      minReplicas: 2
-```
-
-**How AutoNode Works**:
-- **mode: enabled**: Karpenter handles automatic node provisioning based on workload demands
-- **mode: disabled**: Traditional machine pool autoscaling is used (default behavior)
-- **roleARN**: IAM role ARN with Karpenter permissions for node provisioning
-- **Karpenter Advantages**:
-  - Faster node provisioning (seconds vs. minutes)
-  - More efficient bin-packing and resource utilization
-  - Automatic instance type selection based on pod requirements
-  - Cost optimization through consolidation and right-sizing
-
-**When to Use AutoNode**:
-- **Production Workloads**: Fast auto-scaling for variable workloads
-- **Cost Optimization**: Automatic node consolidation reduces costs
-- **Dynamic Requirements**: Workloads with changing resource needs
-- **Batch Processing**: Rapid scale-up/scale-down for batch jobs
-
-**Note**: When AutoNode is enabled, `defaultMachinePoolSpec` becomes optional. Karpenter automatically provisions nodes based on pod scheduling requirements.
-
-#### Provision Shard Configuration (Required for AutoNode)
-
-The `provisionShardID` specifies where the hosted control plane is deployed and is **required** when using AutoNode:
-
-```yaml
-spec:
-  # Provision shard ID for hosted control plane placement (REQUIRED for AutoNode)
-  provisionShardID: "<your-provision-shard-id>"
-```
-
-**Purpose**:
-- **Required for AutoNode**: Ensures control plane is deployed on a shard that supports Karpenter
-- Controls which Red Hat infrastructure shard hosts your control plane
-- Enables Karpenter functionality for automatic node provisioning
-
-**When to Use**:
-- **Always required when AutoNode is enabled**
->>>>>>> 68dbfc7f
 - Testing control plane features on specific infrastructure
 - Regulatory or compliance requirements for control plane location
 - Performance testing across different shards
 
-<<<<<<< HEAD
----
-
-=======
 #### Complete AutoNode Configuration Example
 
 ```yaml
@@ -683,7 +575,6 @@
 <details open>
 <summary><strong>Click to expand: Complete Field Migration Summary</strong></summary>
 
->>>>>>> 68dbfc7f
 ### Complete Field Migration Summary
 
 #### ROSAControlPlane: Before vs. After
@@ -707,17 +598,10 @@
 
   # Network Config (now in RosaNetworkConfig)
   subnets:
-<<<<<<< HEAD
-    - "subnet-062e797b5126b599a"
-    - "subnet-0bbe3b8c424bcc607"
-  availabilityZones:
-    - "us-west-2b"
-=======
     - "subnet-xxxxxxxxxxxxxxxxx"
     - "subnet-yyyyyyyyyyyyyyyyy"
   availabilityZones:
     - "us-west-2a"
->>>>>>> 68dbfc7f
 
   # Cluster Config (remains in ROSAControlPlane)
   rosaClusterName: rosa-rt3
@@ -754,8 +638,6 @@
     machineCIDR: "10.0.0.0/16"
     podCIDR: "10.128.0.0/14"
     serviceCIDR: "172.30.0.0/16"
-<<<<<<< HEAD
-=======
 
   # NEW: AutoNode configuration for Karpenter-based autoscaling
   autoNode:
@@ -766,19 +648,12 @@
   provisionShardID: "<your-provision-shard-id>"
 
   # Optional: defaultMachinePoolSpec (still configurable but optional with AutoNode)
->>>>>>> 68dbfc7f
   defaultMachinePoolSpec:
     instanceType: "m5.xlarge"
     autoscaling:
       maxReplicas: 3
       minReplicas: 2
 
-<<<<<<< HEAD
-  # NEW: Optional provision shard configuration
-  provisionShardID: "18d315bc-88bf-11f0-a4d5-0a580a80065d"
-
-=======
->>>>>>> 68dbfc7f
   additionalTags:
     env: "tue"
     profile: "tue"
@@ -800,24 +675,15 @@
 **To ROSAControlPlane.spec**:
 - ✅ `rosaRoleConfigRef` → Reference to RosaRoleConfig resource
 - ✅ `rosaNetworkRef` → Reference to RosaNetworkConfig resource
-<<<<<<< HEAD
-- ✅ `provisionShardID` → Optional control plane shard placement
-=======
 - ✅ `autoNode` → AutoNode (Karpenter) configuration for automatic node scaling
   - `autoNode.mode` → Enable/disable Karpenter (values: `enabled`, `disabled`)
   - `autoNode.roleARN` → IAM role ARN for Karpenter node provisioning
 - ✅ `provisionShardID` → Control plane shard placement (REQUIRED for AutoNode)
->>>>>>> 68dbfc7f
 
 **New Resources Created**:
 - ✅ `RosaRoleConfig` → Manages all IAM roles and OIDC configuration
 - ✅ `RosaNetworkConfig` → Manages VPC, subnets, and network infrastructure
 
-<<<<<<< HEAD
-=======
-</details>
-
->>>>>>> 68dbfc7f
 ---
 
 ## Quick Reference
