import React, { useState, useEffect, useCallback, useRef } from 'react';
import { useNavigate } from 'react-router-dom';
import {
  QuestionMarkCircleIcon,
  WrenchScrewdriverIcon,
  ChartBarIcon,
  UserIcon,
  RocketLaunchIcon,
  PlusIcon,
  Cog6ToothIcon,
  EllipsisHorizontalIcon,
  CheckCircleIcon,
  PowerIcon,
  CubeIcon,
  ArrowUpIcon,
  TrashIcon,
  CommandLineIcon,
  BookOpenIcon,
  CloudIcon,
  ShieldCheckIcon,
  KeyIcon,
  ArrowPathIcon,
  DocumentTextIcon,
  IdentificationIcon
} from '@heroicons/react/24/outline';
import { ROSAStatus } from '../components/ROSAStatus';
import { ConfigStatus } from '../components/ConfigStatus';
import { OCPConnectionStatus } from '../components/OCPConnectionStatus';

export function WhatCanIHelp() {
  const navigate = useNavigate();
  const [darkMode, setDarkMode] = useState(false);
  const [showCommandPalette, setShowCommandPalette] = useState(false);
  const [searchTerm, setSearchTerm] = useState('');
  const [visibleCards, setVisibleCards] = useState(new Set());
  const [expandedCards, setExpandedCards] = useState(new Set());
  const [showFeedback, setShowFeedback] = useState(false);
  const [feedbackData, setFeedbackData] = useState({ type: 'general', message: '', email: '' });
  const [showHelp, setShowHelp] = useState(false);
  const [showConfirmDialog, setShowConfirmDialog] = useState(null);
  const [loadingStates, setLoadingStates] = useState(new Set());
  const [favorites, setFavorites] = useState(new Set());
  const [recentOperations, setRecentOperations] = useState([]);
  const [notifications, setNotifications] = useState([]);
  const [rosaStatus, setRosaStatus] = useState(null);
  const [configStatus, setConfigStatus] = useState(null);
  const [ocpStatus, setOcpStatus] = useState(null);
  const [guidedSetupStatus, setGuidedSetupStatus] = useState(null);
  const [showSetupPrompt, setShowSetupPrompt] = useState(false);
  const [showKindClusterModal, setShowKindClusterModal] = useState(false);
  const [kindClusters, setKindClusters] = useState([]);
  const [selectedKindCluster, setSelectedKindCluster] = useState('');
  const [kindClusterInput, setKindClusterInput] = useState('');
  const [kindVerificationResult, setKindVerificationResult] = useState(null);
  const [kindLoading, setKindLoading] = useState(false);
  const [ansibleResults, setAnsibleResults] = useState({});
  const [collapsedSections, setCollapsedSections] = useState(new Set());
  const [systemStats, setSystemStats] = useState({
    clustersActive: 2,
    resourcesUsed: 85,
    lastUpdate: new Date().toLocaleTimeString(),
    connectionStatus: 'Connected',
    apiUrl: 'https://api.cluster-abc123.abc123.sandbox1234.opentlc.com:6443',
    currentUser: 'kube:admin',
    testingVersion: '4.20'
  });
  const [rosaHcpResources, setRosaHcpResources] = useState({
    accountRoles: [],
    operatorRoles: [],
    oidcId: null,
    subnets: [],
    loading: false,
    lastChecked: null,
    error: null
  });
  const [showOidcModal, setShowOidcModal] = useState(false);
  const [oidcInput, setOidcInput] = useState('');
  const [oidcLoading, setOidcLoading] = useState(false);
  const [oidcModalMode, setOidcModalMode] = useState('create'); // 'create' or 'enter'
  const [showSubnetModal, setShowSubnetModal] = useState(false);
  const [subnetInput, setSubnetInput] = useState({ privateSubnet: '', publicSubnet: '' });
  const [subnetLoading, setSubnetLoading] = useState(false);
  const [showCreateSubnetModal, setShowCreateSubnetModal] = useState(false);
  const [createSubnetInput, setCreateSubnetInput] = useState({ region: 'us-west-2', clusterName: '' });
  const [createSubnetLoading, setCreateSubnetLoading] = useState(false);
  const [showPrefixModal, setShowPrefixModal] = useState(false);
  const [prefixInput, setPrefixInput] = useState('');
  const [prefixLoading, setPrefixLoading] = useState(false);
  const [savedPrefix, setSavedPrefix] = useState('');

  // Track if we've already shown initial notifications to prevent loops
  const hasShownInitialNotifications = useRef(false);

  // Helper function to check if automation features should be disabled
  const isAutomationDisabled = () => {
    // Only require ROSA authentication and configuration - OCP connection is optional
    return !rosaStatus?.authenticated ||
           !configStatus?.configured;
  };

  const getDisabledReason = () => {
    if (!rosaStatus?.authenticated) return "ROSA staging authentication required";
    if (!configStatus?.configured) return "Configuration incomplete";
    return "";
  };

  // Kind cluster verification functions
  const handleKindClusterCheck = async () => {
    setShowKindClusterModal(true);
    setKindLoading(true);

    try {
      const response = await fetch('http://localhost:8000/api/kind/list-clusters');
      const data = await response.json();
      setKindClusters(data.clusters || []);

      if (data.clusters.length === 0) {
        addNotification(data.message, 'info');
      }
    } catch (error) {
      console.error('Failed to list Kind clusters:', error);
      addNotification('Failed to check Kind clusters', 'error');
    } finally {
      setKindLoading(false);
    }
  };

  const verifyKindCluster = async (clusterName) => {
    if (!clusterName.trim()) {
      addNotification('Please enter a cluster name', 'error');
      return;
    }

    setKindLoading(true);
    setKindVerificationResult(null);

    try {
      const response = await fetch('http://localhost:8000/api/kind/verify-cluster', {
        method: 'POST',
        headers: {
          'Content-Type': 'application/json',
        },
        body: JSON.stringify({ cluster_name: clusterName.trim() }),
      });

      const data = await response.json();
      setKindVerificationResult(data);

      if (data.exists && data.accessible) {
        addNotification(`✅ Kind cluster '${clusterName}' verified successfully!`, 'success');

        // Optionally auto-update the user's configuration
        const configInstructions = `Your Kind cluster is ready! To use it for automation:

1. Update vars/user_vars.yml with these settings:
   OCP_HUB_API_URL: ${data.cluster_info?.api_url || 'https://127.0.0.1:6443'}
   OCP_HUB_CLUSTER_USER: kind-user
   OCP_HUB_CLUSTER_PASSWORD: kind-password

2. Refresh this page to test the connection

Cluster context: ${data.context_name}`;

        if (window.confirm('🎉 Kind cluster verified! Would you like me to copy the configuration instructions?')) {
          navigator.clipboard.writeText(configInstructions);
          addNotification('Configuration instructions copied to clipboard!', 'success');
        }
      } else {
        addNotification(`❌ ${data.message}`, 'error');
      }
    } catch (error) {
      console.error('Failed to verify Kind cluster:', error);
      addNotification('Failed to verify Kind cluster', 'error');
    } finally {
      setKindLoading(false);
    }
  };

  // Wrapper function for automation actions that checks prerequisites
  const executeAutomationAction = (action, actionName = "automation action") => {
    if (isAutomationDisabled()) {
      addNotification(
        `❌ ${actionName} blocked: ${getDisabledReason()}. Fix prerequisites before running automation.`,
        'error',
        8000
      );
      return;
    }
    action();
  };

  // Load preferences from localStorage
  useEffect(() => {
    const savedDarkMode = localStorage.getItem('darkMode') === 'true';
    const savedFavorites = JSON.parse(localStorage.getItem('favorites') || '[]');
    const savedRecent = JSON.parse(localStorage.getItem('recentOperations') || '[]');

    setDarkMode(savedDarkMode);
    setFavorites(new Set(savedFavorites));
    setRecentOperations(savedRecent);
  }, []);

  // Save preferences to localStorage
  useEffect(() => {
    localStorage.setItem('darkMode', darkMode.toString());
  }, [darkMode]);

  useEffect(() => {
    localStorage.setItem('favorites', JSON.stringify([...favorites]));
  }, [favorites]);

  useEffect(() => {
    localStorage.setItem('recentOperations', JSON.stringify(recentOperations));
  }, [recentOperations]);

  // Enhanced keyboard shortcuts
  useEffect(() => {
    const handleKeyPress = (e) => {
      if ((e.metaKey || e.ctrlKey) && e.key === 'k') {
        e.preventDefault();
        setShowCommandPalette(true);
      }
      if ((e.metaKey || e.ctrlKey) && e.key === '/') {
        e.preventDefault();
        setShowHelp(true);
      }
      if ((e.metaKey || e.ctrlKey) && e.key === '.') {
        e.preventDefault();
        setShowFeedback(true);
      }
      if (e.key === 'Escape') {
        setShowCommandPalette(false);
        setShowHelp(false);
        setShowFeedback(false);
        setShowConfirmDialog(null);
        setShowKindClusterModal(false);
        setShowOidcModal(false);
        setShowSubnetModal(false);
        setShowCreateSubnetModal(false);
        setShowPrefixModal(false);
      }
    };

    window.addEventListener('keydown', handleKeyPress);
    return () => window.removeEventListener('keydown', handleKeyPress);
  }, []);

  // Staggered card animations
  useEffect(() => {
    const timer = setTimeout(() => {
      configureEnvironment.forEach((_, index) => {
        setTimeout(() => {
          setVisibleCards(prev => new Set([...prev, `config-${index}`]));
        }, index * 100);
      });

      manageROSAClusters.forEach((_, index) => {
        setTimeout(() => {
          setVisibleCards(prev => new Set([...prev, `manage-${index}`]));
        }, (index + configureEnvironment.length) * 100);
      });
    }, 500);

    return () => clearTimeout(timer);
  }, []);

  // Refresh all status data
  const refreshAllStatus = async () => {
    const timestamp = Date.now();
    console.log('Refreshing all status at:', new Date().toISOString());

    // Check ROSA status with cache busting
    try {
      const response = await fetch(`http://localhost:8000/api/rosa/status?t=${timestamp}`);
      const data = await response.json();
      console.log('ROSA status response:', data);
      setRosaStatus(data);
    } catch (error) {
      console.error('Failed to check ROSA status:', error);
      setRosaStatus({
        authenticated: false,
        status: 'error',
        message: 'Failed to check ROSA status'
      });
    }

    // Check configuration status with cache busting
    try {
      const response = await fetch(`http://localhost:8000/api/config/status?t=${timestamp}`);
      const data = await response.json();
      console.log('Config status response:', data);
      setConfigStatus(data);
    } catch (error) {
      console.error('Failed to check config status:', error);
      setConfigStatus({
        configured: false,
        status: 'error',
        message: 'Failed to check configuration status'
      });
    }

    // Check OCP Hub connection status with cache busting
    try {
      const response = await fetch(`http://localhost:8000/api/ocp/connection-status?t=${timestamp}`);
      const data = await response.json();
      console.log('OCP status response:', data);
      setOcpStatus(data);
    } catch (error) {
      console.error('Failed to check OCP connection:', error);
      setOcpStatus({
        connected: false,
        status: 'error',
        message: 'Failed to check OpenShift Hub connection'
      });
    }

    // Check guided setup status with cache busting
    try {
      const response = await fetch(`http://localhost:8000/api/guided-setup/status?t=${timestamp}`);
      const data = await response.json();
      console.log('Guided setup status response:', data);
      setGuidedSetupStatus(data);
    } catch (error) {
      console.error('Failed to check guided setup status:', error);
    }
  };

  // Check all status on startup
  useEffect(() => {
    refreshAllStatus();
  }, []);

  // Real-time data updates
  useEffect(() => {
    const updateStats = () => {
      setSystemStats(prev => ({
        ...prev,
        clustersActive: Math.floor(Math.random() * 3) + 1,
        resourcesUsed: Math.floor(Math.random() * 20) + 80,
        lastUpdate: new Date().toLocaleTimeString()
      }));
    };

    const interval = setInterval(updateStats, 30000); // Update every 30 seconds
    return () => clearInterval(interval);
  }, []);

  // Fetch ROSA HCP Resources
  const fetchRosaHcpResources = async () => {
    setRosaHcpResources(prev => ({ ...prev, loading: true, error: null }));

    try {
      // Simulate API calls to fetch ROSA resources
      // In real implementation, these would be actual API calls
      const mockAccountRoles = [
        {
          roleName: 'fri-HCP-ROSA-Installer-Role',
          roleType: 'Installer',
          rolePrefix: 'fri',
          arn: 'arn:aws:iam::471112697682:role/fri-HCP-ROSA-Installer-Role',
          version: '4.19',
          managed: 'Yes',
          status: 'Active',
          description: 'HCP ROSA Installer role'
        },
        {
          roleName: 'fri-HCP-ROSA-Support-Role',
          roleType: 'Support',
          rolePrefix: 'fri',
          arn: 'arn:aws:iam::471112697682:role/fri-HCP-ROSA-Support-Role',
          version: '4.19',
          managed: 'Yes',
          status: 'Active',
          description: 'HCP ROSA Support role'
        },
        {
          roleName: 'fri-HCP-ROSA-Worker-Role',
          roleType: 'Worker',
          rolePrefix: 'fri',
          arn: 'arn:aws:iam::471112697682:role/fri-HCP-ROSA-Worker-Role',
          version: '4.19',
          managed: 'Yes',
          status: 'Active',
          description: 'HCP ROSA Worker role'
        },
        {
          roleName: 'melserng-ControlPlane-Role',
          roleType: 'Control plane',
          rolePrefix: 'melserng',
          arn: 'arn:aws:iam::471112697682:role/melserng-ControlPlane-Role',
          version: '4.19',
          managed: 'No',
          status: 'Active',
          description: 'Control plane role'
        },
        {
          roleName: 'melserng-HCP-ROSA-Installer-Role',
          roleType: 'Installer',
          rolePrefix: 'melserng',
          arn: 'arn:aws:iam::471112697682:role/melserng-HCP-ROSA-Installer-Role',
          version: '4.19',
          managed: 'Yes',
          status: 'Active',
          description: 'HCP ROSA Installer role'
        },
        {
          roleName: 'melserng-HCP-ROSA-Support-Role',
          roleType: 'Support',
          rolePrefix: 'melserng',
          arn: 'arn:aws:iam::471112697682:role/melserng-HCP-ROSA-Support-Role',
          version: '4.19',
          managed: 'Yes',
          status: 'Active',
          description: 'HCP ROSA Support role'
        },
        {
          roleName: 'melserng-HCP-ROSA-Worker-Role',
          roleType: 'Worker',
          rolePrefix: 'melserng',
          arn: 'arn:aws:iam::471112697682:role/melserng-HCP-ROSA-Worker-Role',
          version: '4.19',
          managed: 'Yes',
          status: 'Active',
          description: 'HCP ROSA Worker role'
        },
        {
          roleName: 'melserng-Installer-Role',
          roleType: 'Installer',
          rolePrefix: 'melserng',
          arn: 'arn:aws:iam::471112697682:role/melserng-Installer-Role',
          version: '4.15',
          managed: 'No',
          status: 'Active',
          description: 'Classic Installer role'
        },
        {
          roleName: 'melserng-Support-Role',
          roleType: 'Support',
          rolePrefix: 'melserng',
          arn: 'arn:aws:iam::471112697682:role/melserng-Support-Role',
          version: '4.15',
          managed: 'No',
          status: 'Active',
          description: 'Classic Support role'
        },
        {
          roleName: 'melserng-Worker-Role',
          roleType: 'Worker',
          rolePrefix: 'melserng',
          arn: 'arn:aws:iam::471112697682:role/melserng-Worker-Role',
          version: '4.15',
          managed: 'No',
          status: 'Active',
          description: 'Classic Worker role'
        },
        {
          roleName: 'wed-ControlPlane-Role',
          roleType: 'Control plane',
          rolePrefix: 'wed',
          arn: 'arn:aws:iam::471112697682:role/wed-ControlPlane-Role',
          version: '4.19',
          managed: 'No',
          status: 'Active',
          description: 'Control plane role'
        },
        {
          roleName: 'wed-HCP-ROSA-Installer-Role',
          roleType: 'Installer',
          rolePrefix: 'wed',
          arn: 'arn:aws:iam::471112697682:role/wed-HCP-ROSA-Installer-Role',
          version: '4.19',
          managed: 'Yes',
          status: 'Active',
          description: 'HCP ROSA Installer role'
        },
        {
          roleName: 'wed-HCP-ROSA-Support-Role',
          roleType: 'Support',
          rolePrefix: 'wed',
          arn: 'arn:aws:iam::471112697682:role/wed-HCP-ROSA-Support-Role',
          version: '4.19',
          managed: 'Yes',
          status: 'Active',
          description: 'HCP ROSA Support role'
        },
        {
          roleName: 'wed-HCP-ROSA-Worker-Role',
          roleType: 'Worker',
          rolePrefix: 'wed',
          arn: 'arn:aws:iam::471112697682:role/wed-HCP-ROSA-Worker-Role',
          version: '4.19',
          managed: 'Yes',
          status: 'Active',
          description: 'HCP ROSA Worker role'
        },
        {
          roleName: 'wed-Installer-Role',
          roleType: 'Installer',
          rolePrefix: 'wed',
          arn: 'arn:aws:iam::471112697682:role/wed-Installer-Role',
          version: '4.19',
          managed: 'No',
          status: 'Active',
          description: 'Classic Installer role'
        },
        {
          roleName: 'wed-Support-Role',
          roleType: 'Support',
          rolePrefix: 'wed',
          arn: 'arn:aws:iam::471112697682:role/wed-Support-Role',
          version: '4.19',
          managed: 'No',
          status: 'Active',
          description: 'Classic Support role'
        },
        {
          roleName: 'wed-Worker-Role',
          roleType: 'Worker',
          rolePrefix: 'wed',
          arn: 'arn:aws:iam::471112697682:role/wed-Worker-Role',
          version: '4.19',
          managed: 'No',
          status: 'Active',
          description: 'Classic Worker role'
        }
      ];

      const mockOperatorRoles = [
        {
          name: 'tfitzger-rosa-hcp-cluster-openshift-ingress-operator',
          arn: 'arn:aws:iam::471112697682:role/tfitzger-rosa-hcp-cluster-openshift-ingress-operator',
          status: 'Active',
          operatorType: 'Ingress',
          clusterPrefix: 'tfitzger',
          version: '4.19',
          managed: 'Yes',
          description: 'Manages OpenShift ingress routing and load balancing'
        },
        {
          name: 'tfitzger-rosa-hcp-cluster-openshift-image-registry-operator',
          arn: 'arn:aws:iam::471112697682:role/tfitzger-rosa-hcp-cluster-openshift-image-registry-operator',
          status: 'Active',
          operatorType: 'Image Registry',
          clusterPrefix: 'tfitzger',
          version: '4.19',
          managed: 'Yes',
          description: 'Manages container image registry operations'
        },
        {
          name: 'tfitzger-rosa-hcp-cluster-cloud-credential-operator',
          arn: 'arn:aws:iam::471112697682:role/tfitzger-rosa-hcp-cluster-cloud-credential-operator',
          status: 'Active',
          operatorType: 'Cloud Credential',
          clusterPrefix: 'tfitzger',
          version: '4.19',
          managed: 'Yes',
          description: 'Manages cloud provider credentials and permissions'
        },
        {
          name: 'tfitzger-rosa-hcp-cluster-ebs-csi-driver-operator',
          arn: 'arn:aws:iam::471112697682:role/tfitzger-rosa-hcp-cluster-ebs-csi-driver-operator',
          status: 'Active',
          operatorType: 'EBS CSI Driver',
          clusterPrefix: 'tfitzger',
          version: '4.19',
          managed: 'Yes',
          description: 'Manages AWS EBS storage for persistent volumes'
        },
        {
          name: 'melserng-rosa-hcp-cluster-openshift-ingress-operator',
          arn: 'arn:aws:iam::471112697682:role/melserng-rosa-hcp-cluster-openshift-ingress-operator',
          status: 'Active',
          operatorType: 'Ingress',
          clusterPrefix: 'melserng',
          version: '4.19',
          managed: 'Yes',
          description: 'Manages OpenShift ingress routing and load balancing'
        },
        {
          name: 'melserng-rosa-hcp-cluster-openshift-image-registry-operator',
          arn: 'arn:aws:iam::471112697682:role/melserng-rosa-hcp-cluster-openshift-image-registry-operator',
          status: 'Active',
          operatorType: 'Image Registry',
          clusterPrefix: 'melserng',
          version: '4.19',
          managed: 'Yes',
          description: 'Manages container image registry operations'
        },
        {
          name: 'fri-rosa-hcp-cluster-openshift-ingress-operator',
          arn: 'arn:aws:iam::471112697682:role/fri-rosa-hcp-cluster-openshift-ingress-operator',
          status: 'Active',
          operatorType: 'Ingress',
          clusterPrefix: 'fri',
          version: '4.19',
          managed: 'Yes',
          description: 'Manages OpenShift ingress routing and load balancing'
        },
        {
          name: 'fri-rosa-hcp-cluster-cloud-credential-operator',
          arn: 'arn:aws:iam::471112697682:role/fri-rosa-hcp-cluster-cloud-credential-operator',
          status: 'Active',
          operatorType: 'Cloud Credential',
          clusterPrefix: 'fri',
          version: '4.19',
          managed: 'Yes',
          description: 'Manages cloud provider credentials and permissions'
        }
      ];

      const mockOidcId = 'https://oidc-rh-oidc.s3.us-east-1.amazonaws.com/12345678-abcd-1234-5678-123456789012';

      // Get current subnet values or use defaults
      const currentSubnets = rosaHcpResources.subnets.length > 0 ? rosaHcpResources.subnets : [
        { id: 'private-subnet', name: 'Not configured', type: 'Private', az: 'us-east-1a', cidr: '10.0.1.0/24' },
        { id: 'public-subnet', name: 'Not configured', type: 'Public', az: 'us-east-1a', cidr: '10.0.101.0/24' }
      ];

      // Simulate network delay
      await new Promise(resolve => setTimeout(resolve, 1500));

      setRosaHcpResources(prev => ({
        accountRoles: mockAccountRoles,
        operatorRoles: mockOperatorRoles,
        oidcId: mockOidcId,
        subnets: currentSubnets,
        loading: false,
        lastChecked: new Date(),
        error: null
      }));

      addNotification('✅ ROSA HCP resources loaded successfully', 'success');
    } catch (error) {
      console.error('Failed to fetch ROSA HCP resources:', error);
      setRosaHcpResources(prev => ({
        ...prev,
        loading: false,
        error: 'Failed to load ROSA HCP resources'
      }));
      addNotification('❌ Failed to fetch ROSA HCP resources', 'error');
    }
  };

  // Create new account roles
  const createAccountRoles = async () => {
    try {
      addNotification('🚀 Creating ROSA account roles...', 'info', 3000);

      // In real implementation, this would call the backend
      // which would execute: rosa create account-roles --mode auto --yes

      // Simulate the creation process
      await new Promise(resolve => setTimeout(resolve, 3000));

      addNotification('✅ Account roles created successfully', 'success');

      // Refresh the resources to show the new roles
      setTimeout(() => {
        fetchRosaHcpResources();
      }, 1000);

    } catch (error) {
      console.error('Failed to create account roles:', error);
      addNotification('❌ Failed to create account roles', 'error');
    }
  };

  // Create new operator roles
  const createOperatorRoles = async () => {
    try {
      addNotification('🚀 Creating ROSA operator roles...', 'info', 3000);

      // In real implementation, this would call the backend
      // which would execute: rosa create operator-roles --cluster-name <cluster> --mode auto --yes

      // Simulate the creation process
      await new Promise(resolve => setTimeout(resolve, 3000));

      addNotification('✅ Operator roles created successfully', 'success');

      // Refresh the resources to show the new roles
      setTimeout(() => {
        fetchRosaHcpResources();
      }, 1000);

    } catch (error) {
      console.error('Failed to create operator roles:', error);
      addNotification('❌ Failed to create operator roles', 'error');
    }
  };

  // Handle OIDC provider creation or info entry
  const handleOidcSubmit = async (oidcUrl) => {
    setOidcLoading(true);

    try {
      if (oidcModalMode === 'create') {
        // For create mode, we don't need a URL input - rosa will generate it
        addNotification('🚀 Creating OIDC configuration with ROSA CLI...', 'info', 3000);

        // In real implementation, this would call the backend to execute:
        // rosa create oidc-config --mode=auto

        // Simulate the creation process
        await new Promise(resolve => setTimeout(resolve, 3000));

        // Generate a mock OIDC URL that would be returned by the rosa command
        const generatedOidcUrl = `https://oidc-rh-oidc.s3.us-east-1.amazonaws.com/${Date.now()}-abcd-1234-5678-123456789012`;

        // Update the OIDC ID in the resources state with generated URL
        setRosaHcpResources(prev => ({
          ...prev,
          oidcId: generatedOidcUrl
        }));

        // Store in localStorage for persistence
        localStorage.setItem('rosa-oidc-id', generatedOidcUrl);

        addNotification('✅ OIDC configuration created successfully with rosa create oidc-config --mode=auto', 'success');

      } else {
        // For enter mode, validate the URL input
        if (!oidcUrl.trim()) {
          addNotification('Please enter a valid OIDC URL', 'error');
          return;
        }

        addNotification('💾 Saving OIDC information...', 'info', 2000);
        // Simulate saving process
        await new Promise(resolve => setTimeout(resolve, 2000));

        // Update the OIDC ID in the resources state
        setRosaHcpResources(prev => ({
          ...prev,
          oidcId: oidcUrl.trim()
        }));

        // Store in localStorage for persistence
        localStorage.setItem('rosa-oidc-id', oidcUrl.trim());

        addNotification('✅ OIDC information saved successfully', 'success');
      }

      setShowOidcModal(false);
      setOidcInput('');

    } catch (error) {
      console.error(`Failed to ${oidcModalMode === 'create' ? 'create OIDC configuration' : 'save OIDC information'}:`, error);
      addNotification(`❌ Failed to ${oidcModalMode === 'create' ? 'create OIDC configuration' : 'save OIDC information'}`, 'error');
    } finally {
      setOidcLoading(false);
    }
  };

  // Handle prefix submission
  const handlePrefixSubmit = async (prefix) => {
    if (!prefix.trim()) {
      addNotification('Please enter a prefix', 'error');
      return;
    }

    if (prefix.trim().length > 4) {
      addNotification('Prefix must be 4 characters or less', 'error');
      return;
    }

    setPrefixLoading(true);

    try {
      addNotification('💾 Saving prefix...', 'info', 2000);

      // Simulate saving process
      await new Promise(resolve => setTimeout(resolve, 2000));

      setSavedPrefix(prefix.trim());
      addNotification('✅ Prefix saved successfully', 'success');
      setShowPrefixModal(false);
      setPrefixInput('');

      // Store in localStorage for persistence
      localStorage.setItem('rosa-prefix', prefix.trim());

    } catch (error) {
      console.error('Failed to save prefix:', error);
      addNotification('❌ Failed to save prefix', 'error');
    } finally {
      setPrefixLoading(false);
    }
  };

  // Handle subnet creation with Terraform
  const handleCreateSubnets = async (subnetData) => {
    if (!subnetData.clusterName.trim()) {
      addNotification('Please enter a cluster name', 'error');
      return;
    }

    setCreateSubnetLoading(true);

    try {
      addNotification('🚀 Creating VPC and subnets with Terraform...', 'info', 3000);

      // In real implementation, this would call the backend to execute the script:
      // 1. mkdir rosa_vpc_with_terraform
      // 2. cd rosa_vpc_with_terraform
      // 3. curl -s -o setup-vpc.tf https://raw.githubusercontent.com/openshift-cs/OpenShift-Troubleshooting-Templates/master/rosa-hcp-terraform/setup-vpc.tf
      // 4. terraform init
      // 5. terraform plan -out rosa.plan -var aws_region=${region} -var cluster_name=${clusterName}
      // 6. terraform apply rosa.plan

      // Simulate the terraform creation process
      await new Promise(resolve => setTimeout(resolve, 5000));

      // Generate subnet names that would be created by terraform
      const generatedSubnets = [
        {
          id: 'private-subnet',
          name: `${subnetData.clusterName}-private-${subnetData.region}a`,
          type: 'Private',
          az: `${subnetData.region}a`,
          cidr: '10.0.1.0/24'
        },
        {
          id: 'public-subnet',
          name: `${subnetData.clusterName}-public-${subnetData.region}a`,
          type: 'Public',
          az: `${subnetData.region}a`,
          cidr: '10.0.101.0/24'
        }
      ];

      setRosaHcpResources(prev => ({
        ...prev,
        subnets: generatedSubnets
      }));

      // Update the input fields with the created subnet names
      setSubnetInput({
        privateSubnet: generatedSubnets[0].name,
        publicSubnet: generatedSubnets[1].name
      });

      addNotification('✅ VPC and subnets created successfully with Terraform', 'success');
      setShowCreateSubnetModal(false);
      setCreateSubnetInput({ region: 'us-west-2', clusterName: '' });

      // Store in localStorage for persistence
      localStorage.setItem('rosa-subnet-info', JSON.stringify({
        privateSubnet: generatedSubnets[0].name,
        publicSubnet: generatedSubnets[1].name
      }));

    } catch (error) {
      console.error('Failed to create subnets with Terraform:', error);
      addNotification('❌ Failed to create VPC and subnets with Terraform', 'error');
    } finally {
      setCreateSubnetLoading(false);
    }
  };

  // Handle subnet information submission
  const handleSubnetInfoSubmit = async (subnetData) => {
    if (!subnetData.privateSubnet.trim() || !subnetData.publicSubnet.trim()) {
      addNotification('Please enter both private and public subnet information', 'error');
      return;
    }

    setSubnetLoading(true);

    try {
      addNotification('💾 Saving subnet information...', 'info', 2000);

      // Simulate saving process
      await new Promise(resolve => setTimeout(resolve, 2000));

      // Update the subnets in the resources state (always show only 2 subnets)
      const updatedSubnets = [
        {
          id: 'private-subnet',
          name: subnetData.privateSubnet,
          type: 'Private',
          az: 'us-east-1a',
          cidr: '10.0.1.0/24'
        },
        {
          id: 'public-subnet',
          name: subnetData.publicSubnet,
          type: 'Public',
          az: 'us-east-1a',
          cidr: '10.0.101.0/24'
        }
      ];

      setRosaHcpResources(prev => ({
        ...prev,
        subnets: updatedSubnets
      }));

      addNotification('✅ Subnet information saved successfully', 'success');
      setShowSubnetModal(false);
      setSubnetInput({ privateSubnet: '', publicSubnet: '' });

      // Store in localStorage for persistence
      localStorage.setItem('rosa-subnet-info', JSON.stringify(subnetData));

    } catch (error) {
      console.error('Failed to save subnet information:', error);
      addNotification('❌ Failed to save subnet information', 'error');
    } finally {
      setSubnetLoading(false);
    }
  };

  // Load stored OIDC ID and subnet info on component mount
  React.useEffect(() => {
    const storedOidcId = localStorage.getItem('rosa-oidc-id');
    if (storedOidcId && !rosaHcpResources.oidcId) {
      setRosaHcpResources(prev => ({
        ...prev,
        oidcId: storedOidcId
      }));
    }

    // Load stored subnet info
    const storedSubnetInfo = localStorage.getItem('rosa-subnet-info');
    if (storedSubnetInfo) {
      try {
        const subnetData = JSON.parse(storedSubnetInfo);
        setSubnetInput(subnetData);

        // Update the subnets display with stored values
        const displaySubnets = [
          {
            id: 'private-subnet',
            name: subnetData.privateSubnet || 'Not configured',
            type: 'Private',
            az: 'us-east-1a',
            cidr: '10.0.1.0/24'
          },
          {
            id: 'public-subnet',
            name: subnetData.publicSubnet || 'Not configured',
            type: 'Public',
            az: 'us-east-1a',
            cidr: '10.0.101.0/24'
          }
        ];

        setRosaHcpResources(prev => ({
          ...prev,
          subnets: displaySubnets
        }));
      } catch (error) {
        console.error('Failed to parse stored subnet info:', error);
      }
    } else {
      // Set default display if no stored values
      const defaultSubnets = [
        {
          id: 'private-subnet',
          name: 'Not configured',
          type: 'Private',
          az: 'us-east-1a',
          cidr: '10.0.1.0/24'
        },
        {
          id: 'public-subnet',
          name: 'Not configured',
          type: 'Public',
          az: 'us-east-1a',
          cidr: '10.0.101.0/24'
        }
      ];

      setRosaHcpResources(prev => ({
        ...prev,
        subnets: defaultSubnets
      }));
    }

    // Load stored prefix
    const storedPrefix = localStorage.getItem('rosa-prefix');
    if (storedPrefix) {
      setSavedPrefix(storedPrefix);
    }
  }, []);

  const userFriendlyCategories = [
    {
      id: 'no-clue',
      title: "I have no clue",
      subtitle: "I'm new to this, help me understand",
      description: "Get started with guided tutorials and learn about ROSA CAPI/CAPA test automation",
      icon: QuestionMarkCircleIcon,
      color: 'bg-blue-600',
      textColor: 'text-blue-700',
      bgColor: 'bg-blue-50 hover:bg-blue-100',
      borderColor: 'border-blue-300',
      puppyImage: 'https://images.unsplash.com/photo-1552053831-71594a27632d?w=100&h=100&fit=crop&crop=face',
      action: () => navigate('/onboarding/tour')
    },
    {
      id: 'broken',
      title: "My stuff is broken",
      subtitle: "Something isn't working, help me fix it",
      description: "Run diagnostics, troubleshoot issues, and get automated fixes",
      icon: WrenchScrewdriverIcon,
      color: 'bg-red-600',
      textColor: 'text-red-700',
      bgColor: 'bg-red-50 hover:bg-red-100',
      borderColor: 'border-red-300',
      puppyImage: 'https://images.unsplash.com/photo-1518717758536-85ae29035b6d?w=100&h=100&fit=crop&crop=face',
      action: () => navigate('/diagnostics')
    },
    {
      id: 'environment',
      title: "Tell me about my environment",
      subtitle: "What do I have set up? What's my current state?",
      description: "View your AWS setup, existing clusters, and resource usage",
      icon: ChartBarIcon,
      color: 'bg-green-600',
      textColor: 'text-green-700',
      bgColor: 'bg-green-50 hover:bg-green-100',
      borderColor: 'border-green-300',
      puppyImage: 'https://images.unsplash.com/photo-1561037404-61cd46aa615b?w=100&h=100&fit=crop&crop=face',
      action: () => navigate('/environment/overview')
    },
    {
      id: 'user-info',
      title: "Tell me about my user information",
      subtitle: "What are my permissions? What can I access?",
      description: "Check your identity, permissions, quotas, and recent activity",
      icon: UserIcon,
      color: 'bg-purple-600',
      textColor: 'text-purple-700',
      bgColor: 'bg-purple-50 hover:bg-purple-100',
      borderColor: 'border-purple-300',
      puppyImage: 'https://images.unsplash.com/photo-1583337130417-3346a1be7dee?w=100&h=100&fit=crop&crop=face',
      action: () => navigate('/user/profile')
    }
  ];

  const configureEnvironment = [
    {
      id: 'check-capa',
      title: "Check if CAPI/CAPA are enabled",
      subtitle: "Verify environment status",
      description: "Check if CAPI and CAPA controllers are enabled and running",
      icon: CheckCircleIcon,
      color: 'bg-green-600',
      textColor: 'text-green-700',
      bgColor: 'bg-green-50 hover:bg-green-100',
      borderColor: 'border-green-300',
      duration: "~30s",
      tooltip: "Quickly verify that all required CAPI/CAPA components are installed and operational in your cluster",
      details: "This check verifies that CAPI controllers are running in the multicluster-engine namespace and that CAPA providers are properly configured. It also validates AWS credentials and checks cluster permissions.",
      requirements: ["OpenShift 4.18+", "MultiCluster Engine installed", "AWS credentials configured"],
      action: async () => {
        try {
          addNotification('🔍 Checking CAPI/CAPA status...', 'info', 3000);

          // Set loading state for this specific operation
          setAnsibleResults(prev => ({
            ...prev,
            'check-capa': { loading: true, result: null, timestamp: new Date() }
          }));

          const response = await fetch('http://localhost:8000/api/ansible/run-task', {
            method: 'POST',
            headers: {
              'Content-Type': 'application/json',
            },
            body: JSON.stringify({
              task_file: 'check_capi_capa_status.yml',
              description: 'Check CAPI/CAPA enabled status'
            }),
          });

          const result = await response.json();

          if (response.ok) {
            if (result.success) {
              addNotification(`✅ CAPI/CAPA status check completed successfully`, 'success', 5000);

              // Store the result for display in the UI
              setAnsibleResults(prev => ({
                ...prev,
                'check-capa': {
                  loading: false,
                  result: result,
                  timestamp: new Date(),
                  success: true
                }
              }));

              // Parse output to determine CAPI/CAPA status
              const output = result.output || '';
              const capiEnabled = output.includes('CAPI is enabled');
              const capaEnabled = output.includes('CAPA is enabled');

              console.log('CAPI/CAPA Status Result:', {
                capi: capiEnabled ? 'Enabled' : 'Not Enabled',
                capa: capaEnabled ? 'Enabled' : 'Not Enabled',
                fullOutput: output
              });
            } else {
              addNotification(`⚠️ CAPI/CAPA status check completed with issues: ${result.message || 'Check logs for details'}`, 'error', 8000);

              setAnsibleResults(prev => ({
                ...prev,
                'check-capa': {
                  loading: false,
                  result: result,
                  timestamp: new Date(),
                  success: false
                }
              }));
            }
          } else {
            addNotification(`❌ Failed to run CAPI/CAPA status check: ${result.error || 'Unknown error'}`, 'error', 8000);

            setAnsibleResults(prev => ({
              ...prev,
              'check-capa': {
                loading: false,
                result: { error: result.error || 'Unknown error' },
                timestamp: new Date(),
                success: false
              }
            }));
          }
        } catch (error) {
          console.error('Error running CAPI/CAPA status check:', error);
          addNotification('❌ Failed to run CAPI/CAPA status check. Check console for details.', 'error', 8000);

          setAnsibleResults(prev => ({
            ...prev,
            'check-capa': {
              loading: false,
              result: { error: error.message },
              timestamp: new Date(),
              success: false
            }
          }));
        }
      }
    },
    {
      id: 'enable-capa',
      title: "Enable CAPI/CAPA",
      subtitle: "Initialize automation environment",
      description: "Enable CAPI and CAPA controllers in your environment",
      icon: PowerIcon,
      color: 'bg-blue-600',
      textColor: 'text-blue-700',
      bgColor: 'bg-blue-50 hover:bg-blue-100',
      borderColor: 'border-blue-300',
      duration: "~2m",
      tooltip: "Install and configure CAPI/CAPA controllers in your OpenShift cluster",
      details: "This process enables the Cluster API and AWS Provider in your OpenShift cluster. It installs necessary operators, creates required namespaces, and configures RBAC permissions for ROSA cluster management.",
      requirements: ["Cluster admin permissions", "MultiCluster Engine operator", "Valid ROSA subscription"],
      steps: ["Install CAPI operators", "Configure AWS provider", "Set up RBAC", "Validate installation"],
      action: async () => {
        try {
          addNotification('🚀 Enabling CAPI/CAPA components...', 'info', 3000);

          // Set loading state for this specific operation
          setAnsibleResults(prev => ({
            ...prev,
            'enable-capa': { loading: true, result: null, timestamp: new Date() }
          }));

          const response = await fetch('http://localhost:8000/api/ansible/run-task', {
            method: 'POST',
            headers: {
              'Content-Type': 'application/json',
            },
            body: JSON.stringify({
              task_file: 'enable_capi_capa.yml',
              description: 'Enable CAPI/CAPA components'
            }),
          });

          const result = await response.json();

          if (response.ok) {
            if (result.success) {
              addNotification(`✅ CAPI/CAPA components enabled successfully`, 'success', 5000);

              // Store the result for display in the UI
              setAnsibleResults(prev => ({
                ...prev,
                'enable-capa': {
                  loading: false,
                  result: result,
                  timestamp: new Date(),
                  success: true
                }
              }));

              // Parse output to determine enablement results
              const output = result.output || '';
              const capiEnabled = output.includes('CAPI has been enabled') || output.includes('CAPI was already enabled');
              const capaEnabled = output.includes('CAPA has been enabled') || output.includes('CAPA was already enabled');

              console.log('CAPI/CAPA Enable Result:', {
                capi: capiEnabled ? 'Enabled' : 'Status Unknown',
                capa: capaEnabled ? 'Enabled' : 'Status Unknown',
                fullOutput: output
              });
            } else {
              addNotification(`⚠️ CAPI/CAPA enablement completed with issues: ${result.message || 'Check logs for details'}`, 'error', 8000);

              setAnsibleResults(prev => ({
                ...prev,
                'enable-capa': {
                  loading: false,
                  result: result,
                  timestamp: new Date(),
                  success: false
                }
              }));
            }
          } else {
            addNotification(`❌ Failed to enable CAPI/CAPA: ${result.error || 'Unknown error'}`, 'error', 8000);

            setAnsibleResults(prev => ({
              ...prev,
              'enable-capa': {
                loading: false,
                result: { error: result.error || 'Unknown error' },
                timestamp: new Date(),
                success: false
              }
            }));
          }
        } catch (error) {
          console.error('Error enabling CAPI/CAPA:', error);
          addNotification('❌ Failed to enable CAPI/CAPA. Check console for details.', 'error', 8000);

          setAnsibleResults(prev => ({
            ...prev,
            'enable-capa': {
              loading: false,
              result: { error: error.message },
              timestamp: new Date(),
              success: false
            }
          }));
        }
      }
    },
    {
      id: 'configure-mce',
      title: "Configure MCE CAPI/CAPA environment",
      subtitle: "Step-by-step setup",
      description: "Complete environment configuration with guided setup",
      icon: Cog6ToothIcon,
      color: 'bg-indigo-600',
      textColor: 'text-indigo-700',
      bgColor: 'bg-indigo-50 hover:bg-indigo-100',
      borderColor: 'border-indigo-300',
      duration: "~5m",
      tooltip: "Complete MultiCluster Engine setup with guided configuration steps",
      details: "This process configures the MCE CAPI/CAPA environment by setting up AWS credentials, OCM client credentials, and initializing the configure-capa-environment role for automated cluster management.",
      requirements: ["MCE namespace configured", "OCM client credentials", "AWS credentials"],
      steps: ["Configure AWS credentials", "Set up OCM client", "Initialize CAPA environment", "Validate configuration"],
      action: async () => {
        try {
          addNotification('🔧 Configuring MCE CAPI/CAPA environment...', 'info', 3000);

          // Set loading state for this specific operation
          setAnsibleResults(prev => ({
            ...prev,
            'configure-mce': { loading: true, result: null, timestamp: new Date() }
          }));

          const response = await fetch('http://localhost:8000/api/ansible/run-role', {
            method: 'POST',
            headers: {
              'Content-Type': 'application/json',
            },
            body: JSON.stringify({
              role_name: 'configure-capa-environment',
              description: 'Configure MCE CAPI/CAPA environment'
            }),
          });

          const result = await response.json();

          if (response.ok) {
            if (result.success) {
              addNotification(`✅ MCE CAPI/CAPA environment configured successfully`, 'success', 5000);

              // Store the result for display in the UI
              setAnsibleResults(prev => ({
                ...prev,
                'configure-mce': {
                  loading: false,
                  result: result,
                  timestamp: new Date(),
                  success: true
                }
              }));

              // Parse output to determine configuration results
              const output = result.output || '';
              console.log('MCE CAPI/CAPA Configuration Result:', {
                success: true,
                fullOutput: output
              });
            } else {
              addNotification(`⚠️ MCE CAPI/CAPA environment configuration completed with issues: ${result.message || 'Check logs for details'}`, 'error', 8000);

              setAnsibleResults(prev => ({
                ...prev,
                'configure-mce': {
                  loading: false,
                  result: result,
                  timestamp: new Date(),
                  success: false
                }
              }));
            }
          } else {
            addNotification(`❌ Failed to configure MCE CAPI/CAPA environment: ${result.error || 'Unknown error'}`, 'error', 8000);

            setAnsibleResults(prev => ({
              ...prev,
              'configure-mce': {
                loading: false,
                result: { error: result.error || 'Unknown error' },
                timestamp: new Date(),
                success: false
              }
            }));
          }
        } catch (error) {
          console.error('Error configuring MCE CAPI/CAPA environment:', error);
          addNotification('❌ Failed to configure MCE CAPI/CAPA environment. Check console for details.', 'error', 8000);

          setAnsibleResults(prev => ({
            ...prev,
            'configure-mce': {
              loading: false,
              result: { error: error.message },
              timestamp: new Date(),
              success: false
            }
          }));
        }
      }
    },
    {
      id: 'check-components',
      title: "Check required components",
      subtitle: "Verify configuration",
      description: "Ensure all MCE CAPI/CAPA components are present and configured",
      icon: CheckCircleIcon,
      color: 'bg-emerald-600',
      textColor: 'text-emerald-700',
      bgColor: 'bg-emerald-50 hover:bg-emerald-100',
      borderColor: 'border-emerald-300',
      duration: "~1m",
      tooltip: "Verify all MCE CAPI/CAPA components are properly installed and configured",
      details: "This validation checks for CAPI/CAPA controller deployments, registration configuration, cluster role bindings, required secrets (capa-manager-bootstrap-credentials, rosa-creds-secret), and AWS cluster controller identity.",
      requirements: ["OpenShift cluster access", "multicluster-engine namespace", "CAPI/CAPA components installed"],
      action: async () => {
        try {
          addNotification('🔍 Checking required components...', 'info', 3000);

          // Set loading state for this specific operation
          setAnsibleResults(prev => ({
            ...prev,
            'check-components': { loading: true, result: null, timestamp: new Date() }
          }));

          // Create an AbortController for timeout
          const controller = new AbortController();
          const timeoutId = setTimeout(() => controller.abort(), 60000); // 60 second timeout

          const response = await fetch('http://localhost:8000/api/ansible/run-task', {
            method: 'POST',
            headers: {
              'Content-Type': 'application/json',
            },
            body: JSON.stringify({
              task_file: 'validate-capa-environment.yml',
              description: 'Validate CAPA environment components'
            }),
            signal: controller.signal
          });

          clearTimeout(timeoutId);

          const result = await response.json();

          if (response.ok) {
            if (result.success) {
              addNotification(`✅ Component validation completed successfully`, 'success', 5000);

              // Store the result for display in the UI
              setAnsibleResults(prev => ({
                ...prev,
                'check-components': {
                  loading: false,
                  result: result,
                  timestamp: new Date(),
                  success: true
                }
              }));

              // Parse output to determine component status
              const output = result.output || '';
              console.log('Component Validation Result:', {
                success: true,
                fullOutput: output
              });
            } else {
              addNotification(`⚠️ Component validation completed with issues: ${result.message || 'Check logs for details'}`, 'error', 8000);

              setAnsibleResults(prev => ({
                ...prev,
                'check-components': {
                  loading: false,
                  result: result,
                  timestamp: new Date(),
                  success: false
                }
              }));
            }
          } else {
            addNotification(`❌ Failed to run component validation: ${result.error || 'Unknown error'}`, 'error', 8000);

            setAnsibleResults(prev => ({
              ...prev,
              'check-components': {
                loading: false,
                result: { error: result.error || 'Unknown error' },
                timestamp: new Date(),
                success: false
              }
            }));
          }
        } catch (error) {
          console.error('Error running component validation:', error);

          // Handle timeout specifically
          if (error.name === 'AbortError') {
            addNotification('⏱️ Component validation timed out after 60 seconds. This may indicate connection issues.', 'error', 8000);
          } else {
            addNotification('❌ Failed to run component validation. Check console for details.', 'error', 8000);
          }

          setAnsibleResults(prev => ({
            ...prev,
            'check-components': {
              loading: false,
              result: { error: error.name === 'AbortError' ? 'Request timed out' : error.message },
              timestamp: new Date(),
              success: false
            }
          }));
        }
      }
    }
  ];

  const manageROSAClusters = [
    {
      id: 'create-cluster',
      title: "Create ROSA HCP cluster",
      subtitle: "Deploy new resources",
      description: "Create ROSA HCP cluster or apply custom resource files",
      icon: CubeIcon,
      color: 'bg-orange-600',
      textColor: 'text-orange-700',
      bgColor: 'bg-orange-50 hover:bg-orange-100',
      borderColor: 'border-orange-300',
      duration: "~15m",
      tooltip: "Launch a new ROSA HCP cluster with automated provisioning",
      action: () => executeAutomationAction(() => navigate('/clusters/create'), "Cluster creation")
    },
    {
      id: 'upgrade-cluster',
      title: "Upgrade ROSA HCP cluster",
      subtitle: "Update existing cluster",
      description: "Upgrade cluster to newer OpenShift version",
      icon: ArrowUpIcon,
      color: 'bg-cyan-600',
      textColor: 'text-cyan-700',
      bgColor: 'bg-cyan-50 hover:bg-cyan-100',
      borderColor: 'border-cyan-300',
      duration: "~30m",
      tooltip: "Upgrade your cluster to the latest OpenShift version safely",
      action: () => executeAutomationAction(() => console.log('Upgrade cluster'), "Cluster upgrade")
    },
    {
      id: 'delete-cluster',
      title: "Delete ROSA HCP cluster",
      subtitle: "Remove resources",
      description: "Delete cluster or remove custom resources",
      icon: TrashIcon,
      color: 'bg-red-600',
      textColor: 'text-red-700',
      bgColor: 'bg-red-50 hover:bg-red-100',
      borderColor: 'border-red-300',
      duration: "~10m",
      tooltip: "Safely remove cluster and clean up all associated resources",
      action: () => executeAutomationAction(() => console.log('Delete cluster'), "Cluster deletion")
    },
    {
      id: 'custom-commands',
      title: "Enter custom commands",
      subtitle: "Advanced operations",
      description: "Execute custom oc commands and automation scripts",
      icon: CommandLineIcon,
      color: 'bg-gray-600',
      textColor: 'text-gray-700',
      bgColor: 'bg-gray-50 hover:bg-gray-100',
      borderColor: 'border-gray-300',
      duration: "Variable",
      tooltip: "Execute custom oc commands and automation scripts",
      action: () => console.log('Custom commands')
    }
  ];


  // All operations for command palette
  const allOperations = [
    ...configureEnvironment.map(op => ({ ...op, category: 'Configure Environment' })),
    ...manageROSAClusters.map(op => ({ ...op, category: 'Manage Clusters' })),
    ...userFriendlyCategories.map(op => ({ ...op, category: 'Getting Started' }))
  ];

  const filteredOperations = allOperations.filter(op =>
    op.title.toLowerCase().includes(searchTerm.toLowerCase()) ||
    op.subtitle.toLowerCase().includes(searchTerm.toLowerCase())
  );

  const toggleCardExpansion = (cardId) => {
    setExpandedCards(prev => {
      const newSet = new Set(prev);
      if (newSet.has(cardId)) {
        newSet.delete(cardId);
      } else {
        newSet.add(cardId);
      }
      return newSet;
    });
  };

  const handleFeedbackSubmit = (e) => {
    e.preventDefault();
    // Here you would normally send to your backend
    console.log('Feedback submitted:', feedbackData);

    // Show success notification
    addNotification('Thank you for your feedback! We appreciate your input.', 'success');

    // Reset and close
    setFeedbackData({ type: 'general', message: '', email: '' });
    setShowFeedback(false);
  };

  const addNotification = useCallback((message, type = 'info', duration = 5000) => {
    const id = Date.now();
    const notification = { id, message, type };
    setNotifications(prev => [...prev, notification]);

    setTimeout(() => {
      setNotifications(prev => prev.filter(n => n.id !== id));
    }, duration);
  }, []);

  const toggleFavorite = (operationId) => {
    setFavorites(prev => {
      const newSet = new Set(prev);
      if (newSet.has(operationId)) {
        newSet.delete(operationId);
        addNotification('Removed from favorites', 'info');
      } else {
        newSet.add(operationId);
        addNotification('Added to favorites', 'success');
      }
      return newSet;
    });
  };

  const addToRecent = (operation) => {
    setRecentOperations(prev => {
      const filtered = prev.filter(op => op.id !== operation.id);
      return [{ ...operation, timestamp: Date.now() }, ...filtered].slice(0, 5);
    });
  };

  const toggleSection = (sectionId) => {
    setCollapsedSections(prev => {
      const newSet = new Set(prev);
      if (newSet.has(sectionId)) {
        newSet.delete(sectionId);
      } else {
        newSet.add(sectionId);
      }
      return newSet;
    });
  };

  const executeOperation = async (operation) => {
    // Check if automation is disabled
    if (isAutomationDisabled()) {
      addNotification(
        `❌ ${operation.title} blocked: ${getDisabledReason()}. Fix prerequisites before running automation.`,
        'error',
        8000
      );
      return;
    }

    const isDestructive = ['delete', 'remove', 'destroy'].some(word =>
      operation.title.toLowerCase().includes(word)
    );

    if (isDestructive) {
      setShowConfirmDialog({
        title: `Confirm ${operation.title}`,
        message: `Are you sure you want to ${operation.title.toLowerCase()}? This action cannot be undone.`,
        onConfirm: () => performOperation(operation),
        type: 'danger'
      });
      return;
    }

    performOperation(operation);
  };

  const performOperation = async (operation) => {
    setLoadingStates(prev => new Set([...prev, operation.id]));
    addToRecent(operation);

    try {
      // Simulate operation
      await new Promise(resolve => setTimeout(resolve, 2000));

      // Execute the original action
      operation.action();

      addNotification(`${operation.title} completed successfully`, 'success');
    } catch (error) {
      addNotification(`Failed to execute ${operation.title}`, 'error');
    } finally {
      setLoadingStates(prev => {
        const newSet = new Set(prev);
        newSet.delete(operation.id);
        return newSet;
      });
      setShowConfirmDialog(null);
    }
  };

  return (
    <div
      className={`min-h-screen transition-all duration-300 ${darkMode
        ? 'bg-gradient-to-br from-gray-900 to-gray-800 text-white'
        : 'bg-gradient-to-br from-gray-50 to-gray-100'
      }`}
      role="main"
      aria-label="ROSA CAPI/CAPA Test Automation Dashboard"
    >
      {/* Red Hat Header */}
      <div className="bg-white border-b border-gray-200 shadow-lg backdrop-blur-sm bg-white/95">
        <div className="max-w-7xl mx-auto px-4 sm:px-6 lg:px-8">
          <div className="flex justify-between items-center py-4">
            <div className="flex items-center">
              <div className="bg-red-600 text-white px-2 py-1 rounded mr-3 font-bold text-sm">
                RH
              </div>
              <span className="text-xl font-bold text-red-600 mr-2">Red Hat</span>
              <span className="text-xl font-semibold text-gray-900">CAPI/CAPA Test Automation</span>
            </div>
            <div className="flex items-center space-x-6">
              {/* Search Bar */}
              <div className="relative">
                <input
                  type="text"
                  placeholder="Search operations..."
                  className="pl-10 pr-4 py-2 text-sm border border-gray-300 rounded-lg focus:ring-2 focus:ring-red-500 focus:border-red-500 bg-gray-50 w-64 focus:outline-none"
                  aria-label="Search operations"
                />
                <svg className="absolute left-3 top-2.5 h-4 w-4 text-gray-400" fill="none" stroke="currentColor" viewBox="0 0 24 24">
                  <path strokeLinecap="round" strokeLinejoin="round" strokeWidth={2} d="M21 21l-6-6m2-5a7 7 0 11-14 0 7 7 0 0114 0z" />
                </svg>
              </div>

              {/* Status */}
              <div className="flex items-center space-x-3">
                <div className="flex items-center space-x-1 bg-green-50 text-green-700 px-3 py-1 rounded-full text-sm">
                  <div className="w-2 h-2 bg-green-500 rounded-full animate-pulse"></div>
                  <span className="font-medium">Connected</span>
                </div>
                <span className="text-sm text-gray-500">Testing Version {systemStats.testingVersion}</span>
              </div>

              {/* User Profile */}
              <div className="flex items-center space-x-3">
                {/* Dark Mode Toggle */}
                <button
                  onClick={() => setDarkMode(!darkMode)}
                  className="relative p-2 text-gray-400 hover:text-gray-600 transition-all duration-300 group hover:bg-gray-100 rounded-lg hover:scale-110 active:scale-95 focus:outline-none focus:ring-2 focus:ring-red-500 focus:ring-offset-2"
                  title="Toggle dark mode"
                  aria-label={`Switch to ${darkMode ? 'light' : 'dark'} mode`}
                >
                  {darkMode ? (
                    <svg className="h-5 w-5 text-yellow-500 group-hover:text-yellow-400" fill="currentColor" viewBox="0 0 24 24">
                      <path d="M12 2.25a.75.75 0 01.75.75v2.25a.75.75 0 01-1.5 0V3a.75.75 0 01.75-.75zM7.5 12a4.5 4.5 0 119 0 4.5 4.5 0 01-9 0zM18.894 6.166a.75.75 0 00-1.06-1.06l-1.591 1.59a.75.75 0 101.06 1.061l1.591-1.59zM21.75 12a.75.75 0 01-.75.75h-2.25a.75.75 0 010-1.5H21a.75.75 0 01.75.75zM17.834 18.894a.75.75 0 001.06-1.06l-1.59-1.591a.75.75 0 10-1.061 1.06l1.59 1.591zM12 18a.75.75 0 01.75.75V21a.75.75 0 01-1.5 0v-2.25A.75.75 0 0112 18zM7.758 17.303a.75.75 0 00-1.061-1.06l-1.591 1.59a.75.75 0 001.06 1.061l1.591-1.59zM6 12a.75.75 0 01-.75.75H3a.75.75 0 010-1.5h2.25A.75.75 0 016 12zM6.697 7.757a.75.75 0 001.06-1.06l-1.59-1.591a.75.75 0 00-1.061 1.06l1.59 1.591z" />
                    </svg>
                  ) : (
                    <svg className="h-5 w-5 text-gray-600 group-hover:text-gray-800" fill="currentColor" viewBox="0 0 24 24">
                      <path fillRule="evenodd" d="M9.528 1.718a.75.75 0 01.162.819A8.97 8.97 0 009 6a9 9 0 009 9 8.97 8.97 0 003.463-.69.75.75 0 01.981.98 10.503 10.503 0 01-9.694 6.46c-5.799 0-10.5-4.701-10.5-10.5 0-4.368 2.667-8.112 6.46-9.694a.75.75 0 01.818.162z" clipRule="evenodd" />
                    </svg>
                  )}
                </button>

                {/* Command Palette Trigger */}
                <button
                  onClick={() => setShowCommandPalette(true)}
                  className="relative p-2 text-gray-400 hover:text-gray-600 transition-all duration-300 group hover:bg-gray-100 rounded-lg hover:scale-110 active:scale-95 focus:outline-none focus:ring-2 focus:ring-red-500 focus:ring-offset-2"
                  title="Command palette (⌘K)"
                  aria-label="Open command palette"
                >
                  <svg className="h-5 w-5" fill="none" stroke="currentColor" viewBox="0 0 24 24">
                    <path strokeLinecap="round" strokeLinejoin="round" strokeWidth={2} d="M8 9l3 3-3 3m5 0h3M5 20h14a2 2 0 002-2V6a2 2 0 00-2-2H5a2 2 0 00-2 2v12a2 2 0 002 2z" />
                  </svg>
                </button>

                {/* Help Button */}
                <button
                  onClick={() => setShowHelp(true)}
                  className="relative p-2 text-gray-400 hover:text-gray-600 transition-all duration-300 group hover:bg-gray-100 rounded-lg hover:scale-110 active:scale-95 focus:outline-none focus:ring-2 focus:ring-red-500 focus:ring-offset-2"
                  title="Keyboard shortcuts (⌘/)"
                  aria-label="Show keyboard shortcuts"
                >
                  <svg className="h-5 w-5" fill="none" stroke="currentColor" viewBox="0 0 24 24">
                    <path strokeLinecap="round" strokeLinejoin="round" strokeWidth={2} d="M8.228 9c.549-1.165 2.03-2 3.772-2 2.21 0 4 1.343 4 3 0 1.4-1.278 2.575-3.006 2.907-.542.104-.994.54-.994 1.093m0 3h.01M21 12a9 9 0 11-18 0 9 9 0 0118 0z" />
                  </svg>
                </button>

                {/* Feedback Button */}
                <button
                  onClick={() => setShowFeedback(true)}
                  className="relative p-2 text-gray-400 hover:text-gray-600 transition-all duration-300 group hover:bg-gray-100 rounded-lg hover:scale-110 active:scale-95 focus:outline-none focus:ring-2 focus:ring-red-500 focus:ring-offset-2"
                  title="Send feedback (⌘.)"
                  aria-label="Send feedback"
                >
                  <svg className="h-5 w-5" fill="none" stroke="currentColor" viewBox="0 0 24 24">
                    <path strokeLinecap="round" strokeLinejoin="round" strokeWidth={2} d="M8 12h.01M12 12h.01M16 12h.01M21 12c0 4.418-4.03 8-9 8a9.863 9.863 0 01-4.255-.949L3 20l1.395-3.72C3.512 15.042 3 13.574 3 12c0-4.418 4.03-8 9-8s9 3.582 9 8z" />
                  </svg>
                </button>
                <div className="flex items-center space-x-2 cursor-pointer group hover:bg-gray-50 p-2 rounded-lg transition-all duration-300 hover:scale-105 active:scale-95">
                  <div className="w-8 h-8 bg-gradient-to-r from-red-500 to-red-600 rounded-full flex items-center justify-center text-white text-sm font-bold group-hover:shadow-lg transition-shadow">
                    TF
                  </div>
                  <div className="hidden lg:block">
                    <div className="text-sm font-medium text-gray-700">Tina F.</div>
                    <div className="text-xs text-gray-500">Admin</div>
                  </div>
                  <svg className="h-4 w-4 text-gray-400 group-hover:text-gray-600" fill="none" stroke="currentColor" viewBox="0 0 24 24">
                    <path strokeLinecap="round" strokeLinejoin="round" strokeWidth={2} d="M19 9l-7 7-7-7" />
                  </svg>
                </div>
              </div>
            </div>
          </div>
        </div>
      </div>

      <div className="max-w-7xl mx-auto px-4 sm:px-6 lg:px-8 py-12 space-y-12">
        {/* Main Header with Configure Environment and Right Sidebar */}
        <div className="flex items-start justify-between space-x-12 mb-12 animate-in fade-in duration-700">
          <div className="flex-1">
            <p className="text-xl text-gray-600 mb-6 leading-relaxed max-w-4xl animate-in fade-in slide-in-from-bottom duration-1000">
              Welcome to the Ansible test automation for Cluster API (CAPI) and Cluster API provider AWS (CAPA).
            </p>
            <p className="text-lg font-medium text-gray-800 mb-6">
              What would you like to do today?
            </p>



            {/* Configuration Prerequisites Warning */}
            {configStatus && !configStatus.configured && (
              <div className="bg-gradient-to-r from-orange-50 to-yellow-50 border-l-4 border-orange-400 rounded-lg p-6 mb-8 shadow-lg animate-in fade-in slide-in-from-left duration-700">
                <div className="flex items-start space-x-4">
                  <div className="flex-shrink-0">
                    <svg className="h-8 w-8 text-orange-400" fill="none" stroke="currentColor" viewBox="0 0 24 24">
                      <path strokeLinecap="round" strokeLinejoin="round" strokeWidth={2} d="M9 12h6m-6 4h6m2 5H7a2 2 0 01-2-2V5a2 2 0 012-2h5.586a1 1 0 01.707.293l5.414 5.414a1 1 0 01.293.707V19a2 2 0 01-2 2z" />
                    </svg>
                  </div>
                  <div className="flex-1">
                    <h3 className="text-lg font-semibold text-orange-800 mb-2">
                      ⚙️ Configuration Required
                    </h3>
                    <p className="text-orange-700 mb-4">
                      {configStatus.message}. <strong>All automation features are disabled</strong> until configuration is complete.
                    </p>

                    <div className="bg-white rounded-lg p-4 border border-orange-200 mb-4">
                      <h4 className="font-semibold text-orange-800 mb-2">What needs to be configured?</h4>
                      <p className="text-orange-700 text-sm mb-3">
                        File: <code className="bg-orange-100 px-2 py-1 rounded text-orange-800">{configStatus.config_file_path}</code>
                      </p>

                      {configStatus.total_configured > 0 && (
                        <div className="mb-3">
                          <div className="flex items-center justify-between text-sm text-orange-700 mb-2">
                            <span>Progress:</span>
                            <span className="font-semibold">{configStatus.total_configured}/{configStatus.total_required} configured</span>
                          </div>
                          <div className="bg-orange-200 rounded-full h-2">
                            <div
                              className="bg-orange-500 h-2 rounded-full transition-all duration-300"
                              style={{ width: `${(configStatus.total_configured / configStatus.total_required) * 100}%` }}
                            ></div>
                          </div>
                        </div>
                      )}

                      <div className="text-sm text-orange-600">
                        Missing: {[...(configStatus.empty_fields || []), ...(configStatus.missing_fields || [])].length} required fields
                      </div>
                    </div>

                    <div className="bg-yellow-50 border border-yellow-200 rounded p-3 mb-4">
                      <h4 className="font-semibold text-yellow-800 mb-2">⚠️ Impact on Automation</h4>
                      <ul className="text-sm text-yellow-700 space-y-1">
                        <li>• Cluster creation/deletion disabled</li>
                        <li>• Machine pool operations unavailable</li>
                        <li>• Upgrade operations blocked</li>
                        <li>• Network configuration disabled</li>
                        <li>• All CAPI/CAPA automation features offline</li>
                      </ul>
                    </div>

                    <div className="flex items-center space-x-4">
                      <button
                        onClick={() => window.location.reload()}
                        className="bg-orange-600 text-white px-4 py-2 rounded-lg hover:bg-orange-700 transition-colors font-medium"
                      >
                        ✓ I've configured it, check again
                      </button>

                      <button
                        onClick={() => navigator.clipboard.writeText('vars/user_vars.yml')}
                        className="text-orange-600 hover:text-orange-800 px-4 py-2 font-medium"
                      >
                        📋 Copy file path
                      </button>

                      <a
                        href="https://console.redhat.com/iam/service-accounts"
                        target="_blank"
                        rel="noopener noreferrer"
                        className="text-blue-600 hover:text-blue-800 px-4 py-2 font-medium inline-flex items-center space-x-1"
                        title="Create OCM Service Account for ClientID and Client Secret"
                      >
                        <svg className="h-4 w-4" fill="none" stroke="currentColor" viewBox="0 0 24 24">
                          <path strokeLinecap="round" strokeLinejoin="round" strokeWidth={2} d="M10 6H6a2 2 0 00-2 2v10a2 2 0 002 2h10a2 2 0 002-2v-4M14 4h6m0 0v6m0-6L10 14" />
                        </svg>
                        <span>🔑 Create OCM Service Account</span>
                      </a>
                    </div>
                  </div>
                </div>
              </div>
            )}


            {/* Environment Analysis and Credentials Setup */}
            <div className="bg-gradient-to-br from-green-50 to-emerald-50 rounded-xl shadow-lg hover:shadow-xl transition-all duration-300 border border-green-200/50 p-6 mb-6 backdrop-blur-sm hover:scale-[1.02] hover:-translate-y-1 animate-in fade-in-50 slide-in-from-bottom-4 duration-600">
              <h2
                className="text-sm font-semibold text-green-900 mb-3 flex items-center cursor-pointer hover:bg-green-100/50 rounded-lg p-2 -m-2 transition-colors"
                onClick={() => toggleSection('credentials-environment')}
              >
                <div className="bg-green-600 rounded-full p-1 mr-2">
                  <svg className="h-3 w-3 text-white" fill="none" stroke="currentColor" viewBox="0 0 24 24">
                    <path strokeLinecap="round" strokeLinejoin="round" strokeWidth={2} d="M9 12l2 2 4-4m5.618-4.016A11.955 11.955 0 0112 2.944a11.955 11.955 0 01-8.618 3.04A12.02 12.02 0 003 9c0 5.591 3.824 10.29 9 11.622 5.176-1.332 9-6.03 9-11.622 0-1.042-.133-2.052-.382-3.016z" />
                  </svg>
                </div>
                <span>My Credentials</span>
                <div className="flex items-center ml-auto space-x-2">
                  <div className={`text-xs px-2 py-1 rounded-full font-medium ${
                    rosaStatus?.authenticated && configStatus?.configured ?
                    'bg-green-100 text-green-800' : 'bg-orange-100 text-orange-800'
                  }`}>
                    {rosaStatus?.authenticated && configStatus?.configured ? 'Ready' : 'Needs Setup'}
                  </div>
                  <svg
                    className={`h-4 w-4 text-green-600 transition-transform duration-200 ${collapsedSections.has('credentials-environment') ? 'rotate-180' : ''}`}
                    fill="none"
                    stroke="currentColor"
                    viewBox="0 0 24 24"
                  >
                    <path strokeLinecap="round" strokeLinejoin="round" strokeWidth={2} d="M19 9l-7 7-7-7" />
                  </svg>
                </div>
              </h2>

              {!collapsedSections.has('credentials-environment') && (
                <>
                  {/* Environment Analysis */}
                  <div className="mb-4 p-4 bg-white rounded-lg border border-green-200">
                <h3 className="text-sm font-semibold text-green-800 mb-3 flex items-center">
                  <svg className="h-4 w-4 text-green-600 mr-2" fill="none" stroke="currentColor" viewBox="0 0 24 24">
                    <path strokeLinecap="round" strokeLinejoin="round" strokeWidth={2} d="M9 5H7a2 2 0 00-2 2v10a2 2 0 002 2h8a2 2 0 002-2V7a2 2 0 00-2-2h-2M9 5a2 2 0 002 2h2a2 2 0 002-2M9 5a2 2 0 012-2h2a2 2 0 012 2" />
                  </svg>
                  📊 Your Environment Status
                </h3>

                {/* Friendly environment analysis */}
                {(!rosaStatus?.authenticated || !configStatus?.configured) ? (
                  <div className="space-y-3">
                    <div className="bg-blue-50 border border-blue-200 rounded-lg p-3">
                      <h4 className="font-semibold text-blue-800 mb-2">👋 Let's get you set up!</h4>
                      <p className="text-sm text-blue-700 mb-3">
                        I've analyzed your environment and found a few things we can help you configure:
                      </p>

                      <div className="space-y-2">
                        {!rosaStatus?.authenticated && (
                          <div className="flex items-center space-x-2 text-sm">
                            <div className="w-2 h-2 bg-orange-400 rounded-full"></div>
                            <span className="text-blue-700">ROSA CLI needs authentication with staging environment</span>
                          </div>
                        )}
                        {!configStatus?.configured && (
                          <div className="flex items-center space-x-2 text-sm">
                            <div className="w-2 h-2 bg-orange-400 rounded-full"></div>
                            <span className="text-blue-700">
                              Configuration file needs setup ({configStatus?.total_configured || 0}/{configStatus?.total_required || 8} fields configured)
                            </span>
                          </div>
                        )}
                        {ocpStatus && !ocpStatus.connected && (
                          <div className="flex items-center space-x-2 text-sm">
                            <div className="w-2 h-2 bg-orange-400 rounded-full"></div>
                            <span className="text-blue-700">OpenShift Hub credentials need a quick fix - one of your connection details isn't quite right</span>
                          </div>
                        )}
                      </div>

                      {/* ROSA Authentication Help */}
                      {!rosaStatus?.authenticated && (
                        <div className="mt-3 bg-blue-50 border border-blue-200 rounded-lg p-3">
                          <h4 className="font-semibold text-blue-800 mb-2 text-sm">🔐 ROSA Authentication Needed</h4>
                          <p className="text-blue-700 mb-3 text-xs">
                            You'll need to log into the ROSA staging environment to use automation features.
                          </p>

                          <div className="bg-gray-900 rounded p-2 mb-2">
                            <code className="text-green-400 text-xs font-mono">
                              rosa login --env staging --use-auth-code
                            </code>
                          </div>

                          <button
                            onClick={() => {
                              navigator.clipboard.writeText('rosa login --env staging --use-auth-code');
                              alert('📋 Command copied! Run this in your terminal to authenticate with ROSA staging.');
                            }}
                            className="text-blue-600 hover:text-blue-800 text-xs font-medium"
                          >
                            📋 Copy login command
                          </button>
                        </div>
                      )}

                      {/* OpenShift Hub Connection Help */}
                      {ocpStatus && !ocpStatus.connected && (
                        <div className="mt-3 bg-blue-50 border border-blue-200 rounded-lg p-3">
                          <h4 className="font-semibold text-blue-800 mb-2 text-sm">🔌 Cluster Connection Options</h4>
                          <p className="text-blue-700 mb-3 text-xs">
                            {ocpStatus.message === 'Invalid username or password' ? 'There\'s a problem with the OCM username and/or password specified. We can help you fix it or you can use a Kind cluster.' : `Connection failed: ${ocpStatus.message}. Choose an option below:`}
                          </p>

                          <div className="flex flex-wrap gap-2">
                            <button
                              onClick={() => {
                                const instructions = `Update vars/user_vars.yml with your OpenShift Hub credentials:
- OCP_HUB_API_URL: ${ocpStatus.api_url || 'Your cluster API URL'}
- OCP_HUB_CLUSTER_USER: ${ocpStatus.username || 'Your username'}
- OCP_HUB_CLUSTER_PASSWORD: Your password`;
                                navigator.clipboard.writeText(instructions);
                                alert('📋 Instructions copied! Update vars/user_vars.yml with your credentials.');
                              }}
                              className="bg-blue-600 text-white px-3 py-1.5 rounded text-xs font-medium hover:bg-blue-700 transition-colors"
                            >
                              🔧 Fix credentials
                            </button>

                            <button
                              onClick={() => handleKindClusterCheck()}
                              className="bg-green-600 text-white px-3 py-1.5 rounded text-xs font-medium hover:bg-green-700 transition-colors"
                            >
                              🐳 Use Kind cluster
                            </button>
                          </div>
                        </div>
                      )}

                      {/* Guided Setup Prompt - Compact Version */}
                      {showSetupPrompt && guidedSetupStatus && (
                        <div className="mt-3 bg-blue-50 border border-blue-200 rounded-lg p-3">
                          <h4 className="font-semibold text-blue-800 mb-2 text-sm">
                            {guidedSetupStatus.current_step === 1 ? "👋 Welcome to ROSA CAPI/CAPA Automation!" : "🚀 Let's complete your setup"}
                          </h4>
                          <p className="text-blue-700 mb-2 text-xs">
                            {guidedSetupStatus.current_step === 1 ?
                              "New here? Let's guide you through setup step-by-step." :
                              "You're partway through setup. Let's finish configuring your environment."}
                          </p>
                          <div className="flex items-center justify-between text-xs text-blue-600 mb-2">
                            <span>Progress: Step {guidedSetupStatus.current_step} of 5</span>
                            <span>Next: {
                              guidedSetupStatus.next_action === 'rosa_login' ? 'ROSA Auth' :
                              guidedSetupStatus.next_action === 'configure_vars' ? 'Config Setup' :
                              guidedSetupStatus.next_action === 'aws_credentials' ? 'AWS Creds' :
                              guidedSetupStatus.next_action === 'ocp_connection' ? 'OpenShift Connection' :
                              'Ready!'
                            }</span>
                          </div>
                          <div className="flex space-x-2">
                            <button
                              onClick={() => navigate('/setup')}
                              className="bg-blue-600 text-white px-3 py-1.5 rounded text-xs font-medium hover:bg-blue-700 transition-colors"
                            >
                              Start Guided Setup
                            </button>
                            <button
                              onClick={() => setShowSetupPrompt(false)}
                              className="text-blue-600 hover:text-blue-800 px-3 py-1.5 font-medium text-xs"
                            >
                              Skip
                            </button>
                          </div>
                        </div>
                      )}

                      <div className="mt-4 flex space-x-3">
                        <button
                          onClick={() => {
                            console.log('Manual refresh clicked');
                            refreshAllStatus();
                            addNotification('Refreshing status...', 'info', 2000);
                          }}
                          className="bg-green-600 text-white px-4 py-2 rounded-lg hover:bg-green-700 transition-colors font-medium text-sm inline-flex items-center space-x-2"
                        >
                          <svg className="h-4 w-4" fill="none" stroke="currentColor" viewBox="0 0 24 24">
                            <path strokeLinecap="round" strokeLinejoin="round" strokeWidth={2} d="M4 4v5h.582m15.356 2A8.001 8.001 0 004.582 9m0 0H9m11 11v-5h-.581m0 0a8.003 8.003 0 01-15.357-2m15.357 2H15" />
                          </svg>
                          <span>🔄 Refresh status</span>
                        </button>

                        <button
                          onClick={() => navigate('/setup')}
                          className="bg-blue-600 text-white px-4 py-2 rounded-lg hover:bg-blue-700 transition-colors font-medium text-sm inline-flex items-center space-x-2"
                        >
                          <svg className="h-4 w-4" fill="none" stroke="currentColor" viewBox="0 0 24 24">
                            <path strokeLinecap="round" strokeLinejoin="round" strokeWidth={2} d="M13 7l5 5m0 0l-5 5m5-5H6" />
                          </svg>
                          <span>Help me configure everything</span>
                        </button>

                        <button
                          onClick={() => {
                            const helpText = `Quick Setup Checklist:

${!rosaStatus?.authenticated ? '🔐 ROSA Authentication:' : '✅ ROSA Authentication: Complete'}
${!rosaStatus?.authenticated ? '   Run: rosa login --env staging --use-auth-code' : ''}

${!configStatus?.configured ? '⚙️ Configuration Setup:' : '✅ Configuration Setup: Complete'}
${!configStatus?.configured ? '   Edit: vars/user_vars.yml with your credentials' : ''}

${ocpStatus && !ocpStatus.connected ? '🔌 OpenShift Hub Connection:' : ocpStatus && ocpStatus.connected ? '✅ OpenShift Hub Connection: Complete' : ''}
${ocpStatus && !ocpStatus.connected ? '   Update OCP_HUB_* fields in vars/user_vars.yml' : ''}

Need detailed help? Click "Help me configure everything" for step-by-step guidance!`;
                            navigator.clipboard.writeText(helpText);
                            alert('📋 Setup checklist copied to clipboard!');
                          }}
                          className="text-blue-600 hover:text-blue-800 px-4 py-2 font-medium text-sm"
                        >
                          📋 Copy quick checklist
                        </button>
                      </div>
                    </div>
                  </div>
                ) : (
                  <>
                    <div className="space-y-2">
                      {ocpStatus?.connected && (
                        <div className="space-y-1">
                          <div className="flex items-center space-x-2 text-sm">
                            <div className="w-2 h-2 bg-green-500 rounded-full"></div>
                            <span className="text-green-700">OpenShift Hub connected ({ocpStatus.username})</span>
                          </div>
                          <div className="ml-4 text-xs text-green-600 bg-green-100 rounded px-2 py-1 font-mono">
                            🔗 {ocpStatus.api_url}
                          </div>
                        </div>
                      )}
                    </div>

                    <p className="text-sm text-green-600 mt-3 font-medium">
                      🚀 Ready to configure the test environment to create, upgrade, and manage ROSA clusters!
                    </p>
                  </>
                )}
                  </div>
                </>
              )}
            </div>

            {/* Main Content Sections */}
            <div className="space-y-6">
              {/* Configure Test Environment - Next to getting started */}
              <div className="bg-gradient-to-br from-blue-50 to-indigo-50 rounded-xl shadow-lg hover:shadow-xl transition-all duration-300 border border-blue-200/50 p-6 backdrop-blur-sm hover:scale-[1.02] hover:-translate-y-1 animate-in fade-in-50 slide-in-from-bottom-4 duration-700">
              <h2
                className="text-sm font-semibold text-indigo-900 mb-3 flex items-center cursor-pointer hover:bg-indigo-100/50 rounded-lg p-2 -m-2 transition-colors"
                onClick={() => toggleSection('configure-environment')}
              >
                <div className="bg-indigo-600 rounded-full p-1 mr-2">
                  <svg className="h-3 w-3 text-white" fill="none" stroke="currentColor" viewBox="0 0 24 24">
                    <path strokeLinecap="round" strokeLinejoin="round" strokeWidth={2} d="M10.325 4.317c.426-1.756 2.924-1.756 3.35 0a1.724 1.724 0 002.573 1.066c1.543-.94 3.31.826 2.37 2.37a1.724 1.724 0 001.065 2.572c1.756.426 1.756 2.924 0 3.35a1.724 1.724 0 00-1.066 2.573c.94 1.543-.826 3.31-2.37 2.37a1.724 1.724 0 00-2.572 1.065c-.426 1.756-2.924 1.756-3.35 0a1.724 1.724 0 00-2.573-1.066c-1.543.94-3.31-.826-2.37-2.37a1.724 1.724 0 00-1.065-2.572c-1.756-.426-1.756-2.924 0-3.35a1.724 1.724 0 001.066-2.573c-.94-1.543.826-3.31 2.37-2.37.996.608 2.296.07 2.572-1.065z" />
                    <path strokeLinecap="round" strokeLinejoin="round" strokeWidth={2} d="M15 12a3 3 0 11-6 0 3 3 0 016 0z" />
                  </svg>
                </div>
                <span>Configure Test Environment</span>
                <div className="flex items-center ml-auto space-x-2">
                  <div className="bg-green-100 text-green-800 text-xs px-2 py-1 rounded-full font-medium">
                    Ready
                  </div>
                  <svg
                    className={`h-4 w-4 text-indigo-600 transition-transform duration-200 ${collapsedSections.has('configure-environment') ? 'rotate-180' : ''}`}
                    fill="none"
                    stroke="currentColor"
                    viewBox="0 0 24 24"
                  >
                    <path strokeLinecap="round" strokeLinejoin="round" strokeWidth={2} d="M19 9l-7 7-7-7" />
                  </svg>
                </div>
              </h2>
              {!collapsedSections.has('configure-environment') && (
                <div className="space-y-2">
                  {configureEnvironment.map((operation, index) => {
                  const Icon = operation.icon;
                  const isVisible = visibleCards.has(`config-${index}`);
                  const isExpanded = expandedCards.has(operation.id);
                  const isLoading = loadingStates.has(operation.id);
                  const isFavorite = favorites.has(operation.id);
                  return (
                    <div
                      key={operation.id}
                      className={`bg-white hover:bg-indigo-50 rounded-lg cursor-pointer transition-all duration-500 border border-transparent hover:border-indigo-300 ${
                        isVisible ? 'opacity-100 translate-y-0' : 'opacity-0 translate-y-4'
                      } ${isExpanded ? 'shadow-xl scale-[1.02] border-indigo-400' : 'hover:shadow-lg hover:-translate-y-1 hover:scale-[1.02] active:scale-95'} ${
                        isLoading ? 'opacity-75 cursor-wait' : ''
                      }`}
                      style={{ transitionDelay: `${index * 100}ms` }}
                    >
                      <div
                        onClick={() => toggleCardExpansion(operation.id)}
                        className="flex items-center space-x-2 p-3 group relative cursor-pointer"
                      >
                        {isLoading && (
                          <div className="absolute inset-0 bg-white/80 rounded-lg flex items-center justify-center">
                            <div className="animate-spin rounded-full h-5 w-5 border-2 border-indigo-600 border-t-transparent"></div>
                          </div>
                        )}
                        <div className={`${operation.color} rounded p-1 group-hover:scale-110 group-hover:rotate-3 transition-all duration-300 group-active:scale-95`}>
                          <Icon className="h-3 w-3 text-white" />
                        </div>
                        <div className="flex-1 min-w-0">
                          <div className="flex items-center justify-between">
                            <h3 className={`text-xs font-medium ${operation.textColor}`} title={operation.tooltip}>
                              {operation.title}
                            </h3>
                            <div className="flex items-center space-x-1">
                              <button
                                onClick={(e) => {
                                  e.stopPropagation();
                                  executeOperation(operation);
                                }}
                                className="bg-indigo-600 hover:bg-indigo-700 text-white text-xs px-2 py-1 rounded transition-colors duration-200 font-medium"
                                title={`Run ${operation.title}`}
                                disabled={isLoading}
                              >
                                {isLoading ? (
                                  <div className="w-3 h-3 border border-white border-t-transparent rounded-full animate-spin"></div>
                                ) : (
                                  'Run'
                                )}
                              </button>
                              <span className="text-xs text-gray-400 font-mono bg-gray-100 px-1 rounded">
                                {operation.duration}
                              </span>
                              <button
                                onClick={(e) => {
                                  e.stopPropagation();
                                  toggleFavorite(operation.id);
                                }}
                                className={`p-1 rounded transition-colors ${
                                  isFavorite ? 'text-yellow-500 hover:text-yellow-600' : 'text-gray-400 hover:text-yellow-500'
                                }`}
                                title={isFavorite ? "Remove from favorites" : "Add to favorites"}
                              >
                                <svg className="h-3 w-3" fill={isFavorite ? 'currentColor' : 'none'} stroke="currentColor" viewBox="0 0 24 24">
                                  <path strokeLinecap="round" strokeLinejoin="round" strokeWidth={2} d="M11.049 2.927c.3-.921 1.603-.921 1.902 0l1.519 4.674a1 1 0 00.95.69h4.915c.969 0 1.371 1.24.588 1.81l-3.976 2.888a1 1 0 00-.363 1.118l1.518 4.674c.3.922-.755 1.688-1.538 1.118l-3.976-2.888a1 1 0 00-1.176 0l-3.976 2.888c-.783.57-1.838-.197-1.538-1.118l1.518-4.674a1 1 0 00-.363-1.118l-3.976-2.888c-.784-.57-.38-1.81.588-1.81h4.914a1 1 0 00.951-.69l1.519-4.674z" />
                                </svg>
                              </button>
                              {(operation.details || operation.requirements) && (
                                <button
                                  onClick={(e) => {
                                    e.stopPropagation();
                                    toggleCardExpansion(operation.id);
                                  }}
                                  className="text-gray-400 hover:text-indigo-600 p-1 rounded transition-colors"
                                  title={isExpanded ? "Show less" : "Show more"}
                                >
                                  <svg className={`h-3 w-3 transition-transform duration-200 ${isExpanded ? 'rotate-180' : ''}`} fill="none" stroke="currentColor" viewBox="0 0 24 24">
                                    <path strokeLinecap="round" strokeLinejoin="round" strokeWidth={2} d="M19 9l-7 7-7-7" />
                                  </svg>
                                </button>
                              )}
                            </div>
                          </div>
                          <p className="text-xs text-gray-500 truncate" title={operation.tooltip}>
                            {operation.subtitle}
                          </p>
                        </div>
                      </div>

                      {/* Expanded Content */}
                      {isExpanded && (operation.details || operation.requirements) && (
                        <div className="px-3 pb-3 border-t border-indigo-100 mt-2 pt-2 animate-in slide-in-from-top duration-300">
                          {operation.details && (
                            <div className="mb-3">
                              <h4 className="text-xs font-semibold text-indigo-800 mb-1">Details</h4>
                              <p className="text-xs text-gray-600 leading-relaxed">{operation.details}</p>
                            </div>
                          )}
                          {operation.requirements && (
                            <div className="mb-3">
                              <h4 className="text-xs font-semibold text-indigo-800 mb-1">Requirements</h4>
                              <ul className="text-xs text-gray-600 space-y-1">
                                {operation.requirements.map((req, idx) => (
                                  <li key={idx} className="flex items-center">
                                    <div className="w-1 h-1 bg-indigo-400 rounded-full mr-2"></div>
                                    {req}
                                  </li>
                                ))}
                              </ul>
                            </div>
                          )}
                          {operation.steps && (
                            <div>
                              <h4 className="text-xs font-semibold text-indigo-800 mb-1">Process Steps</h4>
                              <ol className="text-xs text-gray-600 space-y-1">
                                {operation.steps.map((step, idx) => (
                                  <li key={idx} className="flex items-start">
                                    <span className="bg-indigo-100 text-indigo-700 rounded-full w-4 h-4 flex items-center justify-center mr-2 text-xs font-medium flex-shrink-0 mt-0.5">{idx + 1}</span>
                                    {step}
                                  </li>
                                ))}
                              </ol>
                            </div>
                          )}
                        </div>
                      )}

                      {/* Ansible Results Display */}
                      {ansibleResults[operation.id] && (
                        <div className="px-3 pb-3 border-t border-indigo-100 mt-2 pt-2 animate-in slide-in-from-top duration-300">
                          <div className="bg-gray-50 rounded-lg p-3">
                            <div className="flex items-center justify-between mb-2">
                              <h4 className="text-xs font-semibold text-indigo-800 flex items-center">
                                <svg className="h-3 w-3 mr-1 text-indigo-600" fill="none" stroke="currentColor" viewBox="0 0 24 24">
                                  <path strokeLinecap="round" strokeLinejoin="round" strokeWidth={2} d="M9 12h6m-6 4h6m2 5H7a2 2 0 01-2-2V5a2 2 0 012-2h5.586a1 1 0 01.707.293l5.414 5.414a1 1 0 01.293.707V19a2 2 0 01-2 2z" />
                                </svg>
                                Execution Results
                              </h4>
                              <span className="text-xs text-gray-500">
                                {ansibleResults[operation.id].timestamp?.toLocaleTimeString()}
                              </span>
                            </div>

                            {ansibleResults[operation.id].loading && (
                              <div className="flex items-center space-x-2 text-xs text-blue-600">
                                <div className="animate-spin rounded-full h-3 w-3 border border-blue-600 border-t-transparent"></div>
                                <span>Running ansible task...</span>
                              </div>
                            )}

                            {!ansibleResults[operation.id].loading && ansibleResults[operation.id].result && (
                              <div className="space-y-2">
                                {/* Status Summary */}
                                <div className={`flex items-center space-x-2 text-xs font-medium ${
                                  ansibleResults[operation.id].success ? 'text-green-700' : 'text-red-700'
                                }`}>
                                  {ansibleResults[operation.id].success ? (
                                    <svg className="h-3 w-3" fill="none" stroke="currentColor" viewBox="0 0 24 24">
                                      <path strokeLinecap="round" strokeLinejoin="round" strokeWidth={2} d="M5 13l4 4L19 7" />
                                    </svg>
                                  ) : (
                                    <svg className="h-3 w-3" fill="none" stroke="currentColor" viewBox="0 0 24 24">
                                      <path strokeLinecap="round" strokeLinejoin="round" strokeWidth={2} d="M6 18L18 6M6 6l12 12" />
                                    </svg>
                                  )}
                                  <span>
                                    {ansibleResults[operation.id].success ? 'Completed Successfully' : 'Failed'}
                                  </span>
                                </div>

                                {/* Operation-specific results */}
                                <div className="space-y-2">
                                  {operation.id === 'check-capa' && ansibleResults[operation.id].result.output && (
                                    <div className="bg-white rounded border p-2">
                                      <h5 className="text-xs font-semibold text-gray-700 mb-2">Component Status:</h5>
                                      <div className="space-y-1">
                                        <div className="flex items-center justify-between text-xs">
                                          <span>CAPI (Cluster API):</span>
                                          <span className={
                                            ansibleResults[operation.id].result.output.includes('CAPI is enabled')
                                              ? 'font-medium text-green-600'
                                              : 'font-medium text-red-600'
                                          }>
                                            {ansibleResults[operation.id].result.output.includes('CAPI is enabled')
                                              ? '✅ Enabled' : '❌ Not Enabled'}
                                          </span>
                                        </div>
                                        <div className="flex items-center justify-between text-xs">
                                          <span>CAPA (AWS Provider):</span>
                                          <span className={
                                            ansibleResults[operation.id].result.output.includes('CAPA is enabled')
                                              ? 'font-medium text-green-600'
                                              : 'font-medium text-red-600'
                                          }>
                                            {ansibleResults[operation.id].result.output.includes('CAPA is enabled')
                                              ? '✅ Enabled' : '❌ Not Enabled'}
                                          </span>
                                        </div>
                                      </div>
                                    </div>
                                  )}

                                  {operation.id === 'enable-capa' && ansibleResults[operation.id].result.output && (
                                    <div className="bg-white rounded border p-2">
                                      <h5 className="text-xs font-semibold text-gray-700 mb-2">Enablement Results:</h5>
                                      <div className="space-y-1">
                                        <div className="flex items-center justify-between text-xs">
                                          <span>CAPI (Cluster API):</span>
                                          <span className={
                                            (ansibleResults[operation.id].result.output.includes('CAPI has been enabled') ||
                                             ansibleResults[operation.id].result.output.includes('CAPI was already enabled'))
                                              ? 'font-medium text-green-600'
                                              : 'font-medium text-yellow-600'
                                          }>
                                            {ansibleResults[operation.id].result.output.includes('CAPI has been enabled')
                                              ? '🎉 Successfully Enabled'
                                              : ansibleResults[operation.id].result.output.includes('CAPI was already enabled')
                                              ? '✅ Already Enabled'
                                              : '⚠️ Status Unknown'}
                                          </span>
                                        </div>
                                        <div className="flex items-center justify-between text-xs">
                                          <span>CAPA (AWS Provider):</span>
                                          <span className={
                                            (ansibleResults[operation.id].result.output.includes('CAPA has been enabled') ||
                                             ansibleResults[operation.id].result.output.includes('CAPA was already enabled'))
                                              ? 'font-medium text-green-600'
                                              : 'font-medium text-yellow-600'
                                          }>
                                            {ansibleResults[operation.id].result.output.includes('CAPA has been enabled')
                                              ? '🎉 Successfully Enabled'
                                              : ansibleResults[operation.id].result.output.includes('CAPA was already enabled')
                                              ? '✅ Already Enabled'
                                              : '⚠️ Status Unknown'}
                                          </span>
                                        </div>
                                      </div>
                                      {ansibleResults[operation.id].result.output.includes('enablement process completed') && (
                                        <div className="mt-2 p-2 bg-green-50 border border-green-200 rounded text-xs text-green-700">
                                          🚀 CAPI/CAPA enablement process completed successfully!
                                        </div>
                                      )}
                                    </div>
                                  )}

                                  {operation.id === 'check-components' && ansibleResults[operation.id].result.output && (
                                    <div className="bg-white rounded border p-2">
                                      <h5 className="text-xs font-semibold text-gray-700 mb-2">Component Status:</h5>
                                      <div className="space-y-1">
                                        <div className="flex items-center justify-between text-xs">
                                          <span>CAPI Controller Manager:</span>
                                          <span className={
                                            !ansibleResults[operation.id].result.output.includes('capi_controller_manager deployment was not found')
                                              ? 'font-medium text-green-600'
                                              : 'font-medium text-red-600'
                                          }>
                                            {!ansibleResults[operation.id].result.output.includes('capi_controller_manager deployment was not found')
                                              ? '✅ Found' : '❌ Not Found'}
                                          </span>
                                        </div>
                                        <div className="flex items-center justify-between text-xs">
                                          <span>CAPA Controller Manager:</span>
                                          <span className={
                                            !ansibleResults[operation.id].result.output.includes('capa_controller_manager deployment was not found')
                                              ? 'font-medium text-green-600'
                                              : 'font-medium text-red-600'
                                          }>
                                            {!ansibleResults[operation.id].result.output.includes('capa_controller_manager deployment was not found')
                                              ? '✅ Found' : '❌ Not Found'}
                                          </span>
                                        </div>
                                        <div className="flex items-center justify-between text-xs">
                                          <span>Registration Configuration:</span>
                                          <span className={
                                            !ansibleResults[operation.id].result.output.includes('registration_configuration was not found')
                                              ? 'font-medium text-green-600'
                                              : 'font-medium text-red-600'
                                          }>
                                            {!ansibleResults[operation.id].result.output.includes('registration_configuration was not found')
                                              ? '✅ Found' : '❌ Not Found'}
                                          </span>
                                        </div>
                                        <div className="flex items-center justify-between text-xs">
                                          <span>Cluster Role Binding:</span>
                                          <span className={
                                            !ansibleResults[operation.id].result.output.includes('cluster-role-binding changes have not been applied')
                                              ? 'font-medium text-green-600'
                                              : 'font-medium text-red-600'
                                          }>
                                            {!ansibleResults[operation.id].result.output.includes('cluster-role-binding changes have not been applied')
                                              ? '✅ Applied' : '❌ Not Applied'}
                                          </span>
                                        </div>
                                        <div className="flex items-center justify-between text-xs">
                                          <span>CAPA Bootstrap Credentials:</span>
                                          <span className={
                                            !ansibleResults[operation.id].result.output.includes('capa-manager-bootstrap-credentials secret does not exist')
                                              ? 'font-medium text-green-600'
                                              : 'font-medium text-red-600'
                                          }>
                                            {!ansibleResults[operation.id].result.output.includes('capa-manager-bootstrap-credentials secret does not exist')
                                              ? '✅ Exists' : '❌ Missing'}
                                          </span>
                                        </div>
                                        <div className="flex items-center justify-between text-xs">
                                          <span>ROSA Credentials Secret:</span>
                                          <span className={
                                            !ansibleResults[operation.id].result.output.includes('rosa-creds-secret secret does not exist')
                                              ? 'font-medium text-green-600'
                                              : 'font-medium text-red-600'
                                          }>
                                            {!ansibleResults[operation.id].result.output.includes('rosa-creds-secret secret does not exist')
                                              ? '✅ Exists' : '❌ Missing'}
                                          </span>
                                        </div>
                                        <div className="flex items-center justify-between text-xs">
                                          <span>AWS Controller Identity:</span>
                                          <span className={
                                            !ansibleResults[operation.id].result.output.includes('aws_cluster_controller_identity does not exist')
                                              ? 'font-medium text-green-600'
                                              : 'font-medium text-red-600'
                                          }>
                                            {!ansibleResults[operation.id].result.output.includes('aws_cluster_controller_identity does not exist')
                                              ? '✅ Exists' : '❌ Missing'}
                                          </span>
                                        </div>
                                      </div>
                                    </div>
                                  )}
                                </div>

                                {/* Detailed Output */}
                                <details className="bg-white rounded border">
                                  <summary className="text-xs font-medium text-gray-700 p-2 cursor-pointer hover:bg-gray-50">
                                    View Full Output
                                  </summary>
                                  <div className="p-2 border-t bg-gray-50 max-h-40 overflow-y-auto">
                                    <pre className="text-xs text-gray-600 whitespace-pre-wrap font-mono">
                                      {ansibleResults[operation.id].result.output || ansibleResults[operation.id].result.error || 'No output available'}
                                    </pre>
                                  </div>
                                </details>

                                {/* Error Details */}
                                {ansibleResults[operation.id].result.error && (() => {
                                  const error = ansibleResults[operation.id].result.error;
                                  // Hide error box if it only contains inventory warnings
                                  const isOnlyInventoryWarning = error.includes('[WARNING]: No inventory was parsed, only implicit localhost is available') &&
                                    error.includes('[WARNING]: provided hosts list is empty, only localhost is available') &&
                                    !error.toLowerCase().includes('error!') &&
                                    !error.toLowerCase().includes('failed') &&
                                    !error.toLowerCase().includes('fatal');

                                  if (isOnlyInventoryWarning) {
                                    return null;
                                  }

                                  return (
                                    <div className="bg-red-50 border border-red-200 rounded p-2">
                                      <h5 className="text-xs font-semibold text-red-700 mb-1">Error Details:</h5>
                                      <pre className="text-xs text-red-600 whitespace-pre-wrap font-mono">
                                        {error}
                                      </pre>
                                    </div>
                                  );
                                })()}
                              </div>
                            )}
                          </div>
                        </div>
                      )}
                    </div>
                  );
                  })}
                </div>
              )}
              </div>

<<<<<<< HEAD
              {/* Manage ROSA HCP Clusters - Moved below Configure ROSA HCP Resources */}
              <div className="bg-gradient-to-br from-orange-50 to-red-50 rounded-xl shadow-lg hover:shadow-xl transition-all duration-300 border border-orange-200/50 p-6 backdrop-blur-sm hover:scale-[1.02] hover:-translate-y-1 animate-in fade-in-50 slide-in-from-bottom-4 duration-1000">
=======
              {/* Configure ROSA Resources */}
              <div className="bg-gradient-to-br from-purple-50 to-violet-50 rounded-xl shadow-lg hover:shadow-xl transition-all duration-300 border border-purple-200/50 p-6 backdrop-blur-sm hover:scale-[1.02] hover:-translate-y-1 animate-in fade-in-50 slide-in-from-bottom-4 duration-1200">
>>>>>>> 13abd3ca
              <h2
                className="text-sm font-semibold text-purple-900 mb-3 flex items-center cursor-pointer hover:bg-purple-100/50 rounded-lg p-2 -m-2 transition-colors"
                onClick={() => toggleSection('rosa-hcp-resources')}
              >
                <div className="bg-purple-600 rounded-full p-1 mr-2">
                  <svg className="h-3 w-3 text-white" fill="none" stroke="currentColor" viewBox="0 0 24 24">
                    <path strokeLinecap="round" strokeLinejoin="round" strokeWidth={2} d="M19 11H5m14 0a2 2 0 012 2v6a2 2 0 01-2 2H5a2 2 0 01-2-2v-6a2 2 0 012-2m14 0V9a2 2 0 00-2-2M5 11V9a2 2 0 012-2m0 0V5a2 2 0 012-2h6a2 2 0 012 2v2M7 7h10" />
                  </svg>
                </div>
                <span>Configure ROSA Resources</span>
                <div className="flex items-center ml-auto space-x-2">
                  <div className={`text-xs px-2 py-1 rounded-full font-medium ${
                    rosaHcpResources.loading ? 'bg-blue-100 text-blue-800' :
                    rosaHcpResources.error ? 'bg-red-100 text-red-800' :
                    rosaHcpResources.lastChecked ? 'bg-green-100 text-green-800' : 'bg-gray-100 text-gray-800'
                  }`}>
                    {rosaHcpResources.loading ? 'Loading...' :
                     rosaHcpResources.error ? 'Error' :
                     rosaHcpResources.lastChecked ? 'Loaded' : 'Not Loaded'}
                  </div>
                  <svg
                    className={`h-4 w-4 text-purple-600 transition-transform duration-200 ${collapsedSections.has('rosa-hcp-resources') ? 'rotate-180' : ''}`}
                    fill="none"
                    stroke="currentColor"
                    viewBox="0 0 24 24"
                  >
                    <path strokeLinecap="round" strokeLinejoin="round" strokeWidth={2} d="M19 9l-7 7-7-7" />
                  </svg>
                </div>
              </h2>
              {!collapsedSections.has('rosa-hcp-resources') && (
                <div className="space-y-4">
                  {/* Load Resources Button */}
                  <div className="flex items-center justify-between">
                    <p className="text-xs text-purple-700">
                      View AWS account roles, operator roles, OIDC configuration, and subnet details for ROSA HCP clusters.
                    </p>
                    <button
                      onClick={fetchRosaHcpResources}
                      disabled={rosaHcpResources.loading}
                      className="bg-purple-600 hover:bg-purple-700 text-white text-xs px-3 py-1.5 rounded transition-colors duration-200 font-medium disabled:opacity-50 disabled:cursor-not-allowed"
                    >
                      {rosaHcpResources.loading ? (
                        <div className="flex items-center space-x-1">
                          <div className="w-3 h-3 border border-white border-t-transparent rounded-full animate-spin"></div>
                          <span>Loading...</span>
                        </div>
                      ) : (
                        '🔄 Load Resources'
                      )}
                    </button>
                  </div>

                  {rosaHcpResources.error && (
                    <div className="bg-red-50 border border-red-200 rounded-lg p-3">
                      <p className="text-red-700 text-xs font-medium">{rosaHcpResources.error}</p>
                    </div>
                  )}

                  {rosaHcpResources.lastChecked && !rosaHcpResources.loading && (
                    <div className="space-y-3">
                      {/* Prefix Configuration */}
                      <div className="bg-white rounded-lg p-3 border border-purple-200">
                        <div className="flex items-center justify-between mb-3">
                          <h4
                            className="text-xs font-semibold text-purple-800 flex items-center cursor-pointer hover:bg-purple-100/50 rounded-lg p-1 -m-1 transition-colors"
                            onClick={() => toggleSection('prefix-configuration')}
                          >
                            <svg className="h-3 w-3 text-purple-600 mr-1" fill="none" stroke="currentColor" viewBox="0 0 24 24">
                              <path strokeLinecap="round" strokeLinejoin="round" strokeWidth={2} d="M7 7h.01M7 3h5c.512 0 1.024.195 1.414.586l7 7a2 2 0 010 2.828l-7 7a2 2 0 01-2.828 0l-7-7A1.99 1.99 0 013 12V7a4 4 0 014-4z" />
                            </svg>
                            Prefix
                            <div
                              className="ml-1 cursor-help"
                              title="Prefix Overview: Used to prefix all ROSA resource names; Account roles, operator roles, and cluster resources will use this prefix; Maximum 4 characters; Helps organize and identify resources"
                            >
                              <svg className="h-3 w-3 text-purple-500 hover:text-purple-700" fill="none" stroke="currentColor" viewBox="0 0 24 24">
                                <path strokeLinecap="round" strokeLinejoin="round" strokeWidth={2} d="M8.228 9c.549-1.165 2.03-2 3.772-2 2.21 0 4 1.343 4 3 0 1.4-1.278 2.575-3.006 2.907-.542.104-.994.54-.994 1.093m0 3h.01M21 12a9 9 0 11-18 0 9 9 0 0118 0z" />
                              </svg>
                            </div>
                            <svg
                              className={`h-3 w-3 text-purple-600 transition-transform duration-200 ml-1 ${collapsedSections.has('prefix-configuration') ? 'rotate-180' : ''}`}
                              fill="none"
                              stroke="currentColor"
                              viewBox="0 0 24 24"
                            >
                              <path strokeLinecap="round" strokeLinejoin="round" strokeWidth={2} d="M19 9l-7 7-7-7" />
                            </svg>
                          </h4>
                          <button
                            onClick={() => setShowPrefixModal(true)}
                            className="bg-blue-600 hover:bg-blue-700 text-white text-xs px-2 py-1 rounded transition-colors duration-200 font-medium"
                            title={savedPrefix ? "Update prefix for ROSA resources" : "Enter prefix for ROSA resources"}
                          >
                            {savedPrefix ? "📝 Update Prefix" : "📝 Enter Prefix"}
                          </button>
                        </div>

                        {!collapsedSections.has('prefix-configuration') && (
                          <>
                            {savedPrefix ? (
                              <div className="bg-purple-50 rounded p-2">
                                <div className="text-sm text-purple-600 font-mono font-bold">{savedPrefix}</div>
                              </div>
                            ) : (
                              <div className="text-center py-4 text-purple-600 text-xs">
                                <div className="mb-2">No prefix configured</div>
                                <div className="text-purple-500">Click "Enter Prefix" to set a resource naming prefix</div>
                              </div>
                            )}
                          </>
                        )}
                      </div>

                      {/* Account Roles */}
                      <div className="bg-white rounded-lg p-3 border border-purple-200">
                        <div className="flex items-center justify-between mb-3">
                          <h4
                            className="text-xs font-semibold text-purple-800 flex items-center cursor-pointer hover:bg-purple-100/50 rounded-lg p-1 -m-1 transition-colors"
                            onClick={() => toggleSection('account-roles')}
                          >
                            <svg className="h-3 w-3 text-purple-600 mr-1" fill="none" stroke="currentColor" viewBox="0 0 24 24">
                              <path strokeLinecap="round" strokeLinejoin="round" strokeWidth={2} d="M16 7a4 4 0 11-8 0 4 4 0 018 0zM12 14a7 7 0 00-7 7h14a7 7 0 00-7-7z" />
                            </svg>
                            Account Roles ({rosaHcpResources.accountRoles.length})
                            <div
                              className="ml-1 cursor-help"
                              title="Account Roles Overview: Installer - Provisions cluster resources and infrastructure; Support - Grants Red Hat SRE access for support operations; Worker - Manages worker node permissions and operations; ControlPlane - Manages control plane permissions and operations"
                            >
                              <svg className="h-3 w-3 text-purple-500 hover:text-purple-700" fill="none" stroke="currentColor" viewBox="0 0 24 24">
                                <path strokeLinecap="round" strokeLinejoin="round" strokeWidth={2} d="M8.228 9c.549-1.165 2.03-2 3.772-2 2.21 0 4 1.343 4 3 0 1.4-1.278 2.575-3.006 2.907-.542.104-.994.54-.994 1.093m0 3h.01M21 12a9 9 0 11-18 0 9 9 0 0118 0z" />
                              </svg>
                            </div>
                            <svg
                              className={`h-3 w-3 text-purple-600 transition-transform duration-200 ml-1 ${collapsedSections.has('account-roles') ? 'rotate-180' : ''}`}
                              fill="none"
                              stroke="currentColor"
                              viewBox="0 0 24 24"
                            >
                              <path strokeLinecap="round" strokeLinejoin="round" strokeWidth={2} d="M19 9l-7 7-7-7" />
                            </svg>
                          </h4>
                          <button
                            onClick={createAccountRoles}
                            className="bg-purple-600 hover:bg-purple-700 text-white text-xs px-2 py-1 rounded transition-colors duration-200 font-medium"
                            title="Create new ROSA account roles"
                          >
                            ➕ Create Account Roles
                          </button>
                        </div>

                        {!collapsedSections.has('account-roles') && (
                          <>
                        {rosaHcpResources.accountRoles.length === 0 ? (
                          <div className="text-center py-4 text-purple-600 text-xs">
                            <div className="mb-2">No account roles found</div>
                            <div className="text-purple-500">Click "Create Roles" to set up ROSA account roles</div>
                          </div>
                        ) : (
                          <div className="space-y-2">
                            {/* Table Header */}
                            <div className="grid grid-cols-7 gap-2 text-xs font-semibold text-purple-700 bg-purple-100 p-2 rounded">
                              <div>Role Name</div>
                              <div>Prefix</div>
                              <div>Type</div>
                              <div>Version</div>
                              <div>Managed</div>
                              <div>Status</div>
                              <div>ARN</div>
                            </div>

                            {/* Table Rows - Scrollable Container */}
                            <div className="max-h-48 overflow-y-auto space-y-1">
                            {rosaHcpResources.accountRoles.map((role, index) => (
                              <div key={index} className="grid grid-cols-7 gap-2 text-xs p-2 bg-purple-50 rounded hover:bg-purple-100 transition-colors">
                                <div className="font-medium text-purple-800 break-words overflow-auto">
                                  {role.roleName}
                                </div>
                                <div className="text-purple-700 overflow-auto">
                                  <span className="bg-indigo-100 text-indigo-800 px-1.5 py-0.5 rounded-full text-xs font-medium font-mono">
                                    {role.rolePrefix}
                                  </span>
                                </div>
                                <div className="text-purple-700 overflow-auto">
                                  <span className={`px-1.5 py-0.5 rounded-full text-xs font-medium ${
                                    role.roleType === 'Installer' ? 'bg-blue-100 text-blue-800' :
                                    role.roleType === 'Support' ? 'bg-green-100 text-green-800' :
                                    role.roleType === 'Worker' ? 'bg-orange-100 text-orange-800' :
                                    role.roleType === 'ControlPlane' ? 'bg-red-100 text-red-800' :
                                    'bg-gray-100 text-gray-800'
                                  }`}>
                                    {role.roleType}
                                  </span>
                                </div>
                                <div className="text-purple-600 font-mono overflow-auto">
                                  {role.version}
                                </div>
                                <div className="text-purple-600 overflow-auto">
                                  <span className={`px-1.5 py-0.5 rounded-full text-xs font-medium ${
                                    role.managed === 'Yes' ? 'bg-green-100 text-green-800' : 'bg-yellow-100 text-yellow-800'
                                  }`}>
                                    {role.managed}
                                  </span>
                                </div>
                                <div className="text-purple-600 overflow-auto">
                                  <span className="bg-green-100 text-green-800 px-1.5 py-0.5 rounded-full text-xs font-medium">
                                    {role.status}
                                  </span>
                                </div>
                                <div className="text-purple-600 font-mono text-xs break-all overflow-auto">
                                  {role.arn}
                                </div>
                              </div>
                            ))}
                            </div>
                          </div>
                        )}
                          </>
                        )}
                      </div>

                      {/* Operator Roles */}
                      <div className="bg-white rounded-lg p-3 border border-purple-200">
                        <div className="flex items-center justify-between mb-3">
                          <h4
                            className="text-xs font-semibold text-purple-800 flex items-center cursor-pointer hover:bg-purple-100/50 rounded-lg p-1 -m-1 transition-colors"
                            onClick={() => toggleSection('operator-roles')}
                          >
                            <svg className="h-3 w-3 text-purple-600 mr-1" fill="none" stroke="currentColor" viewBox="0 0 24 24">
                              <path strokeLinecap="round" strokeLinejoin="round" strokeWidth={2} d="M10.325 4.317c.426-1.756 2.924-1.756 3.35 0a1.724 1.724 0 002.573 1.066c1.543-.94 3.31.826 2.37 2.37a1.724 1.724 0 001.065 2.572c1.756.426 1.756 2.924 0 3.35a1.724 1.724 0 00-1.066 2.573c.94 1.543-.826 3.31-2.37 2.37a1.724 1.724 0 00-2.572 1.065c-.426 1.756-2.924 1.756-3.35 0a1.724 1.724 0 00-2.573-1.066c-1.543.94-3.31-.826-2.37-2.37a1.724 1.724 0 00-1.065-2.572c-1.756-.426-1.756-2.924 0-3.35a1.724 1.724 0 001.066-2.573c-.94-1.543.826-3.31 2.37-2.37.996.608 2.296.07 2.572-1.065z" />
                            </svg>
                            Operator Roles ({rosaHcpResources.operatorRoles.length})
                            <div
                              className="ml-1 cursor-help"
                              title="Operator Roles Overview: Ingress - Manages OpenShift ingress routing and load balancing; Image Registry - Manages container image registry operations; Cloud Credential - Manages cloud provider credentials and permissions; EBS CSI Driver - Manages AWS EBS storage for persistent volumes"
                            >
                              <svg className="h-3 w-3 text-purple-500 hover:text-purple-700" fill="none" stroke="currentColor" viewBox="0 0 24 24">
                                <path strokeLinecap="round" strokeLinejoin="round" strokeWidth={2} d="M8.228 9c.549-1.165 2.03-2 3.772-2 2.21 0 4 1.343 4 3 0 1.4-1.278 2.575-3.006 2.907-.542.104-.994.54-.994 1.093m0 3h.01M21 12a9 9 0 11-18 0 9 9 0 0118 0z" />
                              </svg>
                            </div>
                            <svg
                              className={`h-3 w-3 text-purple-600 transition-transform duration-200 ml-1 ${collapsedSections.has('operator-roles') ? 'rotate-180' : ''}`}
                              fill="none"
                              stroke="currentColor"
                              viewBox="0 0 24 24"
                            >
                              <path strokeLinecap="round" strokeLinejoin="round" strokeWidth={2} d="M19 9l-7 7-7-7" />
                            </svg>
                          </h4>
                          <button
                            onClick={createOperatorRoles}
                            className="bg-purple-600 hover:bg-purple-700 text-white text-xs px-2 py-1 rounded transition-colors duration-200 font-medium"
                            title="Create new ROSA operator roles"
                          >
                            ➕ Create Operator Roles
                          </button>
                        </div>

                        {!collapsedSections.has('operator-roles') && (
                          <>
                        {rosaHcpResources.operatorRoles.length === 0 ? (
                          <div className="text-center py-4 text-purple-600 text-xs">
                            <div className="mb-2">No operator roles found</div>
                            <div className="text-purple-500">Click "Create Operator Roles" to set up ROSA operator roles</div>
                          </div>
                        ) : (
                          <div className="space-y-2">
                            {/* Table Header */}
                            <div className="grid grid-cols-7 gap-2 text-xs font-semibold text-purple-700 bg-purple-100 p-2 rounded">
                              <div>Role Name</div>
                              <div>Prefix</div>
                              <div>Type</div>
                              <div>Version</div>
                              <div>Managed</div>
                              <div>Status</div>
                              <div>ARN</div>
                            </div>

                            {/* Table Rows - Scrollable Container */}
                            <div className="max-h-48 overflow-y-auto space-y-1">
                            {rosaHcpResources.operatorRoles.map((role, index) => (
                              <div key={index} className="grid grid-cols-7 gap-2 text-xs p-2 bg-purple-50 rounded hover:bg-purple-100 transition-colors">
                                <div className="font-medium text-purple-800 break-words overflow-auto">
                                  {role.name}
                                </div>
                                <div className="text-purple-700 overflow-auto">
                                  <span className="bg-indigo-100 text-indigo-800 px-1.5 py-0.5 rounded-full text-xs font-medium font-mono">
                                    {role.clusterPrefix}
                                  </span>
                                </div>
                                <div className="text-purple-700 overflow-auto">
                                  <span className={`px-1.5 py-0.5 rounded-full text-xs font-medium ${
                                    role.operatorType === 'Ingress' ? 'bg-blue-100 text-blue-800' :
                                    role.operatorType === 'Image Registry' ? 'bg-green-100 text-green-800' :
                                    role.operatorType === 'Cloud Credential' ? 'bg-orange-100 text-orange-800' :
                                    role.operatorType === 'EBS CSI Driver' ? 'bg-red-100 text-red-800' :
                                    'bg-gray-100 text-gray-800'
                                  }`}>
                                    {role.operatorType}
                                  </span>
                                </div>
                                <div className="text-purple-600 font-mono overflow-auto">
                                  {role.version}
                                </div>
                                <div className="text-purple-600 overflow-auto">
                                  <span className={`px-1.5 py-0.5 rounded-full text-xs font-medium ${
                                    role.managed === 'Yes' ? 'bg-green-100 text-green-800' : 'bg-yellow-100 text-yellow-800'
                                  }`}>
                                    {role.managed}
                                  </span>
                                </div>
                                <div className="text-purple-600 overflow-auto">
                                  <span className="bg-green-100 text-green-800 px-1.5 py-0.5 rounded-full text-xs font-medium">
                                    {role.status}
                                  </span>
                                </div>
                                <div className="text-purple-600 font-mono text-xs break-all overflow-auto">
                                  {role.arn}
                                </div>
                              </div>
                            ))}
                            </div>
                          </div>
                        )}
                          </>
                        )}
                      </div>

                      {/* OIDC Configuration */}
                      <div className="bg-white rounded-lg p-3 border border-purple-200">
                        <div className="flex items-center justify-between mb-3">
                          <h4
                            className="text-xs font-semibold text-purple-800 flex items-center cursor-pointer hover:bg-purple-100/50 rounded-lg p-1 -m-1 transition-colors"
                            onClick={() => toggleSection('oidc-configuration')}
                          >
                            <svg className="h-3 w-3 text-purple-600 mr-1" fill="none" stroke="currentColor" viewBox="0 0 24 24">
                              <path strokeLinecap="round" strokeLinejoin="round" strokeWidth={2} d="M15 7a2 2 0 012 2m4 0a6 6 0 01-7.743 5.743L11 17H9v2H7v2H4a1 1 0 01-1-1v-2.586a1 1 0 01.293-.707l5.964-5.964A6 6 0 1721 9z" />
                            </svg>
                            OIDC Configuration
                            <div
                              className="ml-1 cursor-help"
                              title="OIDC Provider Overview: OpenID Connect provider for secure authentication; Required for ROSA HCP cluster authentication; Manages identity and access tokens; Integrates with AWS IAM for role-based access"
                            >
                              <svg className="h-3 w-3 text-purple-500 hover:text-purple-700" fill="none" stroke="currentColor" viewBox="0 0 24 24">
                                <path strokeLinecap="round" strokeLinejoin="round" strokeWidth={2} d="M8.228 9c.549-1.165 2.03-2 3.772-2 2.21 0 4 1.343 4 3 0 1.4-1.278 2.575-3.006 2.907-.542.104-.994.54-.994 1.093m0 3h.01M21 12a9 9 0 11-18 0 9 9 0 0118 0z" />
                              </svg>
                            </div>
                            <svg
                              className={`h-3 w-3 text-purple-600 transition-transform duration-200 ml-1 ${collapsedSections.has('oidc-configuration') ? 'rotate-180' : ''}`}
                              fill="none"
                              stroke="currentColor"
                              viewBox="0 0 24 24"
                            >
                              <path strokeLinecap="round" strokeLinejoin="round" strokeWidth={2} d="M19 9l-7 7-7-7" />
                            </svg>
                          </h4>
                          <div className="flex items-center space-x-2">
                            <button
                              onClick={() => {
                                setOidcModalMode('enter');
                                setShowOidcModal(true);
                              }}
                              className="bg-blue-600 hover:bg-blue-700 text-white text-xs px-2 py-1 rounded transition-colors duration-200 font-medium"
                              title={rosaHcpResources.oidcId ? "Update existing OIDC information" : "Enter existing OIDC ID"}
                            >
                              {rosaHcpResources.oidcId ? "📝 Update OIDC Information" : "📝 Enter OIDC Info"}
                            </button>
                            <button
                              onClick={() => {
                                setOidcModalMode('create');
                                setShowOidcModal(true);
                              }}
                              className="bg-purple-600 hover:bg-purple-700 text-white text-xs px-2 py-1 rounded transition-colors duration-200 font-medium"
                              title="Create new OIDC provider"
                            >
                              ➕ Create OIDC Provider
                            </button>
                          </div>
                        </div>

                        {!collapsedSections.has('oidc-configuration') && (
                          <>
                            {rosaHcpResources.oidcId ? (
                              <div className="bg-purple-50 rounded p-2">
                                <div className="text-xs text-purple-800 font-medium mb-1">OIDC Issuer URL:</div>
                                <div className="text-xs text-purple-600 font-mono break-all">{rosaHcpResources.oidcId}</div>
                              </div>
                            ) : (
                              <div className="text-center py-4 text-purple-600 text-xs">
                                <div className="mb-2">No OIDC provider configured</div>
                                <div className="text-purple-500">Click "Create OIDC Provider" to set up authentication</div>
                              </div>
                            )}
                          </>
                        )}
                      </div>

                      {/* Subnets */}
                      <div className="bg-white rounded-lg p-3 border border-purple-200">
                        <div className="flex items-center justify-between mb-3">
                          <h4
                            className="text-xs font-semibold text-purple-800 flex items-center cursor-pointer hover:bg-purple-100/50 rounded-lg p-1 -m-1 transition-colors"
                            onClick={() => toggleSection('subnets')}
                          >
                            <svg className="h-3 w-3 text-purple-600 mr-1" fill="none" stroke="currentColor" viewBox="0 0 24 24">
                              <path strokeLinecap="round" strokeLinejoin="round" strokeWidth={2} d="M9 3v2m6-2v2M9 19v2m6-2v2M5 9H3m2 6H3m18-6h-2m2 6h-2M7 19h10a2 2 0 002-2V7a2 2 0 00-2-2H7a2 2 0 00-2 2v10a2 2 0 002 2zM9 9h6v6H9V9z" />
                            </svg>
                            Subnets ({rosaHcpResources.subnets.length})
                            <div
                              className="ml-1 cursor-help"
                              title="Subnets Overview: Virtual network segments for ROSA HCP clusters; Private subnets host cluster nodes; Public subnets provide internet gateway access; Required for cluster networking and connectivity"
                            >
                              <svg className="h-3 w-3 text-purple-500 hover:text-purple-700" fill="none" stroke="currentColor" viewBox="0 0 24 24">
                                <path strokeLinecap="round" strokeLinejoin="round" strokeWidth={2} d="M8.228 9c.549-1.165 2.03-2 3.772-2 2.21 0 4 1.343 4 3 0 1.4-1.278 2.575-3.006 2.907-.542.104-.994.54-.994 1.093m0 3h.01M21 12a9 9 0 11-18 0 9 9 0 0118 0z" />
                              </svg>
                            </div>
                            <svg
                              className={`h-3 w-3 text-purple-600 transition-transform duration-200 ml-1 ${collapsedSections.has('subnets') ? 'rotate-180' : ''}`}
                              fill="none"
                              stroke="currentColor"
                              viewBox="0 0 24 24"
                            >
                              <path strokeLinecap="round" strokeLinejoin="round" strokeWidth={2} d="M19 9l-7 7-7-7" />
                            </svg>
                          </h4>
                          <div className="flex items-center space-x-2">
                            <button
                              onClick={() => setShowSubnetModal(true)}
                              className="bg-blue-600 hover:bg-blue-700 text-white text-xs px-2 py-1 rounded transition-colors duration-200 font-medium"
                              title={rosaHcpResources.subnets && rosaHcpResources.subnets.length > 0 && rosaHcpResources.subnets[0].name !== 'Not configured' ? "Update existing subnet information" : "Enter existing subnet information"}
                            >
                              {rosaHcpResources.subnets && rosaHcpResources.subnets.length > 0 && rosaHcpResources.subnets[0].name !== 'Not configured' ? "📝 Update Subnet Information" : "📝 Enter Subnet Info"}
                            </button>
                            <button
                              onClick={() => setShowCreateSubnetModal(true)}
                              className="bg-purple-600 hover:bg-purple-700 text-white text-xs px-2 py-1 rounded transition-colors duration-200 font-medium"
                              title="Create new subnets for ROSA HCP"
                            >
                              ➕ Create Subnets
                            </button>
                          </div>
                        </div>
                        {!collapsedSections.has('subnets') && (
                        <div className="grid grid-cols-1 gap-1">
                          {rosaHcpResources.subnets.map((subnet, index) => (
                            <div key={index} className="flex items-center justify-between text-xs p-2 bg-purple-50 rounded">
                              <div className="flex-1 min-w-0">
                                <div className="flex items-center space-x-2">
                                  <span className="font-medium text-purple-800">{subnet.name}</span>
                                  <span className={`px-1.5 py-0.5 rounded-full text-xs font-medium ${
                                    subnet.type === 'Private' ? 'bg-red-100 text-red-800' : 'bg-blue-100 text-blue-800'
                                  }`}>
                                    {subnet.type}
                                  </span>
                                </div>
                                <div className="text-purple-600 font-mono text-xs">
                                  {subnet.id} • {subnet.cidr} • {subnet.az}
                                </div>
                              </div>
                            </div>
                          ))}
                        </div>
                        )}
                      </div>

                      {rosaHcpResources.lastChecked && (
                        <div className="text-xs text-purple-600 text-center pt-2">
                          Last updated: {rosaHcpResources.lastChecked.toLocaleTimeString()}
                        </div>
                      )}
                    </div>
                  )}
                </div>
              )}
              </div>

              {/* Manage ROSA HCP Clusters - Moved below Configure ROSA Resources */}
              <div className="bg-gradient-to-br from-orange-50 to-red-50 rounded-xl shadow-lg hover:shadow-xl transition-all duration-300 border border-orange-200/50 p-6 backdrop-blur-sm hover:scale-[1.02] hover:-translate-y-1 animate-in fade-in-50 slide-in-from-bottom-4 duration-1000">
              <h2
                className="text-sm font-semibold text-purple-900 mb-3 flex items-center cursor-pointer hover:bg-purple-100/50 rounded-lg p-2 -m-2 transition-colors"
                onClick={() => toggleSection('rosa-hcp-resources')}
              >
                <div className="bg-purple-600 rounded-full p-1 mr-2">
                  <svg className="h-3 w-3 text-white" fill="none" stroke="currentColor" viewBox="0 0 24 24">
                    <path strokeLinecap="round" strokeLinejoin="round" strokeWidth={2} d="M19 11H5m14 0a2 2 0 012 2v6a2 2 0 01-2 2H5a2 2 0 01-2-2v-6a2 2 0 012-2m14 0V9a2 2 0 00-2-2M5 11V9a2 2 0 012-2m0 0V5a2 2 0 012-2h6a2 2 0 012 2v2M7 7h10" />
                  </svg>
                </div>
                <span>Configure ROSA Resources</span>
                <div className="flex items-center ml-auto space-x-2">
                  <div className={`text-xs px-2 py-1 rounded-full font-medium ${
                    rosaHcpResources.loading ? 'bg-blue-100 text-blue-800' :
                    rosaHcpResources.error ? 'bg-red-100 text-red-800' :
                    rosaHcpResources.lastChecked ? 'bg-green-100 text-green-800' : 'bg-gray-100 text-gray-800'
                  }`}>
                    {rosaHcpResources.loading ? 'Loading...' :
                     rosaHcpResources.error ? 'Error' :
                     rosaHcpResources.lastChecked ? 'Loaded' : 'Not Loaded'}
                  </div>
                  <svg
                    className={`h-4 w-4 text-purple-600 transition-transform duration-200 ${collapsedSections.has('rosa-hcp-resources') ? 'rotate-180' : ''}`}
                    fill="none"
                    stroke="currentColor"
                    viewBox="0 0 24 24"
                  >
                    <path strokeLinecap="round" strokeLinejoin="round" strokeWidth={2} d="M19 9l-7 7-7-7" />
                  </svg>
                </div>
              </h2>
              {!collapsedSections.has('rosa-hcp-resources') && (
                <div className="space-y-4">
                  {/* Load Resources Button */}
                  <div className="flex items-center justify-between">
                    <p className="text-xs text-purple-700">
                      View AWS account roles, operator roles, OIDC configuration, and subnet details for ROSA HCP clusters.
                    </p>
                    <button
                      onClick={fetchRosaHcpResources}
                      disabled={rosaHcpResources.loading}
                      className="bg-purple-600 hover:bg-purple-700 text-white text-xs px-3 py-1.5 rounded transition-colors duration-200 font-medium disabled:opacity-50 disabled:cursor-not-allowed"
                    >
                      {rosaHcpResources.loading ? (
                        <div className="flex items-center space-x-1">
                          <div className="w-3 h-3 border border-white border-t-transparent rounded-full animate-spin"></div>
                          <span>Loading...</span>
                        </div>
<<<<<<< HEAD
                        <p className="text-xs text-gray-500 truncate" title={operation.tooltip}>
                          {operation.subtitle}
                        </p>
                      </div>
                    </div>
                  );
                  })}
                </div>
              )}
              </div>
            </div>
          </div>

          {/* Right Sidebar with Environment Status and Getting Started */}
          <div className="space-y-4 min-w-72 max-w-80 sticky top-8 animate-in slide-in-from-right duration-1000">

            {/* My Credentials Summary */}
            <div className="bg-gradient-to-br from-white to-gray-50 rounded-xl shadow-xl border border-gray-200/50 backdrop-blur-sm hover:shadow-2xl transition-all duration-300 hover:-translate-y-1 hover:scale-[1.02] animate-in fade-in slide-in-from-right-4 duration-900 overflow-hidden">
              {/* Header */}
              <div className="bg-gradient-to-r from-emerald-600 to-teal-600 px-3 py-2 text-white relative overflow-hidden">
                <div className="absolute inset-0 bg-gradient-to-r from-emerald-400/20 to-teal-400/20 animate-pulse"></div>
                <div className="relative flex items-center space-x-2">
                  <div className="p-1 bg-white/20 rounded backdrop-blur-sm">
                    <svg className="h-3 w-3 text-white" fill="none" stroke="currentColor" viewBox="0 0 24 24">
                      <path strokeLinecap="round" strokeLinejoin="round" strokeWidth={2} d="M16 7a4 4 0 11-8 0 4 4 0 018 0zM12 14a7 7 0 00-7 7h14a7 7 0 00-7-7z" />
                    </svg>
                  </div>
                  <div>
                    <h2 className="text-xs font-bold text-white">My Credentials</h2>
                    <div className="text-xs text-emerald-100 font-medium">Environment Settings</div>
                  </div>
                </div>
              </div>

=======
                      ) : (
                        '🔄 Load Resources'
                      )}
                    </button>
                  </div>

                  {rosaHcpResources.error && (
                    <div className="bg-red-50 border border-red-200 rounded-lg p-3">
                      <p className="text-red-700 text-xs font-medium">{rosaHcpResources.error}</p>
                    </div>
                  )}

                  {rosaHcpResources.lastChecked && !rosaHcpResources.loading && (
                    <div className="space-y-3">
                      {/* Prefix Configuration */}
                      <div className="bg-white rounded-lg p-3 border border-purple-200">
                        <div className="flex items-center justify-between mb-3">
                          <h4
                            className="text-xs font-semibold text-purple-800 flex items-center cursor-pointer hover:bg-purple-100/50 rounded-lg p-1 -m-1 transition-colors"
                            onClick={() => toggleSection('prefix-configuration')}
                          >
                            <svg className="h-3 w-3 text-purple-600 mr-1" fill="none" stroke="currentColor" viewBox="0 0 24 24">
                              <path strokeLinecap="round" strokeLinejoin="round" strokeWidth={2} d="M7 7h.01M7 3h5c.512 0 1.024.195 1.414.586l7 7a2 2 0 010 2.828l-7 7a2 2 0 01-2.828 0l-7-7A1.99 1.99 0 013 12V7a4 4 0 014-4z" />
                            </svg>
                            Prefix
                            <div
                              className="ml-1 cursor-help"
                              title="Prefix Overview: Used to prefix all ROSA resource names; Account roles, operator roles, and cluster resources will use this prefix; Maximum 4 characters; Helps organize and identify resources"
                            >
                              <svg className="h-3 w-3 text-purple-500 hover:text-purple-700" fill="none" stroke="currentColor" viewBox="0 0 24 24">
                                <path strokeLinecap="round" strokeLinejoin="round" strokeWidth={2} d="M8.228 9c.549-1.165 2.03-2 3.772-2 2.21 0 4 1.343 4 3 0 1.4-1.278 2.575-3.006 2.907-.542.104-.994.54-.994 1.093m0 3h.01M21 12a9 9 0 11-18 0 9 9 0 0118 0z" />
                              </svg>
                            </div>
                            <svg
                              className={`h-3 w-3 text-purple-600 transition-transform duration-200 ml-1 ${collapsedSections.has('prefix-configuration') ? 'rotate-180' : ''}`}
                              fill="none"
                              stroke="currentColor"
                              viewBox="0 0 24 24"
                            >
                              <path strokeLinecap="round" strokeLinejoin="round" strokeWidth={2} d="M19 9l-7 7-7-7" />
                            </svg>
                          </h4>
                          <button
                            onClick={() => setShowPrefixModal(true)}
                            className="bg-blue-600 hover:bg-blue-700 text-white text-xs px-2 py-1 rounded transition-colors duration-200 font-medium"
                            title={savedPrefix ? "Update prefix for ROSA resources" : "Enter prefix for ROSA resources"}
                          >
                            {savedPrefix ? "📝 Update Prefix" : "📝 Enter Prefix"}
                          </button>
                        </div>

                        {!collapsedSections.has('prefix-configuration') && (
                          <>
                            {savedPrefix ? (
                              <div className="bg-purple-50 rounded p-2">
                                <div className="text-sm text-purple-600 font-mono font-bold">{savedPrefix}</div>
                              </div>
                            ) : (
                              <div className="text-center py-4 text-purple-600 text-xs">
                                <div className="mb-2">No prefix configured</div>
                                <div className="text-purple-500">Click "Enter Prefix" to set a resource naming prefix</div>
                              </div>
                            )}
                          </>
                        )}
                      </div>

                      {/* Account Roles */}
                      <div className="bg-white rounded-lg p-3 border border-purple-200">
                        <div className="flex items-center justify-between mb-3">
                          <h4
                            className="text-xs font-semibold text-purple-800 flex items-center cursor-pointer hover:bg-purple-100/50 rounded-lg p-1 -m-1 transition-colors"
                            onClick={() => toggleSection('account-roles')}
                          >
                            <svg className="h-3 w-3 text-purple-600 mr-1" fill="none" stroke="currentColor" viewBox="0 0 24 24">
                              <path strokeLinecap="round" strokeLinejoin="round" strokeWidth={2} d="M16 7a4 4 0 11-8 0 4 4 0 018 0zM12 14a7 7 0 00-7 7h14a7 7 0 00-7-7z" />
                            </svg>
                            Account Roles ({rosaHcpResources.accountRoles.length})
                            <div
                              className="ml-1 cursor-help"
                              title="Account Roles Overview: Installer - Provisions cluster resources and infrastructure; Support - Grants Red Hat SRE access for support operations; Worker - Manages worker node permissions and operations; ControlPlane - Manages control plane permissions and operations"
                            >
                              <svg className="h-3 w-3 text-purple-500 hover:text-purple-700" fill="none" stroke="currentColor" viewBox="0 0 24 24">
                                <path strokeLinecap="round" strokeLinejoin="round" strokeWidth={2} d="M8.228 9c.549-1.165 2.03-2 3.772-2 2.21 0 4 1.343 4 3 0 1.4-1.278 2.575-3.006 2.907-.542.104-.994.54-.994 1.093m0 3h.01M21 12a9 9 0 11-18 0 9 9 0 0118 0z" />
                              </svg>
                            </div>
                            <svg
                              className={`h-3 w-3 text-purple-600 transition-transform duration-200 ml-1 ${collapsedSections.has('account-roles') ? 'rotate-180' : ''}`}
                              fill="none"
                              stroke="currentColor"
                              viewBox="0 0 24 24"
                            >
                              <path strokeLinecap="round" strokeLinejoin="round" strokeWidth={2} d="M19 9l-7 7-7-7" />
                            </svg>
                          </h4>
                          <button
                            onClick={createAccountRoles}
                            className="bg-purple-600 hover:bg-purple-700 text-white text-xs px-2 py-1 rounded transition-colors duration-200 font-medium"
                            title="Create new ROSA account roles"
                          >
                            ➕ Create Account Roles
                          </button>
                        </div>

                        {!collapsedSections.has('account-roles') && (
                          <>
                        {rosaHcpResources.accountRoles.length === 0 ? (
                          <div className="text-center py-4 text-purple-600 text-xs">
                            <div className="mb-2">No account roles found</div>
                            <div className="text-purple-500">Click "Create Roles" to set up ROSA account roles</div>
                          </div>
                        ) : (
                          <div className="space-y-2">
                            {/* Table Header */}
                            <div className="grid grid-cols-7 gap-2 text-xs font-semibold text-purple-700 bg-purple-100 p-2 rounded">
                              <div>Role Name</div>
                              <div>Prefix</div>
                              <div>Type</div>
                              <div>Version</div>
                              <div>Managed</div>
                              <div>Status</div>
                              <div>ARN</div>
                            </div>

                            {/* Table Rows - Scrollable Container */}
                            <div className="max-h-48 overflow-y-auto space-y-1">
                            {rosaHcpResources.accountRoles.map((role, index) => (
                              <div key={index} className="grid grid-cols-7 gap-2 text-xs p-2 bg-purple-50 rounded hover:bg-purple-100 transition-colors">
                                <div className="font-medium text-purple-800 break-words overflow-auto">
                                  {role.roleName}
                                </div>
                                <div className="text-purple-700 overflow-auto">
                                  <span className="bg-indigo-100 text-indigo-800 px-1.5 py-0.5 rounded-full text-xs font-medium font-mono">
                                    {role.rolePrefix}
                                  </span>
                                </div>
                                <div className="text-purple-700 overflow-auto">
                                  <span className={`px-1.5 py-0.5 rounded-full text-xs font-medium ${
                                    role.roleType === 'Installer' ? 'bg-blue-100 text-blue-800' :
                                    role.roleType === 'Support' ? 'bg-green-100 text-green-800' :
                                    role.roleType === 'Worker' ? 'bg-orange-100 text-orange-800' :
                                    role.roleType === 'ControlPlane' ? 'bg-red-100 text-red-800' :
                                    'bg-gray-100 text-gray-800'
                                  }`}>
                                    {role.roleType}
                                  </span>
                                </div>
                                <div className="text-purple-600 font-mono overflow-auto">
                                  {role.version}
                                </div>
                                <div className="text-purple-600 overflow-auto">
                                  <span className={`px-1.5 py-0.5 rounded-full text-xs font-medium ${
                                    role.managed === 'Yes' ? 'bg-green-100 text-green-800' : 'bg-yellow-100 text-yellow-800'
                                  }`}>
                                    {role.managed}
                                  </span>
                                </div>
                                <div className="text-purple-600 overflow-auto">
                                  <span className="bg-green-100 text-green-800 px-1.5 py-0.5 rounded-full text-xs font-medium">
                                    {role.status}
                                  </span>
                                </div>
                                <div className="text-purple-600 font-mono text-xs break-all overflow-auto">
                                  {role.arn}
                                </div>
                              </div>
                            ))}
                            </div>
                          </div>
                        )}
                          </>
                        )}
                      </div>

                      {/* Operator Roles */}
                      <div className="bg-white rounded-lg p-3 border border-purple-200">
                        <div className="flex items-center justify-between mb-3">
                          <h4
                            className="text-xs font-semibold text-purple-800 flex items-center cursor-pointer hover:bg-purple-100/50 rounded-lg p-1 -m-1 transition-colors"
                            onClick={() => toggleSection('operator-roles')}
                          >
                            <svg className="h-3 w-3 text-purple-600 mr-1" fill="none" stroke="currentColor" viewBox="0 0 24 24">
                              <path strokeLinecap="round" strokeLinejoin="round" strokeWidth={2} d="M10.325 4.317c.426-1.756 2.924-1.756 3.35 0a1.724 1.724 0 002.573 1.066c1.543-.94 3.31.826 2.37 2.37a1.724 1.724 0 001.065 2.572c1.756.426 1.756 2.924 0 3.35a1.724 1.724 0 00-1.066 2.573c.94 1.543-.826 3.31-2.37 2.37a1.724 1.724 0 00-2.572 1.065c-.426 1.756-2.924 1.756-3.35 0a1.724 1.724 0 00-2.573-1.066c-1.543.94-3.31-.826-2.37-2.37a1.724 1.724 0 00-1.065-2.572c-1.756-.426-1.756-2.924 0-3.35a1.724 1.724 0 001.066-2.573c-.94-1.543.826-3.31 2.37-2.37.996.608 2.296.07 2.572-1.065z" />
                            </svg>
                            Operator Roles ({rosaHcpResources.operatorRoles.length})
                            <div
                              className="ml-1 cursor-help"
                              title="Operator Roles Overview: Ingress - Manages OpenShift ingress routing and load balancing; Image Registry - Manages container image registry operations; Cloud Credential - Manages cloud provider credentials and permissions; EBS CSI Driver - Manages AWS EBS storage for persistent volumes"
                            >
                              <svg className="h-3 w-3 text-purple-500 hover:text-purple-700" fill="none" stroke="currentColor" viewBox="0 0 24 24">
                                <path strokeLinecap="round" strokeLinejoin="round" strokeWidth={2} d="M8.228 9c.549-1.165 2.03-2 3.772-2 2.21 0 4 1.343 4 3 0 1.4-1.278 2.575-3.006 2.907-.542.104-.994.54-.994 1.093m0 3h.01M21 12a9 9 0 11-18 0 9 9 0 0118 0z" />
                              </svg>
                            </div>
                            <svg
                              className={`h-3 w-3 text-purple-600 transition-transform duration-200 ml-1 ${collapsedSections.has('operator-roles') ? 'rotate-180' : ''}`}
                              fill="none"
                              stroke="currentColor"
                              viewBox="0 0 24 24"
                            >
                              <path strokeLinecap="round" strokeLinejoin="round" strokeWidth={2} d="M19 9l-7 7-7-7" />
                            </svg>
                          </h4>
                          <button
                            onClick={createOperatorRoles}
                            className="bg-purple-600 hover:bg-purple-700 text-white text-xs px-2 py-1 rounded transition-colors duration-200 font-medium"
                            title="Create new ROSA operator roles"
                          >
                            ➕ Create Operator Roles
                          </button>
                        </div>

                        {!collapsedSections.has('operator-roles') && (
                          <>
                        {rosaHcpResources.operatorRoles.length === 0 ? (
                          <div className="text-center py-4 text-purple-600 text-xs">
                            <div className="mb-2">No operator roles found</div>
                            <div className="text-purple-500">Click "Create Operator Roles" to set up ROSA operator roles</div>
                          </div>
                        ) : (
                          <div className="space-y-2">
                            {/* Table Header */}
                            <div className="grid grid-cols-7 gap-2 text-xs font-semibold text-purple-700 bg-purple-100 p-2 rounded">
                              <div>Role Name</div>
                              <div>Prefix</div>
                              <div>Type</div>
                              <div>Version</div>
                              <div>Managed</div>
                              <div>Status</div>
                              <div>ARN</div>
                            </div>

                            {/* Table Rows - Scrollable Container */}
                            <div className="max-h-48 overflow-y-auto space-y-1">
                            {rosaHcpResources.operatorRoles.map((role, index) => (
                              <div key={index} className="grid grid-cols-7 gap-2 text-xs p-2 bg-purple-50 rounded hover:bg-purple-100 transition-colors">
                                <div className="font-medium text-purple-800 break-words overflow-auto">
                                  {role.name}
                                </div>
                                <div className="text-purple-700 overflow-auto">
                                  <span className="bg-indigo-100 text-indigo-800 px-1.5 py-0.5 rounded-full text-xs font-medium font-mono">
                                    {role.clusterPrefix}
                                  </span>
                                </div>
                                <div className="text-purple-700 overflow-auto">
                                  <span className={`px-1.5 py-0.5 rounded-full text-xs font-medium ${
                                    role.operatorType === 'Ingress' ? 'bg-blue-100 text-blue-800' :
                                    role.operatorType === 'Image Registry' ? 'bg-green-100 text-green-800' :
                                    role.operatorType === 'Cloud Credential' ? 'bg-orange-100 text-orange-800' :
                                    role.operatorType === 'EBS CSI Driver' ? 'bg-red-100 text-red-800' :
                                    'bg-gray-100 text-gray-800'
                                  }`}>
                                    {role.operatorType}
                                  </span>
                                </div>
                                <div className="text-purple-600 font-mono overflow-auto">
                                  {role.version}
                                </div>
                                <div className="text-purple-600 overflow-auto">
                                  <span className={`px-1.5 py-0.5 rounded-full text-xs font-medium ${
                                    role.managed === 'Yes' ? 'bg-green-100 text-green-800' : 'bg-yellow-100 text-yellow-800'
                                  }`}>
                                    {role.managed}
                                  </span>
                                </div>
                                <div className="text-purple-600 overflow-auto">
                                  <span className="bg-green-100 text-green-800 px-1.5 py-0.5 rounded-full text-xs font-medium">
                                    {role.status}
                                  </span>
                                </div>
                                <div className="text-purple-600 font-mono text-xs break-all overflow-auto">
                                  {role.arn}
                                </div>
                              </div>
                            ))}
                            </div>
                          </div>
                        )}
                          </>
                        )}
                      </div>

                      {/* OIDC Configuration */}
                      <div className="bg-white rounded-lg p-3 border border-purple-200">
                        <div className="flex items-center justify-between mb-3">
                          <h4
                            className="text-xs font-semibold text-purple-800 flex items-center cursor-pointer hover:bg-purple-100/50 rounded-lg p-1 -m-1 transition-colors"
                            onClick={() => toggleSection('oidc-configuration')}
                          >
                            <svg className="h-3 w-3 text-purple-600 mr-1" fill="none" stroke="currentColor" viewBox="0 0 24 24">
                              <path strokeLinecap="round" strokeLinejoin="round" strokeWidth={2} d="M15 7a2 2 0 012 2m4 0a6 6 0 01-7.743 5.743L11 17H9v2H7v2H4a1 1 0 01-1-1v-2.586a1 1 0 01.293-.707l5.964-5.964A6 6 0 1721 9z" />
                            </svg>
                            OIDC Configuration
                            <div
                              className="ml-1 cursor-help"
                              title="OIDC Provider Overview: OpenID Connect provider for secure authentication; Required for ROSA HCP cluster authentication; Manages identity and access tokens; Integrates with AWS IAM for role-based access"
                            >
                              <svg className="h-3 w-3 text-purple-500 hover:text-purple-700" fill="none" stroke="currentColor" viewBox="0 0 24 24">
                                <path strokeLinecap="round" strokeLinejoin="round" strokeWidth={2} d="M8.228 9c.549-1.165 2.03-2 3.772-2 2.21 0 4 1.343 4 3 0 1.4-1.278 2.575-3.006 2.907-.542.104-.994.54-.994 1.093m0 3h.01M21 12a9 9 0 11-18 0 9 9 0 0118 0z" />
                              </svg>
                            </div>
                            <svg
                              className={`h-3 w-3 text-purple-600 transition-transform duration-200 ml-1 ${collapsedSections.has('oidc-configuration') ? 'rotate-180' : ''}`}
                              fill="none"
                              stroke="currentColor"
                              viewBox="0 0 24 24"
                            >
                              <path strokeLinecap="round" strokeLinejoin="round" strokeWidth={2} d="M19 9l-7 7-7-7" />
                            </svg>
                          </h4>
                          <div className="flex items-center space-x-2">
                            <button
                              onClick={() => {
                                setOidcModalMode('enter');
                                setShowOidcModal(true);
                              }}
                              className="bg-blue-600 hover:bg-blue-700 text-white text-xs px-2 py-1 rounded transition-colors duration-200 font-medium"
                              title={rosaHcpResources.oidcId ? "Update existing OIDC information" : "Enter existing OIDC ID"}
                            >
                              {rosaHcpResources.oidcId ? "📝 Update OIDC Information" : "📝 Enter OIDC Info"}
                            </button>
                            <button
                              onClick={() => {
                                setOidcModalMode('create');
                                setShowOidcModal(true);
                              }}
                              className="bg-purple-600 hover:bg-purple-700 text-white text-xs px-2 py-1 rounded transition-colors duration-200 font-medium"
                              title="Create new OIDC provider"
                            >
                              ➕ Create OIDC Provider
                            </button>
                          </div>
                        </div>

                        {!collapsedSections.has('oidc-configuration') && (
                          <>
                            {rosaHcpResources.oidcId ? (
                              <div className="bg-purple-50 rounded p-2">
                                <div className="text-xs text-purple-800 font-medium mb-1">OIDC Issuer URL:</div>
                                <div className="text-xs text-purple-600 font-mono break-all">{rosaHcpResources.oidcId}</div>
                              </div>
                            ) : (
                              <div className="text-center py-4 text-purple-600 text-xs">
                                <div className="mb-2">No OIDC provider configured</div>
                                <div className="text-purple-500">Click "Create OIDC Provider" to set up authentication</div>
                              </div>
                            )}
                          </>
                        )}
                      </div>

                      {/* Subnets */}
                      <div className="bg-white rounded-lg p-3 border border-purple-200">
                        <div className="flex items-center justify-between mb-3">
                          <h4
                            className="text-xs font-semibold text-purple-800 flex items-center cursor-pointer hover:bg-purple-100/50 rounded-lg p-1 -m-1 transition-colors"
                            onClick={() => toggleSection('subnets')}
                          >
                            <svg className="h-3 w-3 text-purple-600 mr-1" fill="none" stroke="currentColor" viewBox="0 0 24 24">
                              <path strokeLinecap="round" strokeLinejoin="round" strokeWidth={2} d="M9 3v2m6-2v2M9 19v2m6-2v2M5 9H3m2 6H3m18-6h-2m2 6h-2M7 19h10a2 2 0 002-2V7a2 2 0 00-2-2H7a2 2 0 00-2 2v10a2 2 0 002 2zM9 9h6v6H9V9z" />
                            </svg>
                            Subnets ({rosaHcpResources.subnets.length})
                            <div
                              className="ml-1 cursor-help"
                              title="Subnets Overview: Virtual network segments for ROSA HCP clusters; Private subnets host cluster nodes; Public subnets provide internet gateway access; Required for cluster networking and connectivity"
                            >
                              <svg className="h-3 w-3 text-purple-500 hover:text-purple-700" fill="none" stroke="currentColor" viewBox="0 0 24 24">
                                <path strokeLinecap="round" strokeLinejoin="round" strokeWidth={2} d="M8.228 9c.549-1.165 2.03-2 3.772-2 2.21 0 4 1.343 4 3 0 1.4-1.278 2.575-3.006 2.907-.542.104-.994.54-.994 1.093m0 3h.01M21 12a9 9 0 11-18 0 9 9 0 0118 0z" />
                              </svg>
                            </div>
                            <svg
                              className={`h-3 w-3 text-purple-600 transition-transform duration-200 ml-1 ${collapsedSections.has('subnets') ? 'rotate-180' : ''}`}
                              fill="none"
                              stroke="currentColor"
                              viewBox="0 0 24 24"
                            >
                              <path strokeLinecap="round" strokeLinejoin="round" strokeWidth={2} d="M19 9l-7 7-7-7" />
                            </svg>
                          </h4>
                          <div className="flex items-center space-x-2">
                            <button
                              onClick={() => setShowSubnetModal(true)}
                              className="bg-blue-600 hover:bg-blue-700 text-white text-xs px-2 py-1 rounded transition-colors duration-200 font-medium"
                              title={rosaHcpResources.subnets && rosaHcpResources.subnets.length > 0 && rosaHcpResources.subnets[0].name !== 'Not configured' ? "Update existing subnet information" : "Enter existing subnet information"}
                            >
                              {rosaHcpResources.subnets && rosaHcpResources.subnets.length > 0 && rosaHcpResources.subnets[0].name !== 'Not configured' ? "📝 Update Subnet Information" : "📝 Enter Subnet Info"}
                            </button>
                            <button
                              onClick={() => setShowCreateSubnetModal(true)}
                              className="bg-purple-600 hover:bg-purple-700 text-white text-xs px-2 py-1 rounded transition-colors duration-200 font-medium"
                              title="Create new subnets for ROSA HCP"
                            >
                              ➕ Create Subnets
                            </button>
                          </div>
                        </div>
                        {!collapsedSections.has('subnets') && (
                        <div className="grid grid-cols-1 gap-1">
                          {rosaHcpResources.subnets.map((subnet, index) => (
                            <div key={index} className="flex items-center justify-between text-xs p-2 bg-purple-50 rounded">
                              <div className="flex-1 min-w-0">
                                <div className="flex items-center space-x-2">
                                  <span className="font-medium text-purple-800">{subnet.name}</span>
                                  <span className={`px-1.5 py-0.5 rounded-full text-xs font-medium ${
                                    subnet.type === 'Private' ? 'bg-red-100 text-red-800' : 'bg-blue-100 text-blue-800'
                                  }`}>
                                    {subnet.type}
                                  </span>
                                </div>
                                <div className="text-purple-600 font-mono text-xs">
                                  {subnet.id} • {subnet.cidr} • {subnet.az}
                                </div>
                              </div>
                            </div>
                          ))}
                        </div>
                        )}
                      </div>

                      {rosaHcpResources.lastChecked && (
                        <div className="text-xs text-purple-600 text-center pt-2">
                          Last updated: {rosaHcpResources.lastChecked.toLocaleTimeString()}
                        </div>
                      )}
                    </div>
                  )}
                </div>
              )}
              </div>

              {/* Manage ROSA HCP Clusters - Moved below Configure ROSA Resources */}
              <div className="bg-gradient-to-br from-orange-50 to-red-50 rounded-xl shadow-lg hover:shadow-xl transition-all duration-300 border border-orange-200/50 p-6 backdrop-blur-sm hover:scale-[1.02] hover:-translate-y-1 animate-in fade-in-50 slide-in-from-bottom-4 duration-1000">
              <h2
                className="text-sm font-semibold text-orange-900 mb-3 flex items-center cursor-pointer hover:bg-orange-100/50 rounded-lg p-2 -m-2 transition-colors"
                onClick={() => toggleSection('manage-clusters')}
              >
                <div className="bg-orange-600 rounded-full p-1 mr-2">
                  <svg className="h-3 w-3 text-white" fill="none" stroke="currentColor" viewBox="0 0 24 24">
                    <path strokeLinecap="round" strokeLinejoin="round" strokeWidth={2} d="M19 11H5m14 0a2 2 0 012 2v6a2 2 0 01-2 2H5a2 2 0 01-2-2v-6a2 2 0 012-2m14 0V9a2 2 0 00-2-2M5 11V9a2 2 0 012-2m0 0V5a2 2 0 012-2h6a2 2 0 012 2v2M7 7h10" />
                  </svg>
                </div>
                <span>Manage ROSA HCP Clusters</span>
                <div className="flex items-center ml-auto space-x-2">
                  <div className="bg-blue-100 text-blue-800 text-xs px-2 py-1 rounded-full font-medium animate-pulse">
                    {systemStats.clustersActive} Active
                  </div>
                  <svg
                    className={`h-4 w-4 text-orange-600 transition-transform duration-200 ${collapsedSections.has('manage-clusters') ? 'rotate-180' : ''}`}
                    fill="none"
                    stroke="currentColor"
                    viewBox="0 0 24 24"
                  >
                    <path strokeLinecap="round" strokeLinejoin="round" strokeWidth={2} d="M19 9l-7 7-7-7" />
                  </svg>
                </div>
              </h2>
              {!collapsedSections.has('manage-clusters') && (
                <div className="grid grid-cols-2 gap-2">
                  {manageROSAClusters.map((operation, index) => {
                  const Icon = operation.icon;
                  const isVisible = visibleCards.has(`manage-${index}`);
                  const isDisabled = isAutomationDisabled();
                  return (
                    <div
                      key={operation.id}
                      className={`flex items-center space-x-2 p-3 rounded-lg transition-all duration-500 group border ${
                        isDisabled
                          ? 'bg-gray-100 border-gray-200 opacity-60'
                          : 'bg-white hover:bg-orange-50 hover:shadow-lg hover:-translate-y-1 hover:scale-[1.02] border-transparent hover:border-orange-300'
                      } ${isVisible ? 'opacity-100 translate-y-0' : 'opacity-0 translate-y-4'}`}
                      style={{ transitionDelay: `${(index + configureEnvironment.length) * 100}ms` }}
                      title={isDisabled ? `Disabled: ${getDisabledReason()}` : operation.tooltip || operation.title}
                    >
                      <div className={`${operation.color} rounded p-1 group-hover:scale-110 group-hover:rotate-3 transition-all duration-300 group-active:scale-95`}>
                        <Icon className="h-3 w-3 text-white" />
                      </div>
                      <div className="flex-1 min-w-0">
                        <div className="flex items-center justify-between">
                          <h3 className={`text-xs font-medium ${operation.textColor}`} title={operation.tooltip}>
                            {operation.title}
                          </h3>
                          <div className="flex items-center space-x-1">
                            <button
                              onClick={(e) => {
                                e.stopPropagation();
                                if (!isDisabled) {
                                  operation.action();
                                }
                              }}
                              className={`text-xs px-2 py-1 rounded transition-colors duration-200 font-medium ${
                                isDisabled
                                  ? 'bg-gray-300 text-gray-500 cursor-not-allowed'
                                  : 'bg-orange-600 hover:bg-orange-700 text-white'
                              }`}
                              title={isDisabled ? `Disabled: ${getDisabledReason()}` : `Run ${operation.title}`}
                              disabled={isDisabled}
                            >
                              Run
                            </button>
                            <span className="text-xs text-gray-400 font-mono bg-gray-100 px-1 rounded text-xs">
                              {operation.duration}
                            </span>
                          </div>
                        </div>
                        <p className="text-xs text-gray-500 truncate" title={operation.tooltip}>
                          {operation.subtitle}
                        </p>
                      </div>
                    </div>
                  );
                  })}
                </div>
              )}
              </div>
            </div>
          </div>

          {/* Right Sidebar with Environment Status and Getting Started */}
          <div className="space-y-4 min-w-72 max-w-80 sticky top-8 animate-in slide-in-from-right duration-1000">

            {/* My Credentials Summary */}
            <div className="bg-gradient-to-br from-white to-gray-50 rounded-xl shadow-xl border border-gray-200/50 backdrop-blur-sm hover:shadow-2xl transition-all duration-300 hover:-translate-y-1 hover:scale-[1.02] animate-in fade-in slide-in-from-right-4 duration-900 overflow-hidden">
              {/* Header */}
              <div className="bg-gradient-to-r from-emerald-600 to-teal-600 px-3 py-2 text-white relative overflow-hidden">
                <div className="absolute inset-0 bg-gradient-to-r from-emerald-400/20 to-teal-400/20 animate-pulse"></div>
                <div className="relative flex items-center space-x-2">
                  <div className="p-1 bg-white/20 rounded backdrop-blur-sm">
                    <svg className="h-3 w-3 text-white" fill="none" stroke="currentColor" viewBox="0 0 24 24">
                      <path strokeLinecap="round" strokeLinejoin="round" strokeWidth={2} d="M16 7a4 4 0 11-8 0 4 4 0 018 0zM12 14a7 7 0 00-7 7h14a7 7 0 00-7-7z" />
                    </svg>
                  </div>
                  <div>
                    <h2 className="text-xs font-bold text-white">My Credentials</h2>
                    <div className="text-xs text-emerald-100 font-medium">Environment Settings</div>
                  </div>
                </div>
              </div>

>>>>>>> 13abd3ca
              <div className="p-3 space-y-2">
                {/* OpenShift Hub */}
                {ocpStatus?.connected && ocpStatus?.username && (
                  <div className="bg-white rounded p-2 border border-gray-200/50 hover:shadow-sm transition-all duration-200">
                    <div className="flex items-center justify-between">
                      <div className="flex items-center space-x-2">
                        <div className="w-1.5 h-1.5 bg-emerald-500 rounded-full"></div>
                        <span className="text-xs font-medium text-gray-900">OpenShift Hub</span>
                      </div>
                      <div className="flex items-center space-x-1">
                        <div className="text-xs text-gray-600 max-w-24 truncate" title={`${ocpStatus.username} at ${ocpStatus.api_url?.replace(/^https?:\/\//, '').replace(/:.*$/, '')}`}>
                          <span className="text-emerald-600 font-medium">{ocpStatus.username}</span> at <span className="font-mono">{ocpStatus.api_url?.replace(/^https?:\/\//, '').replace(/:.*$/, '').substring(0, 10)}...</span>
                        </div>
                        <button
                          onClick={() => {
                            const hubInfo = `${ocpStatus.username} at ${ocpStatus.api_url?.replace(/^https?:\/\//, '').replace(/:.*$/, '')}`;
                            navigator.clipboard.writeText(hubInfo);
                          }}
                          className="text-gray-400 hover:text-emerald-600 transition-colors duration-200"
                          title="Copy OpenShift Hub info"
                        >
                          <svg className="h-3 w-3" fill="none" stroke="currentColor" viewBox="0 0 24 24">
                            <path strokeLinecap="round" strokeLinejoin="round" strokeWidth={2} d="M8 16H6a2 2 0 01-2-2V6a2 2 0 012-2h8a2 2 0 012 2v2m-6 12h8a2 2 0 002-2v-8a2 2 0 00-2-2h-8a2 2 0 00-2 2v8a2 2 0 002 2z" />
                          </svg>
                        </button>
                      </div>
                    </div>
                  </div>
                )}

                {/* Configuration Fields */}
                {configStatus?.configured && configStatus.configured_fields && configStatus.configured_fields.length > 0 && (
                  configStatus.configured_fields.map((field, index) => {
                    // Helper function to get field value from various sources
                    const getFieldValue = (fieldName) => {
                      // Don't show password fields
                      if (fieldName.toLowerCase().includes('password') || fieldName.toLowerCase().includes('secret')) {
                        return '••••••••';
                      }

                      // Get values from different status objects and known configuration
                      switch (fieldName) {
                        case 'OCP_HUB_API_URL':
                          return ocpStatus?.api_url || 'https://api.cqu-mce291-y.dev09.red-chesterfield.com:6443';
                        case 'OCP_HUB_CLUSTER_USER':
                          return ocpStatus?.username || 'kubeadmin';
                        case 'AWS_REGION':
                          return 'us-east-1';
                        case 'AWS_ACCESS_KEY_ID':
                          return 'AKIAW3MEBI5JI3LVARF4';
                        case 'OCM_CLIENT_ID':
                          return '1e72ac38-0a19-4651-bca4-d5aec7d7c986';
                        default:
                          return '✓ configured';
                      }
                    };

                    const value = getFieldValue(field.field);
                    const isSecret = field.field.toLowerCase().includes('password') || field.field.toLowerCase().includes('secret');

                    return (
                      <div key={index} className="bg-white rounded p-2 border border-gray-200/50 hover:shadow-sm transition-all duration-200">
                        <div className="flex items-center justify-between">
                          <div className="flex items-center space-x-2">
                            <div className="w-1.5 h-1.5 bg-teal-500 rounded-full"></div>
                            <span className="text-xs font-medium text-gray-900">{field.field.replace(/_/g, ' ')}</span>
                          </div>
                          <div className="flex items-center space-x-1">
                            <div className={`text-xs max-w-24 truncate ${isSecret ? 'text-gray-500' : 'text-teal-600 font-mono'}`} title={isSecret ? 'Hidden for security' : value}>
                              {value}
                            </div>
                            {!isSecret && (
                              <button
                                onClick={() => {
                                  navigator.clipboard.writeText(value);
                                }}
                                className="text-gray-400 hover:text-teal-600 transition-colors duration-200"
                                title={`Copy ${field.field}`}
                              >
                                <svg className="h-3 w-3" fill="none" stroke="currentColor" viewBox="0 0 24 24">
                                  <path strokeLinecap="round" strokeLinejoin="round" strokeWidth={2} d="M8 16H6a2 2 0 01-2-2V6a2 2 0 012-2h8a2 2 0 012 2v2m-6 12h8a2 2 0 002-2v-8a2 2 0 00-2-2h-8a2 2 0 00-2 2v8a2 2 0 002 2z" />
                                </svg>
                              </button>
                            )}
                          </div>
                        </div>
                      </div>
                    );
                  })
                )}

                {/* AWS Account */}
                {rosaStatus?.user_info?.aws_account_id && (
                  <div className="bg-white rounded p-2 border border-gray-200/50 hover:shadow-sm transition-all duration-200">
                    <div className="flex items-center justify-between">
                      <div className="flex items-center space-x-2">
                        <div className="w-1.5 h-1.5 bg-amber-500 rounded-full"></div>
                        <span className="text-xs font-medium text-gray-900">AWS Account</span>
                      </div>
                      <div className="flex items-center space-x-1">
                        <div className="text-xs text-amber-600 font-mono">
                          {rosaStatus.user_info.aws_account_id}
                        </div>
                        <button
                          onClick={() => {
                            navigator.clipboard.writeText(rosaStatus.user_info.aws_account_id);
                          }}
                          className="text-gray-400 hover:text-amber-600 transition-colors duration-200"
                          title="Copy AWS Account ID"
                        >
                          <svg className="h-3 w-3" fill="none" stroke="currentColor" viewBox="0 0 24 24">
                            <path strokeLinecap="round" strokeLinejoin="round" strokeWidth={2} d="M8 16H6a2 2 0 01-2-2V6a2 2 0 012-2h8a2 2 0 012 2v2m-6 12h8a2 2 0 002-2v-8a2 2 0 00-2-2h-8a2 2 0 00-2 2v8a2 2 0 002 2z" />
                          </svg>
                        </button>
                      </div>
                    </div>
                  </div>
                )}
              </div>
            </div>

            {/* ROSA Resources Summary */}
            <div className="bg-gradient-to-br from-white to-gray-50 rounded-xl shadow-xl border border-gray-200/50 backdrop-blur-sm hover:shadow-2xl transition-all duration-300 hover:-translate-y-1 hover:scale-[1.02] animate-in fade-in slide-in-from-right-4 duration-800 overflow-hidden">
              {/* Header */}
              <div className="bg-gradient-to-r from-purple-600 to-indigo-600 px-3 py-2 text-white relative overflow-hidden">
                <div className="absolute inset-0 bg-gradient-to-r from-purple-400/20 to-indigo-400/20 animate-pulse"></div>
                <div className="relative flex items-center space-x-2">
                  <div className="p-1 bg-white/20 rounded backdrop-blur-sm">
                    <svg className="h-3 w-3 text-white" fill="none" stroke="currentColor" viewBox="0 0 24 24">
                      <path strokeLinecap="round" strokeLinejoin="round" strokeWidth={2} d="M19 11H5m14 0a2 2 0 012 2v6a2 2 0 01-2 2H5a2 2 0 01-2-2v-6a2 2 0 012-2m14 0V9a2 2 0 00-2-2M5 11V9a2 2 0 012-2m0 0V5a2 2 0 012-2h6a2 2 0 012 2v2M7 7h10" />
                    </svg>
                  </div>
                  <div>
                    <h2 className="text-xs font-bold text-white">ROSA Resources</h2>
                    <div className="text-xs text-purple-100 font-medium">Configuration Summary</div>
                  </div>
                </div>
              </div>

              <div className="p-3 space-y-2">
                {/* Prefix */}
                <div className="bg-white rounded p-2 border border-gray-200/50 hover:shadow-sm transition-all duration-200">
                  <div className="flex items-center justify-between">
                    <div className="flex items-center space-x-2">
                      <div className="w-1.5 h-1.5 bg-purple-500 rounded-full"></div>
                      <span className="text-xs font-medium text-gray-900">Prefix</span>
                    </div>
                    <div className="flex items-center space-x-1">
                      <div className="text-xs text-gray-600 font-mono">
                        {savedPrefix || <span className="text-gray-400 italic">not set</span>}
                      </div>
                      {savedPrefix && (
                        <button
                          onClick={() => {
                            navigator.clipboard.writeText(savedPrefix);
                            // Simple feedback - could be enhanced with toast notification
                          }}
                          className="text-gray-400 hover:text-purple-600 transition-colors duration-200"
                          title="Copy prefix"
                        >
                          <svg className="h-3 w-3" fill="none" stroke="currentColor" viewBox="0 0 24 24">
                            <path strokeLinecap="round" strokeLinejoin="round" strokeWidth={2} d="M8 16H6a2 2 0 01-2-2V6a2 2 0 012-2h8a2 2 0 012 2v2m-6 12h8a2 2 0 002-2v-8a2 2 0 00-2-2h-8a2 2 0 00-2 2v8a2 2 0 002 2z" />
                          </svg>
                        </button>
                      )}
                    </div>
                  </div>
                </div>

                {/* OIDC */}
                <div className="bg-white rounded p-2 border border-gray-200/50 hover:shadow-sm transition-all duration-200">
                  <div className="flex items-center justify-between">
                    <div className="flex items-center space-x-2">
                      <div className="w-1.5 h-1.5 bg-green-500 rounded-full"></div>
                      <span className="text-xs font-medium text-gray-900">OIDC</span>
                    </div>
                    <div className="flex items-center space-x-1">
                      <div className="text-xs text-gray-600 max-w-28 truncate">
                        {rosaHcpResources.oidcId ? (
                          <span className="text-green-600 font-mono" title={rosaHcpResources.oidcId}>
                            {rosaHcpResources.oidcId.length > 18 ?
                              `${rosaHcpResources.oidcId.substring(0, 18)}...` :
                              rosaHcpResources.oidcId
                            }
                          </span>
                        ) : (
                          <span className="text-gray-400 italic">not set</span>
                        )}
                      </div>
                      {rosaHcpResources.oidcId && (
                        <button
                          onClick={() => {
                            navigator.clipboard.writeText(rosaHcpResources.oidcId);
                          }}
                          className="text-gray-400 hover:text-green-600 transition-colors duration-200"
                          title="Copy OIDC URL"
                        >
                          <svg className="h-3 w-3" fill="none" stroke="currentColor" viewBox="0 0 24 24">
                            <path strokeLinecap="round" strokeLinejoin="round" strokeWidth={2} d="M8 16H6a2 2 0 01-2-2V6a2 2 0 012-2h8a2 2 0 012 2v2m-6 12h8a2 2 0 002-2v-8a2 2 0 00-2-2h-8a2 2 0 00-2 2v8a2 2 0 002 2z" />
                          </svg>
                        </button>
                      )}
                    </div>
                  </div>
                </div>

                {/* Subnets */}
                <div className="bg-white rounded p-2 border border-gray-200/50 hover:shadow-sm transition-all duration-200">
                  <div className="flex items-center justify-between">
                    <div className="flex items-center space-x-2">
                      <div className="w-1.5 h-1.5 bg-blue-500 rounded-full"></div>
                      <span className="text-xs font-medium text-gray-900">Subnets</span>
                    </div>
                    <div className="flex items-center space-x-1">
                      <div className="text-xs text-gray-600 max-w-28">
                        {rosaHcpResources.subnets && rosaHcpResources.subnets.length > 0 && rosaHcpResources.subnets[0].name !== 'Not configured' ? (
                          <div className="space-y-0.5">
                            {rosaHcpResources.subnets.map((subnet, index) => (
                              <div key={index} className="flex items-center space-x-1">
                                <div className="text-blue-600 font-mono truncate" title={subnet.name}>
                                  {subnet.name.length > 14 ? `${subnet.name.substring(0, 14)}...` : subnet.name}
                                </div>
                                <button
                                  onClick={() => {
                                    navigator.clipboard.writeText(subnet.name);
                                  }}
                                  className="text-gray-400 hover:text-blue-600 transition-colors duration-200"
                                  title={`Copy ${subnet.name}`}
                                >
                                  <svg className="h-2.5 w-2.5" fill="none" stroke="currentColor" viewBox="0 0 24 24">
                                    <path strokeLinecap="round" strokeLinejoin="round" strokeWidth={2} d="M8 16H6a2 2 0 01-2-2V6a2 2 0 012-2h8a2 2 0 012 2v2m-6 12h8a2 2 0 002-2v-8a2 2 0 00-2-2h-8a2 2 0 00-2 2v8a2 2 0 002 2z" />
                                  </svg>
                                </button>
                              </div>
                            ))}
                          </div>
                        ) : (
                          <span className="text-gray-400 italic">not set</span>
                        )}
                      </div>
                      {rosaHcpResources.subnets && rosaHcpResources.subnets.length > 0 && rosaHcpResources.subnets[0].name !== 'Not configured' && (
                        <button
                          onClick={() => {
                            const subnetNames = rosaHcpResources.subnets.map(s => s.name).join(', ');
                            navigator.clipboard.writeText(subnetNames);
                          }}
                          className="text-gray-400 hover:text-blue-600 transition-colors duration-200"
                          title="Copy all subnet names"
                        >
                          <svg className="h-3 w-3" fill="none" stroke="currentColor" viewBox="0 0 24 24">
                            <path strokeLinecap="round" strokeLinejoin="round" strokeWidth={2} d="M9 5H7a2 2 0 00-2 2v10a2 2 0 002 2h8a2 2 0 002-2V7a2 2 0 00-2-2h-2M9 5a2 2 0 002 2h2a2 2 0 002-2M9 5a2 2 0 012-2h2a2 2 0 012 2" />
                          </svg>
                        </button>
                      )}
                    </div>
                  </div>
                </div>

                {/* Account Roles */}
                <div className="bg-white rounded p-2 border border-gray-200/50 hover:shadow-sm transition-all duration-200">
                  <div className="flex items-center justify-between">
                    <div className="flex items-center space-x-2">
                      <div className="w-1.5 h-1.5 bg-orange-500 rounded-full"></div>
                      <span className="text-xs font-medium text-gray-900">Account Roles</span>
                    </div>
                    <div className="text-xs text-gray-600">
                      {rosaHcpResources.accountRoles && rosaHcpResources.accountRoles.length > 0 ? (
                        <span className="text-orange-600 font-medium">{rosaHcpResources.accountRoles.length} roles</span>
                      ) : (
                        <span className="text-gray-400 italic">not loaded</span>
                      )}
                    </div>
                  </div>
                </div>

                {/* Operator Roles */}
                <div className="bg-white rounded p-2 border border-gray-200/50 hover:shadow-sm transition-all duration-200">
                  <div className="flex items-center justify-between">
                    <div className="flex items-center space-x-2">
                      <div className="w-1.5 h-1.5 bg-cyan-500 rounded-full"></div>
                      <span className="text-xs font-medium text-gray-900">Operator Roles</span>
                    </div>
                    <div className="text-xs text-gray-600">
                      {rosaHcpResources.operatorRoles && rosaHcpResources.operatorRoles.length > 0 ? (
                        <span className="text-cyan-600 font-medium">{rosaHcpResources.operatorRoles.length} roles</span>
                      ) : (
                        <span className="text-gray-400 italic">not loaded</span>
                      )}
                    </div>
                  </div>
                </div>

                {/* ROSA Staging */}
                {rosaStatus?.user_info?.ocm_account_email && (
                  <div className="bg-white rounded p-2 border border-gray-200/50 hover:shadow-sm transition-all duration-200">
                    <div className="flex items-center justify-between">
                      <div className="flex items-center space-x-2">
                        <div className="w-1.5 h-1.5 bg-rose-500 rounded-full"></div>
                        <span className="text-xs font-medium text-gray-900">ROSA Staging</span>
                      </div>
                      <div className="flex items-center space-x-1">
                        <div className="text-xs text-rose-600 font-mono max-w-24 truncate" title={rosaStatus.user_info.ocm_account_email}>
                          {rosaStatus.user_info.ocm_account_email.length > 18 ? `${rosaStatus.user_info.ocm_account_email.substring(0, 18)}...` : rosaStatus.user_info.ocm_account_email}
                        </div>
                        <button
                          onClick={() => {
                            navigator.clipboard.writeText(rosaStatus.user_info.ocm_account_email);
                          }}
                          className="text-gray-400 hover:text-rose-600 transition-colors duration-200"
                          title="Copy ROSA staging email"
                        >
                          <svg className="h-3 w-3" fill="none" stroke="currentColor" viewBox="0 0 24 24">
                            <path strokeLinecap="round" strokeLinejoin="round" strokeWidth={2} d="M8 16H6a2 2 0 01-2-2V6a2 2 0 012-2h8a2 2 0 012 2v2m-6 12h8a2 2 0 002-2v-8a2 2 0 00-2-2h-8a2 2 0 00-2 2v8a2 2 0 002 2z" />
                          </svg>
                        </button>
                      </div>
                    </div>
                  </div>
                )}

                {/* Organization */}
                {rosaStatus?.user_info?.ocm_organization_name && (
                  <div className="bg-white rounded p-2 border border-gray-200/50 hover:shadow-sm transition-all duration-200">
                    <div className="flex items-center justify-between">
                      <div className="flex items-center space-x-2">
                        <div className="w-1.5 h-1.5 bg-indigo-500 rounded-full"></div>
                        <span className="text-xs font-medium text-gray-900">Organization</span>
                      </div>
                      <div className="flex items-center space-x-1">
                        <div className="text-xs text-indigo-600 font-medium">
                          {rosaStatus.user_info.ocm_organization_name}
                        </div>
                        <button
                          onClick={() => {
                            navigator.clipboard.writeText(rosaStatus.user_info.ocm_organization_name);
                          }}
                          className="text-gray-400 hover:text-indigo-600 transition-colors duration-200"
                          title="Copy organization name"
                        >
                          <svg className="h-3 w-3" fill="none" stroke="currentColor" viewBox="0 0 24 24">
                            <path strokeLinecap="round" strokeLinejoin="round" strokeWidth={2} d="M8 16H6a2 2 0 01-2-2V6a2 2 0 012-2h8a2 2 0 012 2v2m-6 12h8a2 2 0 002-2v-8a2 2 0 00-2-2h-8a2 2 0 00-2 2v8a2 2 0 002 2z" />
                          </svg>
                        </button>
                      </div>
                    </div>
                  </div>
                )}
              </div>
            </div>

            {/* Recent Operations Widget */}
            {recentOperations.length > 0 && (
              <div className="bg-gradient-to-br from-white to-gray-50 rounded-xl shadow-xl border border-gray-200/50 backdrop-blur-sm hover:shadow-2xl transition-all duration-300 hover:-translate-y-1 hover:scale-[1.02] animate-in fade-in slide-in-from-right-4 duration-1000 overflow-hidden">
                {/* Header */}
                <div className="bg-gradient-to-r from-indigo-600 to-purple-600 px-3 py-2 text-white relative overflow-hidden">
                  <div className="absolute inset-0 bg-gradient-to-r from-indigo-400/20 to-purple-400/20 animate-pulse"></div>
                  <div className="relative flex items-center space-x-2">
                    <div className="p-1 bg-white/20 rounded backdrop-blur-sm">
                      <svg className="h-3 w-3 text-white" fill="none" stroke="currentColor" viewBox="0 0 24 24">
                        <path strokeLinecap="round" strokeLinejoin="round" strokeWidth={2} d="M12 8v4l3 3m6-3a9 9 0 11-18 0 9 9 0 0118 0z" />
                      </svg>
                    </div>
                    <div>
                      <h2 className="text-xs font-bold text-white">Recent Operations</h2>
                      <div className="text-xs text-indigo-100 font-medium">Quick Access</div>
                    </div>
                  </div>
                </div>

                <div className="p-3">
                  <div className="space-y-1.5">
                    {recentOperations.map((operation, index) => {
                      const timeAgo = Math.floor((Date.now() - operation.timestamp) / 60000);
                      return (
                        <div
                          key={`${operation.id}-${operation.timestamp}`}
                          onClick={() => executeOperation(operation)}
                          className="bg-white rounded p-2 border border-gray-200/50 hover:shadow-sm transition-all duration-200 group cursor-pointer hover:scale-[1.01]"
                        >
                          <div className="flex items-center justify-between">
                            <div className="flex items-center space-x-2 flex-1 min-w-0">
                              <div className={`w-1.5 h-1.5 ${operation.color.replace('bg-', 'bg-')} rounded-full`}></div>
                              <span className="text-xs font-medium text-gray-900 truncate group-hover:text-indigo-700">{operation.title}</span>
                            </div>
                            <span className="text-xs font-mono text-gray-500 ml-2 flex-shrink-0">
                              {timeAgo < 1 ? 'now' : `${timeAgo}m`}
                            </span>
                          </div>
                        </div>
                      );
                    })}
                  </div>
                </div>
              </div>
            )}


          </div>
        </div>


        {/* Getting Started Note */}
        <div className="bg-blue-50 border border-blue-200 rounded-lg p-4">
          <div className="flex items-start space-x-3">
            <svg className="h-5 w-5 text-blue-600 mt-0.5 flex-shrink-0" fill="none" stroke="currentColor" viewBox="0 0 24 24">
              <path strokeLinecap="round" strokeLinejoin="round" strokeWidth={2} d="M13 16h-1v-4h-1m1-4h.01M21 12a9 9 0 11-18 0 9 9 0 0118 0z" />
            </svg>
            <div>
              <h3 className="text-sm font-medium text-blue-800">Getting Started</h3>
              <p className="text-sm text-blue-700 mt-1">
                New to ROSA CAPI/CAPA test automation? Choose <strong>"I have no clue"</strong> for guided onboarding,
                or <strong>"Tell me about my environment"</strong> to see your current setup.
              </p>
            </div>
          </div>
        </div>
      </div>

      {/* Command Palette Modal */}
      {showCommandPalette && (
        <div className="fixed inset-0 z-50 flex items-start justify-center pt-16 px-4">
          <div
            className="fixed inset-0 bg-black/50 backdrop-blur-sm"
            onClick={() => setShowCommandPalette(false)}
          />
          <div className="relative bg-white dark:bg-gray-800 rounded-xl shadow-2xl border border-gray-200 dark:border-gray-700 w-full max-w-2xl max-h-96 overflow-hidden animate-in zoom-in-95 duration-200">
            {/* Search Input */}
            <div className="p-4 border-b border-gray-200 dark:border-gray-700">
              <div className="relative">
                <svg className="absolute left-3 top-3 h-4 w-4 text-gray-400" fill="none" stroke="currentColor" viewBox="0 0 24 24">
                  <path strokeLinecap="round" strokeLinejoin="round" strokeWidth={2} d="M21 21l-6-6m2-5a7 7 0 11-14 0 7 7 0 0114 0z" />
                </svg>
                <input
                  type="text"
                  placeholder="Search operations... (type to filter)"
                  value={searchTerm}
                  onChange={(e) => setSearchTerm(e.target.value)}
                  className="w-full pl-10 pr-4 py-3 text-gray-900 dark:text-white bg-gray-50 dark:bg-gray-700 border border-gray-300 dark:border-gray-600 rounded-lg focus:ring-2 focus:ring-red-500 focus:border-red-500"
                  autoFocus
                />
              </div>
            </div>

            {/* Results */}
            <div className="max-h-80 overflow-y-auto">
              {filteredOperations.length > 0 ? (
                <div className="p-2">
                  {filteredOperations.map((operation, index) => {
                    const Icon = operation.icon;
                    return (
                      <div
                        key={operation.id}
                        onClick={() => {
                          operation.action();
                          setShowCommandPalette(false);
                          setSearchTerm('');
                        }}
                        className="flex items-center space-x-3 p-3 rounded-lg hover:bg-gray-100 dark:hover:bg-gray-700 cursor-pointer transition-all duration-200 group"
                      >
                        <div className={`${operation.color} rounded p-2`}>
                          <Icon className="h-4 w-4 text-white" />
                        </div>
                        <div className="flex-1">
                          <div className="flex items-center justify-between">
                            <h3 className="font-medium text-gray-900 dark:text-white">
                              {operation.title}
                            </h3>
                            <span className="text-xs text-gray-500 dark:text-gray-400 bg-gray-100 dark:bg-gray-600 px-2 py-1 rounded">
                              {operation.category}
                            </span>
                          </div>
                          <p className="text-sm text-gray-600 dark:text-gray-300">
                            {operation.subtitle}
                          </p>
                        </div>
                      </div>
                    );
                  })}
                </div>
              ) : (
                <div className="p-8 text-center text-gray-500 dark:text-gray-400">
                  <svg className="h-12 w-12 mx-auto mb-4 text-gray-300 dark:text-gray-600" fill="none" stroke="currentColor" viewBox="0 0 24 24">
                    <path strokeLinecap="round" strokeLinejoin="round" strokeWidth={2} d="M9.172 16.172a4 4 0 015.656 0M9 12h6m-6-4h6m2 5.291A7.962 7.962 0 0112 15c-2.34 0-4.5-.935-6.072-2.709C3.693 10.124 3 8.191 3 6c0-1.657.672-3.157 1.757-4.243L12 9l7.243-7.243C20.328 2.843 21 4.343 21 6c0 2.191-.693 4.124-2.928 6.291z" />
                  </svg>
                  <p>No operations found</p>
                  <p className="text-xs mt-1">Try searching for "create", "check", or "configure"</p>
                </div>
              )}
            </div>

            {/* Footer */}
            <div className="p-3 bg-gray-50 dark:bg-gray-800 border-t border-gray-200 dark:border-gray-700 text-xs text-gray-500 dark:text-gray-400 flex justify-between items-center">
              <div className="flex items-center space-x-4">
                <span>↑↓ Navigate</span>
                <span>↵ Select</span>
                <span>ESC Close</span>
              </div>
              <span>⌘K to reopen</span>
            </div>
          </div>
        </div>
      )}

      {/* Notifications */}
      <div className="fixed top-4 right-4 z-50 space-y-2">
        {notifications.map((notification) => (
          <div
            key={notification.id}
            className={`px-4 py-3 rounded-lg shadow-lg max-w-sm animate-in slide-in-from-right duration-300 ${
              notification.type === 'success' ? 'bg-green-600 text-white' :
              notification.type === 'error' ? 'bg-red-600 text-white' :
              'bg-blue-600 text-white'
            }`}
          >
            <div className="flex items-center space-x-2">
              {notification.type === 'success' && (
                <svg className="h-4 w-4" fill="none" stroke="currentColor" viewBox="0 0 24 24">
                  <path strokeLinecap="round" strokeLinejoin="round" strokeWidth={2} d="M5 13l4 4L19 7" />
                </svg>
              )}
              {notification.type === 'error' && (
                <svg className="h-4 w-4" fill="none" stroke="currentColor" viewBox="0 0 24 24">
                  <path strokeLinecap="round" strokeLinejoin="round" strokeWidth={2} d="M6 18L18 6M6 6l12 12" />
                </svg>
              )}
              {notification.type === 'info' && (
                <svg className="h-4 w-4" fill="none" stroke="currentColor" viewBox="0 0 24 24">
                  <path strokeLinecap="round" strokeLinejoin="round" strokeWidth={2} d="M13 16h-1v-4h-1m1-4h.01M21 12a9 9 0 11-18 0 9 9 0 0118 0z" />
                </svg>
              )}
              <span className="text-sm font-medium">{notification.message}</span>
            </div>
          </div>
        ))}
      </div>

      {/* Help Modal */}
      {showHelp && (
        <div className="fixed inset-0 z-50 flex items-center justify-center p-4">
          <div
            className="fixed inset-0 bg-black/50 backdrop-blur-sm"
            onClick={() => setShowHelp(false)}
          />
          <div className="relative bg-white dark:bg-gray-800 rounded-xl shadow-2xl border border-gray-200 dark:border-gray-700 w-full max-w-lg animate-in zoom-in-95 duration-200">
            <div className="p-6">
              <div className="flex items-center justify-between mb-6">
                <h3 className="text-lg font-semibold text-gray-900 dark:text-white">Keyboard Shortcuts</h3>
                <button
                  onClick={() => setShowHelp(false)}
                  className="text-gray-400 hover:text-gray-600 transition-colors"
                >
                  <svg className="h-5 w-5" fill="none" stroke="currentColor" viewBox="0 0 24 24">
                    <path strokeLinecap="round" strokeLinejoin="round" strokeWidth={2} d="M6 18L18 6M6 6l12 12" />
                  </svg>
                </button>
              </div>

              <div className="space-y-4">
                <div className="grid grid-cols-2 gap-4">
                  <div className="space-y-3">
                    <h4 className="text-sm font-semibold text-gray-700 dark:text-gray-300">Navigation</h4>
                    <div className="space-y-2 text-sm">
                      <div className="flex justify-between">
                        <span className="text-gray-600 dark:text-gray-400">Command Palette</span>
                        <kbd className="px-2 py-1 bg-gray-100 dark:bg-gray-700 rounded text-xs font-mono">⌘K</kbd>
                      </div>
                      <div className="flex justify-between">
                        <span className="text-gray-600 dark:text-gray-400">Help</span>
                        <kbd className="px-2 py-1 bg-gray-100 dark:bg-gray-700 rounded text-xs font-mono">⌘/</kbd>
                      </div>
                      <div className="flex justify-between">
                        <span className="text-gray-600 dark:text-gray-400">Send Feedback</span>
                        <kbd className="px-2 py-1 bg-gray-100 dark:bg-gray-700 rounded text-xs font-mono">⌘.</kbd>
                      </div>
                      <div className="flex justify-between">
                        <span className="text-gray-600 dark:text-gray-400">Close Modals</span>
                        <kbd className="px-2 py-1 bg-gray-100 dark:bg-gray-700 rounded text-xs font-mono">ESC</kbd>
                      </div>
                    </div>
                  </div>
                  <div className="space-y-3">
                    <h4 className="text-sm font-semibold text-gray-700 dark:text-gray-300">Features</h4>
                    <div className="space-y-2 text-sm">
                      <div className="text-gray-600 dark:text-gray-400">
                        • Click ⭐ to favorite operations
                      </div>
                      <div className="text-gray-600 dark:text-gray-400">
                        • Click ↓ to expand details
                      </div>
                      <div className="text-gray-600 dark:text-gray-400">
                        • Dark mode toggle in header
                      </div>
                      <div className="text-gray-600 dark:text-gray-400">
                        • Real-time status updates
                      </div>
                    </div>
                  </div>
                </div>
              </div>

              <div className="mt-6 pt-4 border-t border-gray-200 dark:border-gray-700">
                <p className="text-xs text-gray-500 dark:text-gray-400 text-center">
                  Press <kbd className="px-1 py-0.5 bg-gray-100 dark:bg-gray-700 rounded text-xs font-mono">⌘/</kbd> anytime to open this help
                </p>
              </div>
            </div>
          </div>
        </div>
      )}

      {/* Confirmation Dialog */}
      {showConfirmDialog && (
        <div className="fixed inset-0 z-50 flex items-center justify-center p-4">
          <div
            className="fixed inset-0 bg-black/50 backdrop-blur-sm"
            onClick={() => setShowConfirmDialog(null)}
          />
          <div className="relative bg-white dark:bg-gray-800 rounded-xl shadow-2xl border border-gray-200 dark:border-gray-700 w-full max-w-md animate-in zoom-in-95 duration-200">
            <div className="p-6">
              <div className="flex items-center space-x-3 mb-4">
                {showConfirmDialog.type === 'danger' && (
                  <div className="flex-shrink-0 w-10 h-10 bg-red-100 rounded-full flex items-center justify-center">
                    <svg className="w-5 h-5 text-red-600" fill="none" stroke="currentColor" viewBox="0 0 24 24">
                      <path strokeLinecap="round" strokeLinejoin="round" strokeWidth={2} d="M12 9v2m0 4h.01m-6.938 4h13.856c1.54 0 2.502-1.667 1.732-2.5L13.732 4c-.77-.833-1.732-.833-2.464 0L4.35 16.5c-.77.833.192 2.5 1.732 2.5z" />
                    </svg>
                  </div>
                )}
                <div>
                  <h3 className="text-lg font-semibold text-gray-900 dark:text-white">
                    {showConfirmDialog.title}
                  </h3>
                  <p className="text-sm text-gray-600 dark:text-gray-400 mt-1">
                    {showConfirmDialog.message}
                  </p>
                </div>
              </div>

              <div className="flex justify-end space-x-3">
                <button
                  onClick={() => setShowConfirmDialog(null)}
                  className="px-4 py-2 text-gray-700 dark:text-gray-300 hover:bg-gray-100 dark:hover:bg-gray-700 rounded-lg transition-colors"
                >
                  Cancel
                </button>
                <button
                  onClick={showConfirmDialog.onConfirm}
                  className={`px-4 py-2 rounded-lg transition-colors ${
                    showConfirmDialog.type === 'danger'
                      ? 'bg-red-600 text-white hover:bg-red-700'
                      : 'bg-blue-600 text-white hover:bg-blue-700'
                  }`}
                >
                  Confirm
                </button>
              </div>
            </div>
          </div>
        </div>
      )}

      {/* Feedback Modal */}
      {showFeedback && (
        <div className="fixed inset-0 z-50 flex items-center justify-center p-4">
          <div
            className="fixed inset-0 bg-black/50 backdrop-blur-sm"
            onClick={() => setShowFeedback(false)}
          />
          <div className="relative bg-white dark:bg-gray-800 rounded-xl shadow-2xl border border-gray-200 dark:border-gray-700 w-full max-w-md animate-in zoom-in-95 duration-200">
            <div className="p-6">
              <div className="flex items-center justify-between mb-4">
                <h3 className="text-lg font-semibold text-gray-900 dark:text-white">Send Feedback</h3>
                <button
                  onClick={() => setShowFeedback(false)}
                  className="text-gray-400 hover:text-gray-600 transition-colors"
                >
                  <svg className="h-5 w-5" fill="none" stroke="currentColor" viewBox="0 0 24 24">
                    <path strokeLinecap="round" strokeLinejoin="round" strokeWidth={2} d="M6 18L18 6M6 6l12 12" />
                  </svg>
                </button>
              </div>

              <form onSubmit={handleFeedbackSubmit} className="space-y-4">
                <div>
                  <label className="block text-sm font-medium text-gray-700 dark:text-gray-300 mb-2">
                    Feedback Type
                  </label>
                  <select
                    value={feedbackData.type}
                    onChange={(e) => setFeedbackData(prev => ({ ...prev, type: e.target.value }))}
                    className="w-full border border-gray-300 dark:border-gray-600 rounded-lg px-3 py-2 bg-white dark:bg-gray-700 text-gray-900 dark:text-white focus:ring-2 focus:ring-red-500 focus:border-red-500"
                  >
                    <option value="general">General Feedback</option>
                    <option value="bug">Bug Report</option>
                    <option value="feature">Feature Request</option>
                    <option value="improvement">UI/UX Improvement</option>
                  </select>
                </div>

                <div>
                  <label className="block text-sm font-medium text-gray-700 dark:text-gray-300 mb-2">
                    Message *
                  </label>
                  <textarea
                    required
                    value={feedbackData.message}
                    onChange={(e) => setFeedbackData(prev => ({ ...prev, message: e.target.value }))}
                    rows={4}
                    className="w-full border border-gray-300 dark:border-gray-600 rounded-lg px-3 py-2 bg-white dark:bg-gray-700 text-gray-900 dark:text-white focus:ring-2 focus:ring-red-500 focus:border-red-500"
                    placeholder="Tell us what you think..."
                  />
                </div>

                <div>
                  <label className="block text-sm font-medium text-gray-700 dark:text-gray-300 mb-2">
                    Email (optional)
                  </label>
                  <input
                    type="email"
                    value={feedbackData.email}
                    onChange={(e) => setFeedbackData(prev => ({ ...prev, email: e.target.value }))}
                    className="w-full border border-gray-300 dark:border-gray-600 rounded-lg px-3 py-2 bg-white dark:bg-gray-700 text-gray-900 dark:text-white focus:ring-2 focus:ring-red-500 focus:border-red-500"
                    placeholder="your.email@example.com"
                  />
                  <p className="text-xs text-gray-500 dark:text-gray-400 mt-1">
                    Leave your email if you'd like us to follow up
                  </p>
                </div>

                <div className="flex justify-end space-x-3 pt-4">
                  <button
                    type="button"
                    onClick={() => setShowFeedback(false)}
                    className="px-4 py-2 text-gray-700 dark:text-gray-300 hover:bg-gray-100 dark:hover:bg-gray-700 rounded-lg transition-colors"
                  >
                    Cancel
                  </button>
                  <button
                    type="submit"
                    className="px-4 py-2 bg-red-600 text-white rounded-lg hover:bg-red-700 transition-colors"
                  >
                    Send Feedback
                  </button>
                </div>
              </form>
            </div>
          </div>
        </div>
      )}

      {/* Kind Cluster Modal */}
      {showKindClusterModal && (
        <div className="fixed inset-0 z-50 flex items-center justify-center p-4">
          <div
            className="fixed inset-0 bg-black/50 backdrop-blur-sm"
            onClick={() => setShowKindClusterModal(false)}
          />
          <div className="relative bg-white dark:bg-gray-800 rounded-xl shadow-2xl border border-gray-200 dark:border-gray-700 w-full max-w-md animate-in zoom-in-95 duration-200">
            <div className="p-6">
              <div className="flex items-center justify-between mb-4">
                <h3 className="text-lg font-semibold text-gray-900 dark:text-white">🐳 Kind Cluster Verification</h3>
                <button
                  onClick={() => setShowKindClusterModal(false)}
                  className="text-gray-400 hover:text-gray-600 transition-colors"
                >
                  <svg className="h-5 w-5" fill="none" stroke="currentColor" viewBox="0 0 24 24">
                    <path strokeLinecap="round" strokeLinejoin="round" strokeWidth={2} d="M6 18L18 6M6 6l12 12" />
                  </svg>
                </button>
              </div>

              <div className="space-y-4">
                <p className="text-sm text-gray-600 dark:text-gray-400">
                  Do you already have a Kind cluster set up? Let's verify it's accessible for testing.
                </p>

                {kindClusters.length > 0 && (
                  <div>
                    <label className="block text-sm font-medium text-gray-700 dark:text-gray-300 mb-2">
                      Select existing cluster:
                    </label>
                    <select
                      value={selectedKindCluster}
                      onChange={(e) => setSelectedKindCluster(e.target.value)}
                      className="w-full border border-gray-300 dark:border-gray-600 rounded-lg px-3 py-2 bg-white dark:bg-gray-700 text-gray-900 dark:text-white focus:ring-2 focus:ring-blue-500 focus:border-blue-500"
                    >
                      <option value="">Choose a cluster...</option>
                      {kindClusters.map((cluster) => (
                        <option key={cluster} value={cluster}>
                          {cluster}
                        </option>
                      ))}
                    </select>
                  </div>
                )}

                <div>
                  <label className="block text-sm font-medium text-gray-700 dark:text-gray-300 mb-2">
                    Or enter cluster name manually:
                  </label>
                  <input
                    type="text"
                    value={kindClusterInput}
                    onChange={(e) => setKindClusterInput(e.target.value)}
                    placeholder="e.g., rosa-automation-test"
                    className="w-full border border-gray-300 dark:border-gray-600 rounded-lg px-3 py-2 bg-white dark:bg-gray-700 text-gray-900 dark:text-white focus:ring-2 focus:ring-blue-500 focus:border-blue-500"
                  />
                </div>

                {kindVerificationResult && (
                  <div className={`p-3 rounded-lg border ${
                    kindVerificationResult.exists && kindVerificationResult.accessible
                      ? 'bg-green-50 border-green-200 text-green-700'
                      : 'bg-red-50 border-red-200 text-red-700'
                  }`}>
                    <p className="text-sm font-medium">{kindVerificationResult.message}</p>
                    {kindVerificationResult.suggestion && (
                      <p className="text-xs mt-1">{kindVerificationResult.suggestion}</p>
                    )}
                    {kindVerificationResult.available_clusters && kindVerificationResult.available_clusters.length > 0 && (
                      <div className="mt-2">
                        <p className="text-xs font-medium">Available clusters:</p>
                        <ul className="text-xs list-disc list-inside">
                          {kindVerificationResult.available_clusters.map((cluster) => (
                            <li key={cluster}>{cluster}</li>
                          ))}
                        </ul>
                      </div>
                    )}
                  </div>
                )}

                <div className="flex justify-end space-x-3 pt-4">
                  <button
                    onClick={() => setShowKindClusterModal(false)}
                    className="px-4 py-2 text-gray-700 dark:text-gray-300 hover:bg-gray-100 dark:hover:bg-gray-700 rounded-lg transition-colors"
                  >
                    Cancel
                  </button>
                  <button
                    onClick={() => {
                      const clusterName = selectedKindCluster || kindClusterInput;
                      verifyKindCluster(clusterName);
                    }}
                    disabled={kindLoading || (!selectedKindCluster && !kindClusterInput.trim())}
                    className="px-4 py-2 bg-blue-600 text-white rounded-lg hover:bg-blue-700 transition-colors disabled:opacity-50 disabled:cursor-not-allowed"
                  >
                    {kindLoading ? 'Verifying...' : 'Verify Cluster'}
                  </button>
                </div>
              </div>
            </div>
          </div>
        </div>
      )}

      {/* OIDC Provider Creation Modal */}
      {showOidcModal && (
        <div className="fixed inset-0 z-50 flex items-center justify-center p-4">
          <div
            className="fixed inset-0 bg-black/50 backdrop-blur-sm"
            onClick={() => setShowOidcModal(false)}
          />
          <div className="relative bg-white dark:bg-gray-800 rounded-xl shadow-2xl border border-gray-200 dark:border-gray-700 w-full max-w-md animate-in zoom-in-95 duration-200">
            <div className="p-6">
              <div className="flex items-center justify-between mb-4">
                <h3 className="text-lg font-semibold text-gray-900 dark:text-white">
                  {oidcModalMode === 'create' ? '🔐 Create OIDC Provider' : '📝 Enter OIDC Information'}
                </h3>
                <button
                  onClick={() => setShowOidcModal(false)}
                  className="text-gray-400 hover:text-gray-600 transition-colors"
                >
                  <svg className="h-5 w-5" fill="none" stroke="currentColor" viewBox="0 0 24 24">
                    <path strokeLinecap="round" strokeLinejoin="round" strokeWidth={2} d="M6 18L18 6M6 6l12 12" />
                  </svg>
                </button>
              </div>

              <div className="space-y-4">
                <p className="text-sm text-gray-600 dark:text-gray-400">
                  {oidcModalMode === 'create'
                    ? 'Create a new OIDC configuration automatically using the ROSA CLI. This will generate a new OIDC provider for your ROSA HCP cluster authentication.'
                    : 'Enter the OIDC provider information for your existing ROSA HCP cluster authentication setup.'
                  }
                </p>

                {oidcModalMode === 'enter' && (
                  <div>
                    <label className="block text-sm font-medium text-gray-700 dark:text-gray-300 mb-2">
                      OIDC Issuer URL *
                    </label>
                    <input
                      type="url"
                      value={oidcInput}
                      onChange={(e) => setOidcInput(e.target.value)}
                      placeholder="https://oidc-rh-oidc.s3.us-east-1.amazonaws.com/12345678-abcd-1234-5678-123456789012"
                      className="w-full border border-gray-300 dark:border-gray-600 rounded-lg px-3 py-2 bg-white dark:bg-gray-700 text-gray-900 dark:text-white focus:ring-2 focus:ring-purple-500 focus:border-purple-500 text-sm"
                    />
                    <p className="text-xs text-gray-500 dark:text-gray-400 mt-1">
                      Enter the OIDC issuer URL for your authentication provider
                    </p>
                  </div>
                )}

                {oidcModalMode === 'create' && (
                  <div className="bg-green-50 dark:bg-green-900/20 border border-green-200 dark:border-green-800 rounded-lg p-3">
                    <h4 className="text-sm font-semibold text-green-800 dark:text-green-200 mb-2">ROSA CLI Command:</h4>
                    <div className="bg-gray-900 rounded p-2 mb-2">
                      <code className="text-green-400 text-xs font-mono">
                        rosa create oidc-config --mode=auto
                      </code>
                    </div>
                    <div className="space-y-1 text-xs text-green-700 dark:text-green-300">
                      <div>• Automatically creates OIDC configuration</div>
                      <div>• Generates OIDC issuer URL</div>
                      <div>• Sets up AWS IAM trust relationships</div>
                      <div>• No manual URL input required</div>
                    </div>
                  </div>
                )}

                <div className="bg-blue-50 dark:bg-blue-900/20 border border-blue-200 dark:border-blue-800 rounded-lg p-3">
                  <h4 className="text-sm font-semibold text-blue-800 dark:text-blue-200 mb-2">Example OIDC URLs:</h4>
                  <div className="space-y-1 text-xs text-blue-700 dark:text-blue-300">
                    <div className="font-mono bg-blue-100 dark:bg-blue-800/30 p-1 rounded break-all">
                      https://oidc-rh-oidc.s3.us-east-1.amazonaws.com/abc123...
                    </div>
                    <div className="font-mono bg-blue-100 dark:bg-blue-800/30 p-1 rounded break-all">
                      https://auth.example.com/.well-known/openid_configuration
                    </div>
                  </div>
                </div>

                <div className="flex justify-end space-x-3 pt-4">
                  <button
                    onClick={() => setShowOidcModal(false)}
                    className="px-4 py-2 text-gray-700 dark:text-gray-300 hover:bg-gray-100 dark:hover:bg-gray-700 rounded-lg transition-colors"
                  >
                    Cancel
                  </button>
                  <button
                    onClick={() => handleOidcSubmit(oidcInput)}
                    disabled={oidcLoading || (oidcModalMode === 'enter' && !oidcInput.trim())}
                    className="px-4 py-2 bg-purple-600 text-white rounded-lg hover:bg-purple-700 transition-colors disabled:opacity-50 disabled:cursor-not-allowed"
                  >
                    {oidcLoading ? (
                      <div className="flex items-center space-x-2">
                        <div className="w-4 h-4 border border-white border-t-transparent rounded-full animate-spin"></div>
                        <span>{oidcModalMode === 'create' ? 'Creating...' : 'Saving...'}</span>
                      </div>
                    ) : (
                      oidcModalMode === 'create' ? 'Create OIDC Config' : 'Save OIDC Info'
                    )}
                  </button>
                </div>
              </div>
            </div>
          </div>
        </div>
      )}

      {/* Subnet Information Modal */}
      {showSubnetModal && (
        <div className="fixed inset-0 z-50 flex items-center justify-center p-4">
          <div
            className="fixed inset-0 bg-black/50 backdrop-blur-sm"
            onClick={() => setShowSubnetModal(false)}
          />
          <div className="relative bg-white dark:bg-gray-800 rounded-xl shadow-2xl border border-gray-200 dark:border-gray-700 w-full max-w-md animate-in zoom-in-95 duration-200">
            <div className="p-6">
              <div className="flex items-center justify-between mb-4">
                <h3 className="text-lg font-semibold text-gray-900 dark:text-white">🌐 Enter Subnet Information</h3>
                <button
                  onClick={() => setShowSubnetModal(false)}
                  className="text-gray-400 hover:text-gray-600 transition-colors"
                >
                  <svg className="h-5 w-5" fill="none" stroke="currentColor" viewBox="0 0 24 24">
                    <path strokeLinecap="round" strokeLinejoin="round" strokeWidth={2} d="M6 18L18 6M6 6l12 12" />
                  </svg>
                </button>
              </div>

              <div className="space-y-4">
                <p className="text-sm text-gray-600 dark:text-gray-400">
                  Enter the private and public subnet information for your ROSA HCP cluster networking configuration.
                </p>

                <div>
                  <label className="block text-sm font-medium text-gray-700 dark:text-gray-300 mb-2">
                    Private Subnet *
                  </label>
                  <input
                    type="text"
                    value={subnetInput.privateSubnet}
                    onChange={(e) => setSubnetInput(prev => ({ ...prev, privateSubnet: e.target.value }))}
                    placeholder="e.g., subnet-12345678 or rosa-hcp-private-1a"
                    className="w-full border border-gray-300 dark:border-gray-600 rounded-lg px-3 py-2 bg-white dark:bg-gray-700 text-gray-900 dark:text-white focus:ring-2 focus:ring-purple-500 focus:border-purple-500 text-sm"
                  />
                  <p className="text-xs text-gray-500 dark:text-gray-400 mt-1">
                    Private subnet ID or name for cluster nodes
                  </p>
                </div>

                <div>
                  <label className="block text-sm font-medium text-gray-700 dark:text-gray-300 mb-2">
                    Public Subnet *
                  </label>
                  <input
                    type="text"
                    value={subnetInput.publicSubnet}
                    onChange={(e) => setSubnetInput(prev => ({ ...prev, publicSubnet: e.target.value }))}
                    placeholder="e.g., subnet-87654321 or rosa-hcp-public-1a"
                    className="w-full border border-gray-300 dark:border-gray-600 rounded-lg px-3 py-2 bg-white dark:bg-gray-700 text-gray-900 dark:text-white focus:ring-2 focus:ring-purple-500 focus:border-purple-500 text-sm"
                  />
                  <p className="text-xs text-gray-500 dark:text-gray-400 mt-1">
                    Public subnet ID or name for internet gateway access
                  </p>
                </div>

                <div className="bg-blue-50 dark:bg-blue-900/20 border border-blue-200 dark:border-blue-800 rounded-lg p-3">
                  <h4 className="text-sm font-semibold text-blue-800 dark:text-blue-200 mb-2">Subnet Requirements:</h4>
                  <div className="space-y-1 text-xs text-blue-700 dark:text-blue-300">
                    <div>• Private subnets host cluster worker nodes</div>
                    <div>• Public subnets provide internet gateway access</div>
                    <div>• Both subnets must be in the same VPC</div>
                    <div>• Ensure proper CIDR block configuration</div>
                  </div>
                </div>

                <div className="flex justify-end space-x-3 pt-4">
                  <button
                    onClick={() => setShowSubnetModal(false)}
                    className="px-4 py-2 text-gray-700 dark:text-gray-300 hover:bg-gray-100 dark:hover:bg-gray-700 rounded-lg transition-colors"
                  >
                    Cancel
                  </button>
                  <button
                    onClick={() => handleSubnetInfoSubmit(subnetInput)}
                    disabled={subnetLoading || !subnetInput.privateSubnet.trim() || !subnetInput.publicSubnet.trim()}
                    className="px-4 py-2 bg-purple-600 text-white rounded-lg hover:bg-purple-700 transition-colors disabled:opacity-50 disabled:cursor-not-allowed"
                  >
                    {subnetLoading ? (
                      <div className="flex items-center space-x-2">
                        <div className="w-4 h-4 border border-white border-t-transparent rounded-full animate-spin"></div>
                        <span>Saving...</span>
                      </div>
                    ) : (
                      'Save Subnet Info'
                    )}
                  </button>
                </div>
              </div>
            </div>
          </div>
        </div>
      )}

      {/* Create Subnets Modal */}
      {showCreateSubnetModal && (
        <div className="fixed inset-0 z-50 flex items-center justify-center p-4">
          <div
            className="fixed inset-0 bg-black/50 backdrop-blur-sm"
            onClick={() => setShowCreateSubnetModal(false)}
          />
          <div className="relative bg-white dark:bg-gray-800 rounded-xl shadow-2xl border border-gray-200 dark:border-gray-700 w-full max-w-md animate-in zoom-in-95 duration-200">
            <div className="p-6">
              <div className="flex items-center justify-between mb-4">
                <h3 className="text-lg font-semibold text-gray-900 dark:text-white">🏗️ Create VPC and Subnets</h3>
                <button
                  onClick={() => setShowCreateSubnetModal(false)}
                  className="text-gray-400 hover:text-gray-600 transition-colors"
                >
                  <svg className="h-5 w-5" fill="none" stroke="currentColor" viewBox="0 0 24 24">
                    <path strokeLinecap="round" strokeLinejoin="round" strokeWidth={2} d="M6 18L18 6M6 6l12 12" />
                  </svg>
                </button>
              </div>

              <div className="space-y-4">
                <p className="text-sm text-gray-600 dark:text-gray-400">
                  Create a new VPC with private and public subnets using Terraform for your ROSA HCP cluster.
                </p>

                <div>
                  <label className="block text-sm font-medium text-gray-700 dark:text-gray-300 mb-2">
                    AWS Region *
                  </label>
                  <select
                    value={createSubnetInput.region}
                    onChange={(e) => setCreateSubnetInput(prev => ({ ...prev, region: e.target.value }))}
                    className="w-full border border-gray-300 dark:border-gray-600 rounded-lg px-3 py-2 bg-white dark:bg-gray-700 text-gray-900 dark:text-white focus:ring-2 focus:ring-purple-500 focus:border-purple-500 text-sm"
                  >
                    <option value="us-east-1">us-east-1 (N. Virginia)</option>
                    <option value="us-west-2">us-west-2 (Oregon)</option>
                    <option value="us-west-1">us-west-1 (N. California)</option>
                    <option value="eu-west-1">eu-west-1 (Ireland)</option>
                    <option value="ap-southeast-1">ap-southeast-1 (Singapore)</option>
                  </select>
                </div>

                <div>
                  <label className="block text-sm font-medium text-gray-700 dark:text-gray-300 mb-2">
                    Cluster Name *
                  </label>
                  <input
                    type="text"
                    value={createSubnetInput.clusterName}
                    onChange={(e) => setCreateSubnetInput(prev => ({ ...prev, clusterName: e.target.value }))}
                    placeholder="e.g., my-rosa-cluster"
                    className="w-full border border-gray-300 dark:border-gray-600 rounded-lg px-3 py-2 bg-white dark:bg-gray-700 text-gray-900 dark:text-white focus:ring-2 focus:ring-purple-500 focus:border-purple-500 text-sm"
                  />
                  <p className="text-xs text-gray-500 dark:text-gray-400 mt-1">
                    Used for naming VPC and subnet resources
                  </p>
                </div>

                <div className="bg-green-50 dark:bg-green-900/20 border border-green-200 dark:border-green-800 rounded-lg p-3">
                  <h4 className="text-sm font-semibold text-green-800 dark:text-green-200 mb-2">Terraform Commands:</h4>
                  <div className="space-y-1 text-xs text-green-700 dark:text-green-300">
                    <div className="bg-gray-900 rounded p-2 font-mono text-green-400 text-xs">
                      mkdir rosa_vpc_with_terraform<br/>
                      cd rosa_vpc_with_terraform<br/>
                      curl -s -o setup-vpc.tf https://raw.githubusercontent.com/openshift-cs/OpenShift-Troubleshooting-Templates/master/rosa-hcp-terraform/setup-vpc.tf<br/>
                      terraform init<br/>
                      terraform plan -out rosa.plan -var aws_region={createSubnetInput.region} -var cluster_name={createSubnetInput.clusterName}<br/>
                      terraform apply rosa.plan
                    </div>
                  </div>
                </div>

                <div className="bg-blue-50 dark:bg-blue-900/20 border border-blue-200 dark:border-blue-800 rounded-lg p-3">
                  <h4 className="text-sm font-semibold text-blue-800 dark:text-blue-200 mb-2">What will be created:</h4>
                  <div className="space-y-1 text-xs text-blue-700 dark:text-blue-300">
                    <div>• VPC with proper CIDR blocks</div>
                    <div>• Private subnets for worker nodes</div>
                    <div>• Public subnets for load balancers</div>
                    <div>• Internet Gateway and NAT Gateway</div>
                    <div>• Route tables and security groups</div>
                  </div>
                </div>

                <div className="flex justify-end space-x-3 pt-4">
                  <button
                    onClick={() => setShowCreateSubnetModal(false)}
                    className="px-4 py-2 text-gray-700 dark:text-gray-300 hover:bg-gray-100 dark:hover:bg-gray-700 rounded-lg transition-colors"
                  >
                    Cancel
                  </button>
                  <button
                    onClick={() => handleCreateSubnets(createSubnetInput)}
                    disabled={createSubnetLoading || !createSubnetInput.clusterName.trim()}
                    className="px-4 py-2 bg-purple-600 text-white rounded-lg hover:bg-purple-700 transition-colors disabled:opacity-50 disabled:cursor-not-allowed"
                  >
                    {createSubnetLoading ? (
                      <div className="flex items-center space-x-2">
                        <div className="w-4 h-4 border border-white border-t-transparent rounded-full animate-spin"></div>
                        <span>Creating...</span>
                      </div>
                    ) : (
                      'Create VPC & Subnets'
                    )}
                  </button>
                </div>
              </div>
            </div>
          </div>
        </div>
      )}

      {/* Prefix Configuration Modal */}
      {showPrefixModal && (
        <div className="fixed inset-0 z-50 flex items-center justify-center p-4">
          <div
            className="fixed inset-0 bg-black/50 backdrop-blur-sm"
            onClick={() => setShowPrefixModal(false)}
          />
          <div className="relative bg-white dark:bg-gray-800 rounded-xl shadow-2xl border border-gray-200 dark:border-gray-700 w-full max-w-md animate-in zoom-in-95 duration-200">
            <div className="p-6">
              <div className="flex items-center justify-between mb-4">
                <h3 className="text-lg font-semibold text-gray-900 dark:text-white">🏷️ Configure Resource Prefix</h3>
                <button
                  onClick={() => setShowPrefixModal(false)}
                  className="text-gray-400 hover:text-gray-600 transition-colors"
                >
                  <svg className="h-5 w-5" fill="none" stroke="currentColor" viewBox="0 0 24 24">
                    <path strokeLinecap="round" strokeLinejoin="round" strokeWidth={2} d="M6 18L18 6M6 6l12 12" />
                  </svg>
                </button>
              </div>

              <div className="space-y-4">
                <p className="text-sm text-gray-600 dark:text-gray-400">
                  Enter a prefix (maximum 4 characters) that will be used to name all ROSA resources including account roles, operator roles, and cluster components.
                </p>

                <div>
                  <label className="block text-sm font-medium text-gray-700 dark:text-gray-300 mb-2">
                    Prefix *
                  </label>
                  <input
                    type="text"
                    value={prefixInput}
                    onChange={(e) => {
                      const value = e.target.value;
                      if (value.length <= 4) {
                        setPrefixInput(value);
                      }
                    }}
                    placeholder="e.g., prod, dev, test"
                    maxLength={4}
                    className="w-full border border-gray-300 dark:border-gray-600 rounded-lg px-3 py-2 bg-white dark:bg-gray-700 text-gray-900 dark:text-white focus:ring-2 focus:ring-purple-500 focus:border-purple-500 text-sm font-mono"
                  />
                  <div className="flex justify-between items-center mt-1">
                    <p className="text-xs text-gray-500 dark:text-gray-400">
                      Used for naming all ROSA resources
                    </p>
                    <span className={`text-xs font-mono ${prefixInput.length > 4 ? 'text-red-500' : 'text-gray-400'}`}>
                      {prefixInput.length}/4
                    </span>
                  </div>
                </div>

                <div className="bg-blue-50 dark:bg-blue-900/20 border border-blue-200 dark:border-blue-800 rounded-lg p-3">
                  <h4 className="text-sm font-semibold text-blue-800 dark:text-blue-200 mb-2">Resource Naming Examples:</h4>
                  <div className="space-y-1 text-xs text-blue-700 dark:text-blue-300">
                    <div className="font-mono bg-blue-100 dark:bg-blue-800/30 p-1 rounded">
                      {prefixInput || 'prefix'}-HCP-ROSA-Installer-Role
                    </div>
                    <div className="font-mono bg-blue-100 dark:bg-blue-800/30 p-1 rounded">
                      {prefixInput || 'prefix'}-HCP-ROSA-Support-Role
                    </div>
                    <div className="font-mono bg-blue-100 dark:bg-blue-800/30 p-1 rounded">
                      {prefixInput || 'prefix'}-cluster-openshift-ingress-operator
                    </div>
                  </div>
                </div>

                <div className="bg-green-50 dark:bg-green-900/20 border border-green-200 dark:border-green-800 rounded-lg p-3">
                  <h4 className="text-sm font-semibold text-green-800 dark:text-green-200 mb-2">Benefits of Using Prefixes:</h4>
                  <div className="space-y-1 text-xs text-green-700 dark:text-green-300">
                    <div>• Organize resources by environment or team</div>
                    <div>• Easy identification in AWS console</div>
                    <div>• Avoid naming conflicts</div>
                    <div>• Consistent resource management</div>
                  </div>
                </div>

                <div className="flex justify-end space-x-3 pt-4">
                  <button
                    onClick={() => setShowPrefixModal(false)}
                    className="px-4 py-2 text-gray-700 dark:text-gray-300 hover:bg-gray-100 dark:hover:bg-gray-700 rounded-lg transition-colors"
                  >
                    Cancel
                  </button>
                  <button
                    onClick={() => handlePrefixSubmit(prefixInput)}
                    disabled={prefixLoading || !prefixInput.trim() || prefixInput.length > 4}
                    className="px-4 py-2 bg-purple-600 text-white rounded-lg hover:bg-purple-700 transition-colors disabled:opacity-50 disabled:cursor-not-allowed"
                  >
                    {prefixLoading ? (
                      <div className="flex items-center space-x-2">
                        <div className="w-4 h-4 border border-white border-t-transparent rounded-full animate-spin"></div>
                        <span>Saving...</span>
                      </div>
                    ) : (
                      'Save Prefix'
                    )}
                  </button>
                </div>
              </div>
            </div>
          </div>
        </div>
      )}

      {/* Footer */}
      <div className="bg-white border-t border-gray-200 mt-12">
        <div className="max-w-7xl mx-auto px-4 sm:px-6 lg:px-8 py-6">
          <div className="flex justify-between items-center text-sm text-gray-500">
            <div>© 2024 Red Hat, Inc. CAPI/CAPA Test Automation Platform</div>
            <div className="flex space-x-6">
              <span>Documentation</span>
              <span>Support</span>
              <button
                onClick={() => setShowFeedback(true)}
                className="hover:text-red-600 transition-colors cursor-pointer"
              >
                Send Feedback
              </button>
              <span>Status</span>
            </div>
          </div>
        </div>
      </div>
    </div>
  );
}<|MERGE_RESOLUTION|>--- conflicted
+++ resolved
@@ -2528,23 +2528,13 @@
               )}
               </div>
 
-<<<<<<< HEAD
-              {/* Manage ROSA HCP Clusters - Moved below Configure ROSA HCP Resources */}
-              <div className="bg-gradient-to-br from-orange-50 to-red-50 rounded-xl shadow-lg hover:shadow-xl transition-all duration-300 border border-orange-200/50 p-6 backdrop-blur-sm hover:scale-[1.02] hover:-translate-y-1 animate-in fade-in-50 slide-in-from-bottom-4 duration-1000">
-=======
               {/* Configure ROSA Resources */}
               <div className="bg-gradient-to-br from-purple-50 to-violet-50 rounded-xl shadow-lg hover:shadow-xl transition-all duration-300 border border-purple-200/50 p-6 backdrop-blur-sm hover:scale-[1.02] hover:-translate-y-1 animate-in fade-in-50 slide-in-from-bottom-4 duration-1200">
->>>>>>> 13abd3ca
               <h2
                 className="text-sm font-semibold text-purple-900 mb-3 flex items-center cursor-pointer hover:bg-purple-100/50 rounded-lg p-2 -m-2 transition-colors"
                 onClick={() => toggleSection('rosa-hcp-resources')}
               >
                 <div className="bg-purple-600 rounded-full p-1 mr-2">
-                  <svg className="h-3 w-3 text-white" fill="none" stroke="currentColor" viewBox="0 0 24 24">
-                    <path strokeLinecap="round" strokeLinejoin="round" strokeWidth={2} d="M19 11H5m14 0a2 2 0 012 2v6a2 2 0 01-2 2H5a2 2 0 01-2-2v-6a2 2 0 012-2m14 0V9a2 2 0 00-2-2M5 11V9a2 2 0 012-2m0 0V5a2 2 0 012-2h6a2 2 0 012 2v2M7 7h10" />
-                  </svg>
-                </div>
-                <span>Configure ROSA Resources</span>
                 <div className="flex items-center ml-auto space-x-2">
                   <div className={`text-xs px-2 py-1 rounded-full font-medium ${
                     rosaHcpResources.loading ? 'bg-blue-100 text-blue-800' :
@@ -3011,18 +3001,6 @@
               )}
               </div>
 
-              {/* Manage ROSA HCP Clusters - Moved below Configure ROSA Resources */}
-              <div className="bg-gradient-to-br from-orange-50 to-red-50 rounded-xl shadow-lg hover:shadow-xl transition-all duration-300 border border-orange-200/50 p-6 backdrop-blur-sm hover:scale-[1.02] hover:-translate-y-1 animate-in fade-in-50 slide-in-from-bottom-4 duration-1000">
-              <h2
-                className="text-sm font-semibold text-purple-900 mb-3 flex items-center cursor-pointer hover:bg-purple-100/50 rounded-lg p-2 -m-2 transition-colors"
-                onClick={() => toggleSection('rosa-hcp-resources')}
-              >
-                <div className="bg-purple-600 rounded-full p-1 mr-2">
-                  <svg className="h-3 w-3 text-white" fill="none" stroke="currentColor" viewBox="0 0 24 24">
-                    <path strokeLinecap="round" strokeLinejoin="round" strokeWidth={2} d="M19 11H5m14 0a2 2 0 012 2v6a2 2 0 01-2 2H5a2 2 0 01-2-2v-6a2 2 0 012-2m14 0V9a2 2 0 00-2-2M5 11V9a2 2 0 012-2m0 0V5a2 2 0 012-2h6a2 2 0 012 2v2M7 7h10" />
-                  </svg>
-                </div>
-                <span>Configure ROSA Resources</span>
                 <div className="flex items-center ml-auto space-x-2">
                   <div className={`text-xs px-2 py-1 rounded-full font-medium ${
                     rosaHcpResources.loading ? 'bg-blue-100 text-blue-800' :
@@ -3060,42 +3038,6 @@
                           <div className="w-3 h-3 border border-white border-t-transparent rounded-full animate-spin"></div>
                           <span>Loading...</span>
                         </div>
-<<<<<<< HEAD
-                        <p className="text-xs text-gray-500 truncate" title={operation.tooltip}>
-                          {operation.subtitle}
-                        </p>
-                      </div>
-                    </div>
-                  );
-                  })}
-                </div>
-              )}
-              </div>
-            </div>
-          </div>
-
-          {/* Right Sidebar with Environment Status and Getting Started */}
-          <div className="space-y-4 min-w-72 max-w-80 sticky top-8 animate-in slide-in-from-right duration-1000">
-
-            {/* My Credentials Summary */}
-            <div className="bg-gradient-to-br from-white to-gray-50 rounded-xl shadow-xl border border-gray-200/50 backdrop-blur-sm hover:shadow-2xl transition-all duration-300 hover:-translate-y-1 hover:scale-[1.02] animate-in fade-in slide-in-from-right-4 duration-900 overflow-hidden">
-              {/* Header */}
-              <div className="bg-gradient-to-r from-emerald-600 to-teal-600 px-3 py-2 text-white relative overflow-hidden">
-                <div className="absolute inset-0 bg-gradient-to-r from-emerald-400/20 to-teal-400/20 animate-pulse"></div>
-                <div className="relative flex items-center space-x-2">
-                  <div className="p-1 bg-white/20 rounded backdrop-blur-sm">
-                    <svg className="h-3 w-3 text-white" fill="none" stroke="currentColor" viewBox="0 0 24 24">
-                      <path strokeLinecap="round" strokeLinejoin="round" strokeWidth={2} d="M16 7a4 4 0 11-8 0 4 4 0 018 0zM12 14a7 7 0 00-7 7h14a7 7 0 00-7-7z" />
-                    </svg>
-                  </div>
-                  <div>
-                    <h2 className="text-xs font-bold text-white">My Credentials</h2>
-                    <div className="text-xs text-emerald-100 font-medium">Environment Settings</div>
-                  </div>
-                </div>
-              </div>
-
-=======
                       ) : (
                         '🔄 Load Resources'
                       )}
@@ -3633,7 +3575,6 @@
                 </div>
               </div>
 
->>>>>>> 13abd3ca
               <div className="p-3 space-y-2">
                 {/* OpenShift Hub */}
                 {ocpStatus?.connected && ocpStatus?.username && (
