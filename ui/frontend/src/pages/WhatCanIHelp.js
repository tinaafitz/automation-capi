import React, { useState, useEffect, useCallback, useRef } from 'react';
import { useNavigate } from 'react-router-dom';
import {
  QuestionMarkCircleIcon,
  WrenchScrewdriverIcon,
  ChartBarIcon,
  UserIcon,
  RocketLaunchIcon,
  PlusIcon,
  Cog6ToothIcon,
  EllipsisHorizontalIcon,
  CheckCircleIcon,
  PowerIcon,
  CubeIcon,
  ArrowUpIcon,
  TrashIcon,
  CommandLineIcon,
  BookOpenIcon,
  CloudIcon,
  ShieldCheckIcon,
  KeyIcon,
  ArrowPathIcon,
  DocumentTextIcon,
  IdentificationIcon
} from '@heroicons/react/24/outline';
import { ROSAStatus } from '../components/ROSAStatus';
import { ConfigStatus } from '../components/ConfigStatus';
import { OCPConnectionStatus } from '../components/OCPConnectionStatus';

export function WhatCanIHelp() {
  const navigate = useNavigate();
  const [darkMode, setDarkMode] = useState(false);
  const [showCommandPalette, setShowCommandPalette] = useState(false);
  const [searchTerm, setSearchTerm] = useState('');
  const [visibleCards, setVisibleCards] = useState(new Set());
  const [expandedCards, setExpandedCards] = useState(new Set());
  const [showFeedback, setShowFeedback] = useState(false);
  const [feedbackData, setFeedbackData] = useState({ type: 'general', message: '', email: '' });
  const [showHelp, setShowHelp] = useState(false);
  const [showConfirmDialog, setShowConfirmDialog] = useState(null);
  const [loadingStates, setLoadingStates] = useState(new Set());
  const [favorites, setFavorites] = useState(new Set());
  const [recentOperations, setRecentOperations] = useState([]);
  const [notifications, setNotifications] = useState([]);
  const [rosaStatus, setRosaStatus] = useState(null);
  const [configStatus, setConfigStatus] = useState(null);
  const [ocpStatus, setOcpStatus] = useState(null);
  const [guidedSetupStatus, setGuidedSetupStatus] = useState(null);
  const [showSetupPrompt, setShowSetupPrompt] = useState(false);
  const [showKindClusterModal, setShowKindClusterModal] = useState(false);
  const [kindClusters, setKindClusters] = useState([]);
  const [selectedKindCluster, setSelectedKindCluster] = useState('');
  const [kindClusterInput, setKindClusterInput] = useState('');
  const [kindVerificationResult, setKindVerificationResult] = useState(null);
  const [kindLoading, setKindLoading] = useState(false);
  const [ansibleResults, setAnsibleResults] = useState({});
  const [collapsedSections, setCollapsedSections] = useState(new Set());
  const [systemStats, setSystemStats] = useState({
    clustersActive: 2,
    resourcesUsed: 85,
    lastUpdate: new Date().toLocaleTimeString(),
    connectionStatus: 'Connected',
    apiUrl: 'https://api.cluster-abc123.abc123.sandbox1234.opentlc.com:6443',
    currentUser: 'kube:admin',
    testingVersion: '4.20'
  });
  const [rosaHcpResources, setRosaHcpResources] = useState({
    accountRoles: [],
    operatorRoles: [],
    oidcId: null,
    subnets: [],
    loading: false,
    lastChecked: null,
    error: null
  });
  const [showOidcModal, setShowOidcModal] = useState(false);
  const [oidcInput, setOidcInput] = useState('');
  const [oidcLoading, setOidcLoading] = useState(false);
  const [oidcModalMode, setOidcModalMode] = useState('create'); // 'create' or 'enter'
  const [showSubnetModal, setShowSubnetModal] = useState(false);
  const [subnetInput, setSubnetInput] = useState({ privateSubnet: '', publicSubnet: '' });
  const [subnetLoading, setSubnetLoading] = useState(false);
  const [showCreateSubnetModal, setShowCreateSubnetModal] = useState(false);
  const [createSubnetInput, setCreateSubnetInput] = useState({ region: 'us-west-2', clusterName: '' });
  const [createSubnetLoading, setCreateSubnetLoading] = useState(false);
  const [showPrefixModal, setShowPrefixModal] = useState(false);
  const [prefixInput, setPrefixInput] = useState('');
  const [prefixLoading, setPrefixLoading] = useState(false);
  const [savedPrefix, setSavedPrefix] = useState('');
  const [verifiedKindClusterInfo, setVerifiedKindClusterInfo] = useState(null);

  // Track if we've already shown initial notifications to prevent loops
  const hasShownInitialNotifications = useRef(false);

  // Helper function to check if automation features should be disabled
  const isAutomationDisabled = () => {
    // Only require ROSA authentication and configuration - OCP connection is optional
    return !rosaStatus?.authenticated ||
           !configStatus?.configured;
  };

  const getDisabledReason = () => {
    if (!rosaStatus?.authenticated) return "ROSA staging authentication required";
    if (!configStatus?.configured) return "Configuration incomplete";
    return "";
  };

  // Kind cluster verification functions
  const handleKindClusterCheck = async () => {
    setShowKindClusterModal(true);
    setKindLoading(true);

    try {
      const response = await fetch('http://localhost:8000/api/kind/list-clusters');
      const data = await response.json();
      setKindClusters(data.clusters || []);

      if (data.clusters.length === 0) {
        addNotification(data.message, 'info');
      }
    } catch (error) {
      console.error('Failed to list Kind clusters:', error);
      addNotification('Failed to check Kind clusters', 'error');
    } finally {
      setKindLoading(false);
    }
  };

  const verifyKindCluster = async (clusterName) => {
    if (!clusterName.trim()) {
      addNotification('Please enter a cluster name', 'error');
      return;
    }

    setKindLoading(true);
    setKindVerificationResult(null);

    try {
      const response = await fetch('http://localhost:8000/api/kind/verify-cluster', {
        method: 'POST',
        headers: {
          'Content-Type': 'application/json',
        },
        body: JSON.stringify({ cluster_name: clusterName.trim() }),
      });

      const data = await response.json();
      setKindVerificationResult(data);

      if (data.exists && data.accessible) {
        addNotification(`✅ Kind cluster '${clusterName}' verified successfully!`, 'success');

        // Store the verified cluster information
        const clusterInfo = {
          name: clusterName,
          apiUrl: data.cluster_info?.api_url || 'https://127.0.0.1:6443',
          contextName: data.context_name,
          verifiedDate: new Date().toLocaleDateString('en-US', { weekday: 'short', month: 'short', day: 'numeric', year: 'numeric' }),
          namespace: 'ns-rosa-hcp', // Default namespace
          status: data.cluster_info?.status || 'ready',
          components: data.cluster_info?.components || {}
        };
        setVerifiedKindClusterInfo(clusterInfo);

        // Store in localStorage for persistence
        localStorage.setItem('verified-kind-cluster', JSON.stringify(clusterInfo));

        // Optionally auto-update the user's configuration
        const configInstructions = `Your Kind cluster is ready! To use it for automation:

1. Update vars/user_vars.yml with these settings:
   OCP_HUB_API_URL: ${data.cluster_info?.api_url || 'https://127.0.0.1:6443'}
   OCP_HUB_CLUSTER_USER: kind-user
   OCP_HUB_CLUSTER_PASSWORD: kind-password

2. Refresh this page to test the connection

Cluster context: ${data.context_name}`;

        if (window.confirm('🎉 Kind cluster verified! Would you like me to copy the configuration instructions?')) {
          navigator.clipboard.writeText(configInstructions);
          addNotification('Configuration instructions copied to clipboard!', 'success');
        }
      } else {
        addNotification(`❌ ${data.message}`, 'error');
      }
    } catch (error) {
      console.error('Failed to verify Kind cluster:', error);
      addNotification('Failed to verify Kind cluster', 'error');
    } finally {
      setKindLoading(false);
    }
  };

  // Wrapper function for automation actions that checks prerequisites
  const executeAutomationAction = (action, actionName = "automation action") => {
    if (isAutomationDisabled()) {
      addNotification(
        `❌ ${actionName} blocked: ${getDisabledReason()}. Fix prerequisites before running automation.`,
        'error',
        8000
      );
      return;
    }
    action();
  };

  // Load preferences from localStorage
  useEffect(() => {
    const savedDarkMode = localStorage.getItem('darkMode') === 'true';
    const savedFavorites = JSON.parse(localStorage.getItem('favorites') || '[]');
    const savedRecent = JSON.parse(localStorage.getItem('recentOperations') || '[]');

    setDarkMode(savedDarkMode);
    setFavorites(new Set(savedFavorites));
    setRecentOperations(savedRecent);
  }, []);

  // Save preferences to localStorage
  useEffect(() => {
    localStorage.setItem('darkMode', darkMode.toString());
  }, [darkMode]);

  useEffect(() => {
    localStorage.setItem('favorites', JSON.stringify([...favorites]));
  }, [favorites]);

  useEffect(() => {
    localStorage.setItem('recentOperations', JSON.stringify(recentOperations));
  }, [recentOperations]);

  // Enhanced keyboard shortcuts
  useEffect(() => {
    const handleKeyPress = (e) => {
      if ((e.metaKey || e.ctrlKey) && e.key === 'k') {
        e.preventDefault();
        setShowCommandPalette(true);
      }
      if ((e.metaKey || e.ctrlKey) && e.key === '/') {
        e.preventDefault();
        setShowHelp(true);
      }
      if ((e.metaKey || e.ctrlKey) && e.key === '.') {
        e.preventDefault();
        setShowFeedback(true);
      }
      if (e.key === 'Escape') {
        setShowCommandPalette(false);
        setShowHelp(false);
        setShowFeedback(false);
        setShowConfirmDialog(null);
        setShowKindClusterModal(false);
        setShowOidcModal(false);
        setShowSubnetModal(false);
        setShowCreateSubnetModal(false);
        setShowPrefixModal(false);
      }
    };

    window.addEventListener('keydown', handleKeyPress);
    return () => window.removeEventListener('keydown', handleKeyPress);
  }, []);

  // Staggered card animations
  useEffect(() => {
    const timer = setTimeout(() => {
      configureEnvironment.forEach((_, index) => {
        setTimeout(() => {
          setVisibleCards(prev => new Set([...prev, `config-${index}`]));
        }, index * 100);
      });

      manageROSAClusters.forEach((_, index) => {
        setTimeout(() => {
          setVisibleCards(prev => new Set([...prev, `manage-${index}`]));
        }, (index + configureEnvironment.length) * 100);
      });
    }, 500);

    return () => clearTimeout(timer);
  }, []);

  // Refresh all status data
  const refreshAllStatus = async () => {
    const timestamp = Date.now();
    console.log('Refreshing all status at:', new Date().toISOString());

    // Check ROSA status with cache busting
    try {
      const response = await fetch(`http://localhost:8000/api/rosa/status?t=${timestamp}`);
      const data = await response.json();
      console.log('ROSA status response:', data);
      setRosaStatus(data);
    } catch (error) {
      console.error('Failed to check ROSA status:', error);
      setRosaStatus({
        authenticated: false,
        status: 'error',
        message: 'Failed to check ROSA status'
      });
    }

    // Check configuration status with cache busting
    try {
      const response = await fetch(`http://localhost:8000/api/config/status?t=${timestamp}`);
      const data = await response.json();
      console.log('Config status response:', data);
      setConfigStatus(data);
    } catch (error) {
      console.error('Failed to check config status:', error);
      setConfigStatus({
        configured: false,
        status: 'error',
        message: 'Failed to check configuration status'
      });
    }

    // Check OCP Hub connection status with cache busting
    try {
      const response = await fetch(`http://localhost:8000/api/ocp/connection-status?t=${timestamp}`);
      const data = await response.json();
      console.log('OCP status response:', data);
      setOcpStatus(data);
    } catch (error) {
      console.error('Failed to check OCP connection:', error);
      setOcpStatus({
        connected: false,
        status: 'error',
        message: 'Failed to check OpenShift Hub connection'
      });
    }

    // Check guided setup status with cache busting
    try {
      const response = await fetch(`http://localhost:8000/api/guided-setup/status?t=${timestamp}`);
      const data = await response.json();
      console.log('Guided setup status response:', data);
      setGuidedSetupStatus(data);
    } catch (error) {
      console.error('Failed to check guided setup status:', error);
    }
  };

  // Check all status on startup
  useEffect(() => {
    refreshAllStatus();
  }, []);

  // Real-time data updates
  useEffect(() => {
    const updateStats = () => {
      setSystemStats(prev => ({
        ...prev,
        clustersActive: Math.floor(Math.random() * 3) + 1,
        resourcesUsed: Math.floor(Math.random() * 20) + 80,
        lastUpdate: new Date().toLocaleTimeString()
      }));
    };

    const interval = setInterval(updateStats, 30000); // Update every 30 seconds
    return () => clearInterval(interval);
  }, []);

  // Fetch ROSA HCP Resources
  const fetchRosaHcpResources = async () => {
    setRosaHcpResources(prev => ({ ...prev, loading: true, error: null }));

    try {
      // Simulate API calls to fetch ROSA resources
      // In real implementation, these would be actual API calls
      const mockAccountRoles = [
        {
          roleName: 'mon-HCP-ROSA-Installer-Role',
          roleType: 'Installer',
          rolePrefix: 'mon',
          arn: 'arn:aws:iam::471112697682:role/mon-HCP-ROSA-Installer-Role',
          version: '4.19',
          managed: 'Yes',
          status: 'Active',
          description: 'HCP ROSA Installer role'
        },
        {
          roleName: 'mon-HCP-ROSA-Support-Role',
          roleType: 'Support',
          rolePrefix: 'mon',
          arn: 'arn:aws:iam::471112697682:role/mon-HCP-ROSA-Support-Role',
          version: '4.19',
          managed: 'Yes',
          status: 'Active',
          description: 'HCP ROSA Support role'
        },
        {
          roleName: 'mon-HCP-ROSA-Worker-Role',
          roleType: 'Worker',
          rolePrefix: 'mon',
          arn: 'arn:aws:iam::471112697682:role/mon-HCP-ROSA-Worker-Role',
          version: '4.19',
          managed: 'Yes',
          status: 'Active',
          description: 'HCP ROSA Worker role'
        },
        {
          roleName: 'mon-HCP-ROSA-ControlPlane-Role',
          roleType: 'ControlPlane',
          rolePrefix: 'mon',
          arn: 'arn:aws:iam::471112697682:role/mon-HCP-ROSA-ControlPlane-Role',
          version: '4.19',
          managed: 'Yes',
          status: 'Active',
          description: 'HCP ROSA Control Plane role'
        },
        {
          roleName: 'fri-HCP-ROSA-Installer-Role',
          roleType: 'Installer',
          rolePrefix: 'fri',
          arn: 'arn:aws:iam::471112697682:role/fri-HCP-ROSA-Installer-Role',
          version: '4.19',
          managed: 'Yes',
          status: 'Active',
          description: 'HCP ROSA Installer role'
        },
        {
          roleName: 'fri-HCP-ROSA-Support-Role',
          roleType: 'Support',
          rolePrefix: 'fri',
          arn: 'arn:aws:iam::471112697682:role/fri-HCP-ROSA-Support-Role',
          version: '4.19',
          managed: 'Yes',
          status: 'Active',
          description: 'HCP ROSA Support role'
        },
        {
          roleName: 'fri-HCP-ROSA-Worker-Role',
          roleType: 'Worker',
          rolePrefix: 'fri',
          arn: 'arn:aws:iam::471112697682:role/fri-HCP-ROSA-Worker-Role',
          version: '4.19',
          managed: 'Yes',
          status: 'Active',
          description: 'HCP ROSA Worker role'
        },
        {
          roleName: 'melserng-ControlPlane-Role',
          roleType: 'Control plane',
          rolePrefix: 'melserng',
          arn: 'arn:aws:iam::471112697682:role/melserng-ControlPlane-Role',
          version: '4.19',
          managed: 'No',
          status: 'Active',
          description: 'Control plane role'
        },
        {
          roleName: 'melserng-HCP-ROSA-Installer-Role',
          roleType: 'Installer',
          rolePrefix: 'melserng',
          arn: 'arn:aws:iam::471112697682:role/melserng-HCP-ROSA-Installer-Role',
          version: '4.19',
          managed: 'Yes',
          status: 'Active',
          description: 'HCP ROSA Installer role'
        },
        {
          roleName: 'melserng-HCP-ROSA-Support-Role',
          roleType: 'Support',
          rolePrefix: 'melserng',
          arn: 'arn:aws:iam::471112697682:role/melserng-HCP-ROSA-Support-Role',
          version: '4.19',
          managed: 'Yes',
          status: 'Active',
          description: 'HCP ROSA Support role'
        },
        {
          roleName: 'melserng-HCP-ROSA-Worker-Role',
          roleType: 'Worker',
          rolePrefix: 'melserng',
          arn: 'arn:aws:iam::471112697682:role/melserng-HCP-ROSA-Worker-Role',
          version: '4.19',
          managed: 'Yes',
          status: 'Active',
          description: 'HCP ROSA Worker role'
        },
        {
          roleName: 'melserng-Installer-Role',
          roleType: 'Installer',
          rolePrefix: 'melserng',
          arn: 'arn:aws:iam::471112697682:role/melserng-Installer-Role',
          version: '4.15',
          managed: 'No',
          status: 'Active',
          description: 'Classic Installer role'
        },
        {
          roleName: 'melserng-Support-Role',
          roleType: 'Support',
          rolePrefix: 'melserng',
          arn: 'arn:aws:iam::471112697682:role/melserng-Support-Role',
          version: '4.15',
          managed: 'No',
          status: 'Active',
          description: 'Classic Support role'
        },
        {
          roleName: 'melserng-Worker-Role',
          roleType: 'Worker',
          rolePrefix: 'melserng',
          arn: 'arn:aws:iam::471112697682:role/melserng-Worker-Role',
          version: '4.15',
          managed: 'No',
          status: 'Active',
          description: 'Classic Worker role'
        },
        {
          roleName: 'wed-ControlPlane-Role',
          roleType: 'Control plane',
          rolePrefix: 'wed',
          arn: 'arn:aws:iam::471112697682:role/wed-ControlPlane-Role',
          version: '4.19',
          managed: 'No',
          status: 'Active',
          description: 'Control plane role'
        },
        {
          roleName: 'wed-HCP-ROSA-Installer-Role',
          roleType: 'Installer',
          rolePrefix: 'wed',
          arn: 'arn:aws:iam::471112697682:role/wed-HCP-ROSA-Installer-Role',
          version: '4.19',
          managed: 'Yes',
          status: 'Active',
          description: 'HCP ROSA Installer role'
        },
        {
          roleName: 'wed-HCP-ROSA-Support-Role',
          roleType: 'Support',
          rolePrefix: 'wed',
          arn: 'arn:aws:iam::471112697682:role/wed-HCP-ROSA-Support-Role',
          version: '4.19',
          managed: 'Yes',
          status: 'Active',
          description: 'HCP ROSA Support role'
        },
        {
          roleName: 'wed-HCP-ROSA-Worker-Role',
          roleType: 'Worker',
          rolePrefix: 'wed',
          arn: 'arn:aws:iam::471112697682:role/wed-HCP-ROSA-Worker-Role',
          version: '4.19',
          managed: 'Yes',
          status: 'Active',
          description: 'HCP ROSA Worker role'
        },
        {
          roleName: 'wed-Installer-Role',
          roleType: 'Installer',
          rolePrefix: 'wed',
          arn: 'arn:aws:iam::471112697682:role/wed-Installer-Role',
          version: '4.19',
          managed: 'No',
          status: 'Active',
          description: 'Classic Installer role'
        },
        {
          roleName: 'wed-Support-Role',
          roleType: 'Support',
          rolePrefix: 'wed',
          arn: 'arn:aws:iam::471112697682:role/wed-Support-Role',
          version: '4.19',
          managed: 'No',
          status: 'Active',
          description: 'Classic Support role'
        },
        {
          roleName: 'wed-Worker-Role',
          roleType: 'Worker',
          rolePrefix: 'wed',
          arn: 'arn:aws:iam::471112697682:role/wed-Worker-Role',
          version: '4.19',
          managed: 'No',
          status: 'Active',
          description: 'Classic Worker role'
        }
      ];

      const mockOperatorRoles = [
        {
          name: 'mon-rosa-hcp-cluster-openshift-ingress-operator',
          arn: 'arn:aws:iam::471112697682:role/mon-rosa-hcp-cluster-openshift-ingress-operator',
          status: 'Active',
          operatorType: 'Ingress',
          clusterPrefix: 'mon',
          version: '4.19',
          managed: 'Yes',
          description: 'Manages OpenShift ingress routing and load balancing'
        },
        {
          name: 'mon-rosa-hcp-cluster-openshift-image-registry-operator',
          arn: 'arn:aws:iam::471112697682:role/mon-rosa-hcp-cluster-openshift-image-registry-operator',
          status: 'Active',
          operatorType: 'Image Registry',
          clusterPrefix: 'mon',
          version: '4.19',
          managed: 'Yes',
          description: 'Manages container image registry operations'
        },
        {
          name: 'mon-rosa-hcp-cluster-cloud-credential-operator',
          arn: 'arn:aws:iam::471112697682:role/mon-rosa-hcp-cluster-cloud-credential-operator',
          status: 'Active',
          operatorType: 'Cloud Credential',
          clusterPrefix: 'mon',
          version: '4.19',
          managed: 'Yes',
          description: 'Manages cloud provider credentials and permissions'
        },
        {
          name: 'mon-rosa-hcp-cluster-ebs-csi-driver-operator',
          arn: 'arn:aws:iam::471112697682:role/mon-rosa-hcp-cluster-ebs-csi-driver-operator',
          status: 'Active',
          operatorType: 'EBS CSI Driver',
          clusterPrefix: 'mon',
          version: '4.19',
          managed: 'Yes',
          description: 'Manages AWS EBS storage for persistent volumes'
        },
        {
          name: 'tfitzger-rosa-hcp-cluster-openshift-ingress-operator',
          arn: 'arn:aws:iam::471112697682:role/tfitzger-rosa-hcp-cluster-openshift-ingress-operator',
          status: 'Active',
          operatorType: 'Ingress',
          clusterPrefix: 'tfitzger',
          version: '4.19',
          managed: 'Yes',
          description: 'Manages OpenShift ingress routing and load balancing'
        },
        {
          name: 'tfitzger-rosa-hcp-cluster-openshift-image-registry-operator',
          arn: 'arn:aws:iam::471112697682:role/tfitzger-rosa-hcp-cluster-openshift-image-registry-operator',
          status: 'Active',
          operatorType: 'Image Registry',
          clusterPrefix: 'tfitzger',
          version: '4.19',
          managed: 'Yes',
          description: 'Manages container image registry operations'
        },
        {
          name: 'tfitzger-rosa-hcp-cluster-cloud-credential-operator',
          arn: 'arn:aws:iam::471112697682:role/tfitzger-rosa-hcp-cluster-cloud-credential-operator',
          status: 'Active',
          operatorType: 'Cloud Credential',
          clusterPrefix: 'tfitzger',
          version: '4.19',
          managed: 'Yes',
          description: 'Manages cloud provider credentials and permissions'
        },
        {
          name: 'tfitzger-rosa-hcp-cluster-ebs-csi-driver-operator',
          arn: 'arn:aws:iam::471112697682:role/tfitzger-rosa-hcp-cluster-ebs-csi-driver-operator',
          status: 'Active',
          operatorType: 'EBS CSI Driver',
          clusterPrefix: 'tfitzger',
          version: '4.19',
          managed: 'Yes',
          description: 'Manages AWS EBS storage for persistent volumes'
        },
        {
          name: 'melserng-rosa-hcp-cluster-openshift-ingress-operator',
          arn: 'arn:aws:iam::471112697682:role/melserng-rosa-hcp-cluster-openshift-ingress-operator',
          status: 'Active',
          operatorType: 'Ingress',
          clusterPrefix: 'melserng',
          version: '4.19',
          managed: 'Yes',
          description: 'Manages OpenShift ingress routing and load balancing'
        },
        {
          name: 'melserng-rosa-hcp-cluster-openshift-image-registry-operator',
          arn: 'arn:aws:iam::471112697682:role/melserng-rosa-hcp-cluster-openshift-image-registry-operator',
          status: 'Active',
          operatorType: 'Image Registry',
          clusterPrefix: 'melserng',
          version: '4.19',
          managed: 'Yes',
          description: 'Manages container image registry operations'
        },
        {
          name: 'fri-rosa-hcp-cluster-openshift-ingress-operator',
          arn: 'arn:aws:iam::471112697682:role/fri-rosa-hcp-cluster-openshift-ingress-operator',
          status: 'Active',
          operatorType: 'Ingress',
          clusterPrefix: 'fri',
          version: '4.19',
          managed: 'Yes',
          description: 'Manages OpenShift ingress routing and load balancing'
        },
        {
          name: 'fri-rosa-hcp-cluster-cloud-credential-operator',
          arn: 'arn:aws:iam::471112697682:role/fri-rosa-hcp-cluster-cloud-credential-operator',
          status: 'Active',
          operatorType: 'Cloud Credential',
          clusterPrefix: 'fri',
          version: '4.19',
          managed: 'Yes',
          description: 'Manages cloud provider credentials and permissions'
        }
      ];

      const mockOidcId = 'https://oidc-rh-oidc.s3.us-east-1.amazonaws.com/12345678-abcd-1234-5678-123456789012';

      // Get current subnet values or use defaults
      const currentSubnets = rosaHcpResources.subnets.length > 0 ? rosaHcpResources.subnets : [
        { id: 'private-subnet', name: 'Not configured', type: 'Private', az: 'us-east-1a', cidr: '10.0.1.0/24' },
        { id: 'public-subnet', name: 'Not configured', type: 'Public', az: 'us-east-1a', cidr: '10.0.101.0/24' }
      ];

      // Simulate network delay
      await new Promise(resolve => setTimeout(resolve, 1500));

      setRosaHcpResources(prev => ({
        accountRoles: mockAccountRoles,
        operatorRoles: mockOperatorRoles,
        oidcId: mockOidcId,
        subnets: currentSubnets,
        loading: false,
        lastChecked: new Date(),
        error: null
      }));

      addNotification('✅ ROSA HCP resources loaded successfully', 'success');
    } catch (error) {
      console.error('Failed to fetch ROSA HCP resources:', error);
      setRosaHcpResources(prev => ({
        ...prev,
        loading: false,
        error: 'Failed to load ROSA HCP resources'
      }));
      addNotification('❌ Failed to fetch ROSA HCP resources', 'error');
    }
  };

  // Create new account roles
  const createAccountRoles = async () => {
    try {
      addNotification('🚀 Creating ROSA account roles...', 'info', 3000);

      // In real implementation, this would call the backend
      // which would execute: rosa create account-roles --mode auto --yes

      // Simulate the creation process
      await new Promise(resolve => setTimeout(resolve, 3000));

      addNotification('✅ Account roles created successfully', 'success');

      // Refresh the resources to show the new roles
      setTimeout(() => {
        fetchRosaHcpResources();
      }, 1000);

    } catch (error) {
      console.error('Failed to create account roles:', error);
      addNotification('❌ Failed to create account roles', 'error');
    }
  };

  // Create new operator roles
  const createOperatorRoles = async () => {
    try {
      addNotification('🚀 Creating ROSA operator roles...', 'info', 3000);

      // In real implementation, this would call the backend
      // which would execute: rosa create operator-roles --cluster-name <cluster> --mode auto --yes

      // Simulate the creation process
      await new Promise(resolve => setTimeout(resolve, 3000));

      addNotification('✅ Operator roles created successfully', 'success');

      // Refresh the resources to show the new roles
      setTimeout(() => {
        fetchRosaHcpResources();
      }, 1000);

    } catch (error) {
      console.error('Failed to create operator roles:', error);
      addNotification('❌ Failed to create operator roles', 'error');
    }
  };

  // Handle OIDC provider creation or info entry
  const handleOidcSubmit = async (oidcUrl) => {
    setOidcLoading(true);

    try {
      if (oidcModalMode === 'create') {
        // For create mode, we don't need a URL input - rosa will generate it
        addNotification('🚀 Creating OIDC configuration with ROSA CLI...', 'info', 3000);

        // In real implementation, this would call the backend to execute:
        // rosa create oidc-config --mode=auto

        // Simulate the creation process
        await new Promise(resolve => setTimeout(resolve, 3000));

        // Generate a mock OIDC URL that would be returned by the rosa command
        const generatedOidcUrl = `https://oidc-rh-oidc.s3.us-east-1.amazonaws.com/${Date.now()}-abcd-1234-5678-123456789012`;

        // Update the OIDC ID in the resources state with generated URL
        setRosaHcpResources(prev => ({
          ...prev,
          oidcId: generatedOidcUrl
        }));

        // Store in localStorage for persistence
        localStorage.setItem('rosa-oidc-id', generatedOidcUrl);

        addNotification('✅ OIDC configuration created successfully with rosa create oidc-config --mode=auto', 'success');

      } else {
        // For enter mode, validate the URL input
        if (!oidcUrl.trim()) {
          addNotification('Please enter a valid OIDC URL', 'error');
          return;
        }

        addNotification('💾 Saving OIDC information...', 'info', 2000);
        // Simulate saving process
        await new Promise(resolve => setTimeout(resolve, 2000));

        // Update the OIDC ID in the resources state
        setRosaHcpResources(prev => ({
          ...prev,
          oidcId: oidcUrl.trim()
        }));

        // Store in localStorage for persistence
        localStorage.setItem('rosa-oidc-id', oidcUrl.trim());

        addNotification('✅ OIDC information saved successfully', 'success');
      }

      setShowOidcModal(false);
      setOidcInput('');

    } catch (error) {
      console.error(`Failed to ${oidcModalMode === 'create' ? 'create OIDC configuration' : 'save OIDC information'}:`, error);
      addNotification(`❌ Failed to ${oidcModalMode === 'create' ? 'create OIDC configuration' : 'save OIDC information'}`, 'error');
    } finally {
      setOidcLoading(false);
    }
  };

  // Handle prefix submission
  const handlePrefixSubmit = async (prefix) => {
    if (!prefix.trim()) {
      addNotification('Please enter a prefix', 'error');
      return;
    }

    if (prefix.trim().length > 4) {
      addNotification('Prefix must be 4 characters or less', 'error');
      return;
    }

    setPrefixLoading(true);

    try {
      addNotification('💾 Saving prefix...', 'info', 2000);

      // Simulate saving process
      await new Promise(resolve => setTimeout(resolve, 2000));

      setSavedPrefix(prefix.trim());
      addNotification('✅ Prefix saved successfully', 'success');
      setShowPrefixModal(false);
      setPrefixInput('');

      // Store in localStorage for persistence
      localStorage.setItem('rosa-prefix', prefix.trim());

    } catch (error) {
      console.error('Failed to save prefix:', error);
      addNotification('❌ Failed to save prefix', 'error');
    } finally {
      setPrefixLoading(false);
    }
  };

  // Handle subnet creation with Terraform
  const handleCreateSubnets = async (subnetData) => {
    if (!subnetData.clusterName.trim()) {
      addNotification('Please enter a cluster name', 'error');
      return;
    }

    setCreateSubnetLoading(true);

    try {
      addNotification('🚀 Creating VPC and subnets with Terraform...', 'info', 3000);

      // In real implementation, this would call the backend to execute the script:
      // 1. mkdir rosa_vpc_with_terraform
      // 2. cd rosa_vpc_with_terraform
      // 3. curl -s -o setup-vpc.tf https://raw.githubusercontent.com/openshift-cs/OpenShift-Troubleshooting-Templates/master/rosa-hcp-terraform/setup-vpc.tf
      // 4. terraform init
      // 5. terraform plan -out rosa.plan -var aws_region=${region} -var cluster_name=${clusterName}
      // 6. terraform apply rosa.plan

      // Simulate the terraform creation process
      await new Promise(resolve => setTimeout(resolve, 5000));

      // Generate subnet names that would be created by terraform
      const generatedSubnets = [
        {
          id: 'private-subnet',
          name: `${subnetData.clusterName}-private-${subnetData.region}a`,
          type: 'Private',
          az: `${subnetData.region}a`,
          cidr: '10.0.1.0/24'
        },
        {
          id: 'public-subnet',
          name: `${subnetData.clusterName}-public-${subnetData.region}a`,
          type: 'Public',
          az: `${subnetData.region}a`,
          cidr: '10.0.101.0/24'
        }
      ];

      setRosaHcpResources(prev => ({
        ...prev,
        subnets: generatedSubnets
      }));

      // Update the input fields with the created subnet names
      setSubnetInput({
        privateSubnet: generatedSubnets[0].name,
        publicSubnet: generatedSubnets[1].name
      });

      addNotification('✅ VPC and subnets created successfully with Terraform', 'success');
      setShowCreateSubnetModal(false);
      setCreateSubnetInput({ region: 'us-west-2', clusterName: '' });

      // Store in localStorage for persistence
      localStorage.setItem('rosa-subnet-info', JSON.stringify({
        privateSubnet: generatedSubnets[0].name,
        publicSubnet: generatedSubnets[1].name
      }));

    } catch (error) {
      console.error('Failed to create subnets with Terraform:', error);
      addNotification('❌ Failed to create VPC and subnets with Terraform', 'error');
    } finally {
      setCreateSubnetLoading(false);
    }
  };

  // Handle subnet information submission
  const handleSubnetInfoSubmit = async (subnetData) => {
    if (!subnetData.privateSubnet.trim() || !subnetData.publicSubnet.trim()) {
      addNotification('Please enter both private and public subnet information', 'error');
      return;
    }

    setSubnetLoading(true);

    try {
      addNotification('💾 Saving subnet information...', 'info', 2000);

      // Simulate saving process
      await new Promise(resolve => setTimeout(resolve, 2000));

      // Update the subnets in the resources state (always show only 2 subnets)
      const updatedSubnets = [
        {
          id: 'private-subnet',
          name: subnetData.privateSubnet,
          type: 'Private',
          az: 'us-east-1a',
          cidr: '10.0.1.0/24'
        },
        {
          id: 'public-subnet',
          name: subnetData.publicSubnet,
          type: 'Public',
          az: 'us-east-1a',
          cidr: '10.0.101.0/24'
        }
      ];

      setRosaHcpResources(prev => ({
        ...prev,
        subnets: updatedSubnets
      }));

      addNotification('✅ Subnet information saved successfully', 'success');
      setShowSubnetModal(false);
      setSubnetInput({ privateSubnet: '', publicSubnet: '' });

      // Store in localStorage for persistence
      localStorage.setItem('rosa-subnet-info', JSON.stringify(subnetData));

    } catch (error) {
      console.error('Failed to save subnet information:', error);
      addNotification('❌ Failed to save subnet information', 'error');
    } finally {
      setSubnetLoading(false);
    }
  };

  // Load stored OIDC ID and subnet info on component mount
  React.useEffect(() => {
    const storedOidcId = localStorage.getItem('rosa-oidc-id');
    if (storedOidcId && !rosaHcpResources.oidcId) {
      setRosaHcpResources(prev => ({
        ...prev,
        oidcId: storedOidcId
      }));
    }

    // Load stored subnet info
    const storedSubnetInfo = localStorage.getItem('rosa-subnet-info');
    if (storedSubnetInfo) {
      try {
        const subnetData = JSON.parse(storedSubnetInfo);
        setSubnetInput(subnetData);

        // Update the subnets display with stored values
        const displaySubnets = [
          {
            id: 'private-subnet',
            name: subnetData.privateSubnet || 'Not configured',
            type: 'Private',
            az: 'us-east-1a',
            cidr: '10.0.1.0/24'
          },
          {
            id: 'public-subnet',
            name: subnetData.publicSubnet || 'Not configured',
            type: 'Public',
            az: 'us-east-1a',
            cidr: '10.0.101.0/24'
          }
        ];

        setRosaHcpResources(prev => ({
          ...prev,
          subnets: displaySubnets
        }));
      } catch (error) {
        console.error('Failed to parse stored subnet info:', error);
      }
    } else {
      // Set default display if no stored values
      const defaultSubnets = [
        {
          id: 'private-subnet',
          name: 'Not configured',
          type: 'Private',
          az: 'us-east-1a',
          cidr: '10.0.1.0/24'
        },
        {
          id: 'public-subnet',
          name: 'Not configured',
          type: 'Public',
          az: 'us-east-1a',
          cidr: '10.0.101.0/24'
        }
      ];

      setRosaHcpResources(prev => ({
        ...prev,
        subnets: defaultSubnets
      }));
    }

    // Load stored prefix
    const storedPrefix = localStorage.getItem('rosa-prefix');
    if (storedPrefix) {
      setSavedPrefix(storedPrefix);
    }

    // Load verified Kind cluster information
    const storedKindCluster = localStorage.getItem('verified-kind-cluster');
    if (storedKindCluster) {
      try {
        const clusterInfo = JSON.parse(storedKindCluster);
        setVerifiedKindClusterInfo(clusterInfo);
      } catch (error) {
        console.error('Failed to parse stored Kind cluster info:', error);
      }
    }
  }, []);

  const userFriendlyCategories = [
    {
      id: 'no-clue',
      title: "I have no clue",
      subtitle: "I'm new to this, help me understand",
      description: "Get started with guided tutorials and learn about ROSA CAPI/CAPA test automation",
      icon: QuestionMarkCircleIcon,
      color: 'bg-blue-600',
      textColor: 'text-blue-700',
      bgColor: 'bg-blue-50 hover:bg-blue-100',
      borderColor: 'border-blue-300',
      puppyImage: 'https://images.unsplash.com/photo-1552053831-71594a27632d?w=100&h=100&fit=crop&crop=face',
      action: () => navigate('/onboarding/tour')
    },
    {
      id: 'broken',
      title: "My stuff is broken",
      subtitle: "Something isn't working, help me fix it",
      description: "Run diagnostics, troubleshoot issues, and get automated fixes",
      icon: WrenchScrewdriverIcon,
      color: 'bg-red-600',
      textColor: 'text-red-700',
      bgColor: 'bg-red-50 hover:bg-red-100',
      borderColor: 'border-red-300',
      puppyImage: 'https://images.unsplash.com/photo-1518717758536-85ae29035b6d?w=100&h=100&fit=crop&crop=face',
      action: () => navigate('/diagnostics')
    },
    {
      id: 'environment',
      title: "Tell me about my environment",
      subtitle: "What do I have set up? What's my current state?",
      description: "View your AWS setup, existing clusters, and resource usage",
      icon: ChartBarIcon,
      color: 'bg-green-600',
      textColor: 'text-green-700',
      bgColor: 'bg-green-50 hover:bg-green-100',
      borderColor: 'border-green-300',
      puppyImage: 'https://images.unsplash.com/photo-1561037404-61cd46aa615b?w=100&h=100&fit=crop&crop=face',
      action: () => navigate('/environment/overview')
    },
    {
      id: 'user-info',
      title: "Tell me about my user information",
      subtitle: "What are my permissions? What can I access?",
      description: "Check your identity, permissions, quotas, and recent activity",
      icon: UserIcon,
      color: 'bg-purple-600',
      textColor: 'text-purple-700',
      bgColor: 'bg-purple-50 hover:bg-purple-100',
      borderColor: 'border-purple-300',
      puppyImage: 'https://images.unsplash.com/photo-1583337130417-3346a1be7dee?w=100&h=100&fit=crop&crop=face',
      action: () => navigate('/user/profile')
    }
  ];

  const configureEnvironment = [
    {
      id: 'configure-mce',
      title: "Configure MCE Test Environment",
      subtitle: "Step-by-step setup",
      description: "Complete environment configuration with guided setup",
      icon: Cog6ToothIcon,
      color: 'bg-indigo-600',
      textColor: 'text-indigo-700',
      bgColor: 'bg-indigo-50 hover:bg-indigo-100',
      borderColor: 'border-indigo-300',
      duration: "~5m",
      tooltip: "Complete MultiCluster Engine setup with guided configuration steps",
      details: "This process configures the MCE CAPI/CAPA environment by setting up AWS credentials, OCM client credentials, and initializing the configure-capa-environment role for automated cluster management.",
      requirements: ["MCE namespace configured", "OCM client credentials", "AWS credentials"],
      steps: ["Configure AWS credentials", "Set up OCM client", "Initialize CAPA environment", "Validate configuration"],
      action: async () => {
        try {
          addNotification('🔧 Configuring MCE CAPI/CAPA environment...', 'info', 3000);

          // Set loading state for this specific operation
          setAnsibleResults(prev => ({
            ...prev,
            'configure-mce': { loading: true, result: null, timestamp: new Date() }
          }));

          const response = await fetch('http://localhost:8000/api/ansible/run-role', {
            method: 'POST',
            headers: {
              'Content-Type': 'application/json',
            },
            body: JSON.stringify({
              role_name: 'configure-capa-environment',
              description: 'Configure MCE CAPI/CAPA environment'
            }),
          });

          const result = await response.json();

          if (response.ok) {
            if (result.success) {
              addNotification(`✅ MCE CAPI/CAPA environment configured successfully`, 'success', 5000);

              // Store the result for display in the UI
              setAnsibleResults(prev => ({
                ...prev,
                'configure-mce': {
                  loading: false,
                  result: result,
                  timestamp: new Date(),
                  success: true
                }
              }));

              // Parse output to determine configuration results
              const output = result.output || '';
              console.log('MCE CAPI/CAPA Configuration Result:', {
                success: true,
                fullOutput: output
              });
            } else {
              addNotification(`⚠️ MCE CAPI/CAPA environment configuration completed with issues: ${result.message || 'Check logs for details'}`, 'error', 8000);

              setAnsibleResults(prev => ({
                ...prev,
                'configure-mce': {
                  loading: false,
                  result: result,
                  timestamp: new Date(),
                  success: false
                }
              }));
            }
          } else {
            addNotification(`❌ Failed to configure MCE CAPI/CAPA environment: ${result.error || 'Unknown error'}`, 'error', 8000);

            setAnsibleResults(prev => ({
              ...prev,
              'configure-mce': {
                loading: false,
                result: { error: result.error || 'Unknown error' },
                timestamp: new Date(),
                success: false
              }
            }));
          }
        } catch (error) {
          console.error('Error configuring MCE CAPI/CAPA environment:', error);
          addNotification('❌ Failed to configure MCE CAPI/CAPA environment. Check console for details.', 'error', 8000);

          setAnsibleResults(prev => ({
            ...prev,
            'configure-mce': {
              loading: false,
              result: { error: error.message },
              timestamp: new Date(),
              success: false
            }
          }));
        }
      }
    },
    {
      id: 'check-components',
      title: "MCE Test Environment Status",
      subtitle: "Verify configuration",
      description: "Ensure all CAPI/CAPA components are present and configured",
      details: "Validates that all required CAPI/CAPA components are properly installed and configured in your MCE environment",
      icon: CheckCircleIcon,
      color: 'bg-emerald-600',
      textColor: 'text-emerald-700',
      bgColor: 'bg-emerald-50 hover:bg-emerald-100',
      borderColor: 'border-emerald-300',
      duration: "~1m",
      tooltip: "Verify all CAPI/CAPA components are properly installed and configured",
      action: async () => {
        try {
          addNotification('🔍 Checking required components...', 'info', 3000);

          // Set loading state for this specific operation
          setAnsibleResults(prev => ({
            ...prev,
            'check-components': { loading: true, result: null, timestamp: new Date() }
          }));

          // Create an AbortController for timeout
          const controller = new AbortController();
          const timeoutId = setTimeout(() => controller.abort(), 60000); // 60 second timeout

          const response = await fetch('http://localhost:8000/api/ansible/run-task', {
            method: 'POST',
            headers: {
              'Content-Type': 'application/json',
            },
            body: JSON.stringify({
              task_file: 'validate-capa-environment.yml',
              description: 'Validate CAPA environment components'
            }),
            signal: controller.signal
          });

          clearTimeout(timeoutId);

          const result = await response.json();

          if (response.ok) {
            if (result.success) {
              addNotification(`✅ Component validation completed successfully`, 'success', 5000);

              // Store the result for display in the UI
              setAnsibleResults(prev => ({
                ...prev,
                'check-components': {
                  loading: false,
                  result: result,
                  timestamp: new Date(),
                  success: true
                }
              }));

              // Parse output to determine component status
              const output = result.output || '';
              console.log('Component Validation Result:', {
                success: true,
                fullOutput: output
              });
            } else {
              addNotification(`⚠️ Component validation completed with issues: ${result.message || 'Check logs for details'}`, 'error', 8000);

              setAnsibleResults(prev => ({
                ...prev,
                'check-components': {
                  loading: false,
                  result: result,
                  timestamp: new Date(),
                  success: false
                }
              }));
            }
          } else {
            addNotification(`❌ Failed to run component validation: ${result.error || 'Unknown error'}`, 'error', 8000);

            setAnsibleResults(prev => ({
              ...prev,
              'check-components': {
                loading: false,
                result: { error: result.error || 'Unknown error' },
                timestamp: new Date(),
                success: false
              }
            }));
          }
        } catch (error) {
          console.error('Error running component validation:', error);

          // Handle timeout specifically
          if (error.name === 'AbortError') {
            addNotification('⏱️ Component validation timed out after 60 seconds. This may indicate connection issues.', 'error', 8000);
          } else {
            addNotification('❌ Failed to run component validation. Check console for details.', 'error', 8000);
          }

          setAnsibleResults(prev => ({
            ...prev,
            'check-components': {
              loading: false,
              result: { error: error.name === 'AbortError' ? 'Request timed out' : error.message },
              timestamp: new Date(),
              success: false
            }
          }));
        }
      }
    }
  ];

  const manageROSAClusters = [
    {
      id: 'create-cluster',
      title: "Create ROSA HCP cluster",
      subtitle: "Deploy new resources",
      description: "Create ROSA HCP cluster or apply custom resource files",
      icon: CubeIcon,
      color: 'bg-orange-600',
      textColor: 'text-orange-700',
      bgColor: 'bg-orange-50 hover:bg-orange-100',
      borderColor: 'border-orange-300',
      duration: "~15m",
      tooltip: "Launch a new ROSA HCP cluster with automated provisioning",
      action: () => executeAutomationAction(() => navigate('/clusters/create'), "Cluster creation")
    },
    {
      id: 'upgrade-cluster',
      title: "Upgrade ROSA HCP cluster",
      subtitle: "Update existing cluster",
      description: "Upgrade cluster to newer OpenShift version",
      icon: ArrowUpIcon,
      color: 'bg-cyan-600',
      textColor: 'text-cyan-700',
      bgColor: 'bg-cyan-50 hover:bg-cyan-100',
      borderColor: 'border-cyan-300',
      duration: "~30m",
      tooltip: "Upgrade your cluster to the latest OpenShift version safely",
      action: () => executeAutomationAction(() => console.log('Upgrade cluster'), "Cluster upgrade")
    },
    {
      id: 'delete-cluster',
      title: "Delete ROSA HCP cluster",
      subtitle: "Remove resources",
      description: "Delete cluster or remove custom resources",
      icon: TrashIcon,
      color: 'bg-red-600',
      textColor: 'text-red-700',
      bgColor: 'bg-red-50 hover:bg-red-100',
      borderColor: 'border-red-300',
      duration: "~10m",
      tooltip: "Safely remove cluster and clean up all associated resources",
      action: () => executeAutomationAction(() => console.log('Delete cluster'), "Cluster deletion")
    }
  ];


  // All operations for command palette
  const allOperations = [
    ...configureEnvironment.map(op => ({ ...op, category: 'Configure Environment' })),
    ...manageROSAClusters.map(op => ({ ...op, category: 'Manage Clusters' })),
    ...userFriendlyCategories.map(op => ({ ...op, category: 'Getting Started' }))
  ];

  const filteredOperations = allOperations.filter(op =>
    op.title.toLowerCase().includes(searchTerm.toLowerCase()) ||
    op.subtitle.toLowerCase().includes(searchTerm.toLowerCase())
  );

  const toggleCardExpansion = (cardId) => {
    setExpandedCards(prev => {
      const newSet = new Set(prev);
      if (newSet.has(cardId)) {
        newSet.delete(cardId);
      } else {
        newSet.add(cardId);
      }
      return newSet;
    });
  };

  const handleFeedbackSubmit = (e) => {
    e.preventDefault();
    // Here you would normally send to your backend
    console.log('Feedback submitted:', feedbackData);

    // Show success notification
    addNotification('Thank you for your feedback! We appreciate your input.', 'success');

    // Reset and close
    setFeedbackData({ type: 'general', message: '', email: '' });
    setShowFeedback(false);
  };

  const addNotification = useCallback((message, type = 'info', duration = 5000) => {
    const id = Date.now();
    const notification = { id, message, type };
    setNotifications(prev => [...prev, notification]);

    setTimeout(() => {
      setNotifications(prev => prev.filter(n => n.id !== id));
    }, duration);
  }, []);

  const toggleFavorite = (operationId) => {
    setFavorites(prev => {
      const newSet = new Set(prev);
      if (newSet.has(operationId)) {
        newSet.delete(operationId);
        addNotification('Removed from favorites', 'info');
      } else {
        newSet.add(operationId);
        addNotification('Added to favorites', 'success');
      }
      return newSet;
    });
  };

  const addToRecent = (operation) => {
    setRecentOperations(prev => {
      const filtered = prev.filter(op => op.id !== operation.id);
      return [{ ...operation, timestamp: Date.now() }, ...filtered].slice(0, 5);
    });
  };

  const toggleSection = (sectionId) => {
    setCollapsedSections(prev => {
      const newSet = new Set(prev);
      if (newSet.has(sectionId)) {
        newSet.delete(sectionId);
      } else {
        newSet.add(sectionId);
      }
      return newSet;
    });
  };

  const executeOperation = async (operation) => {
    // Check if automation is disabled
    if (isAutomationDisabled()) {
      addNotification(
        `❌ ${operation.title} blocked: ${getDisabledReason()}. Fix prerequisites before running automation.`,
        'error',
        8000
      );
      return;
    }

    const isDestructive = ['delete', 'remove', 'destroy'].some(word =>
      operation.title.toLowerCase().includes(word)
    );

    if (isDestructive) {
      setShowConfirmDialog({
        title: `Confirm ${operation.title}`,
        message: `Are you sure you want to ${operation.title.toLowerCase()}? This action cannot be undone.`,
        onConfirm: () => performOperation(operation),
        type: 'danger'
      });
      return;
    }

    performOperation(operation);
  };

  const performOperation = async (operation) => {
    setLoadingStates(prev => new Set([...prev, operation.id]));
    addToRecent(operation);

    try {
      // Simulate operation
      await new Promise(resolve => setTimeout(resolve, 2000));

      // Execute the original action
      operation.action();

      addNotification(`${operation.title} completed successfully`, 'success');
    } catch (error) {
      addNotification(`Failed to execute ${operation.title}`, 'error');
    } finally {
      setLoadingStates(prev => {
        const newSet = new Set(prev);
        newSet.delete(operation.id);
        return newSet;
      });
      setShowConfirmDialog(null);
    }
  };

  return (
    <div
      className={`min-h-screen transition-all duration-300 ${darkMode
        ? 'bg-gradient-to-br from-gray-900 to-gray-800 text-white'
        : 'bg-gradient-to-br from-gray-50 to-gray-100'
      }`}
      role="main"
      aria-label="ROSA CAPI/CAPA Test Automation Dashboard"
    >
      {/* Red Hat Header */}
      <div className="bg-white border-b border-gray-200 shadow-lg backdrop-blur-sm bg-white/95">
        <div className="max-w-7xl mx-auto px-4 sm:px-6 lg:px-8">
          <div className="flex justify-between items-center py-4">
            <div className="flex items-center">
              <div className="bg-red-600 text-white px-2 py-1 rounded mr-3 font-bold text-sm">
                RH
              </div>
              <span className="text-xl font-bold text-red-600 mr-2">Red Hat</span>
              <span className="text-xl font-semibold text-gray-900">CAPI/CAPA Test Automation</span>
            </div>
            <div className="flex items-center space-x-6">
              {/* Search Bar */}
              <div className="relative">
                <input
                  type="text"
                  placeholder="Search operations..."
                  className="pl-10 pr-4 py-2 text-sm border border-gray-300 rounded-lg focus:ring-2 focus:ring-red-500 focus:border-red-500 bg-gray-50 w-64 focus:outline-none"
                  aria-label="Search operations"
                />
                <svg className="absolute left-3 top-2.5 h-4 w-4 text-gray-400" fill="none" stroke="currentColor" viewBox="0 0 24 24">
                  <path strokeLinecap="round" strokeLinejoin="round" strokeWidth={2} d="M21 21l-6-6m2-5a7 7 0 11-14 0 7 7 0 0114 0z" />
                </svg>
              </div>

              {/* Status */}
              <div className="flex items-center space-x-3">
                <div className="flex items-center space-x-1 bg-green-50 text-green-700 px-3 py-1 rounded-full text-sm">
                  <div className="w-2 h-2 bg-green-500 rounded-full animate-pulse"></div>
                  <span className="font-medium">Connected</span>
                </div>
                <span className="text-sm text-gray-500">Testing Version {systemStats.testingVersion}</span>
              </div>

              {/* User Profile */}
              <div className="flex items-center space-x-3">
                {/* Dark Mode Toggle */}
                <button
                  onClick={() => setDarkMode(!darkMode)}
                  className="relative p-2 text-gray-400 hover:text-gray-600 transition-all duration-300 group hover:bg-gray-100 rounded-lg hover:scale-110 active:scale-95 focus:outline-none focus:ring-2 focus:ring-red-500 focus:ring-offset-2"
                  title="Toggle dark mode"
                  aria-label={`Switch to ${darkMode ? 'light' : 'dark'} mode`}
                >
                  {darkMode ? (
                    <svg className="h-5 w-5 text-yellow-500 group-hover:text-yellow-400" fill="currentColor" viewBox="0 0 24 24">
                      <path d="M12 2.25a.75.75 0 01.75.75v2.25a.75.75 0 01-1.5 0V3a.75.75 0 01.75-.75zM7.5 12a4.5 4.5 0 119 0 4.5 4.5 0 01-9 0zM18.894 6.166a.75.75 0 00-1.06-1.06l-1.591 1.59a.75.75 0 101.06 1.061l1.591-1.59zM21.75 12a.75.75 0 01-.75.75h-2.25a.75.75 0 010-1.5H21a.75.75 0 01.75.75zM17.834 18.894a.75.75 0 001.06-1.06l-1.59-1.591a.75.75 0 10-1.061 1.06l1.59 1.591zM12 18a.75.75 0 01.75.75V21a.75.75 0 01-1.5 0v-2.25A.75.75 0 0112 18zM7.758 17.303a.75.75 0 00-1.061-1.06l-1.591 1.59a.75.75 0 001.06 1.061l1.591-1.59zM6 12a.75.75 0 01-.75.75H3a.75.75 0 010-1.5h2.25A.75.75 0 016 12zM6.697 7.757a.75.75 0 001.06-1.06l-1.59-1.591a.75.75 0 00-1.061 1.06l1.59 1.591z" />
                    </svg>
                  ) : (
                    <svg className="h-5 w-5 text-gray-600 group-hover:text-gray-800" fill="currentColor" viewBox="0 0 24 24">
                      <path fillRule="evenodd" d="M9.528 1.718a.75.75 0 01.162.819A8.97 8.97 0 009 6a9 9 0 009 9 8.97 8.97 0 003.463-.69.75.75 0 01.981.98 10.503 10.503 0 01-9.694 6.46c-5.799 0-10.5-4.701-10.5-10.5 0-4.368 2.667-8.112 6.46-9.694a.75.75 0 01.818.162z" clipRule="evenodd" />
                    </svg>
                  )}
                </button>

                {/* Command Palette Trigger */}
                <button
                  onClick={() => setShowCommandPalette(true)}
                  className="relative p-2 text-gray-400 hover:text-gray-600 transition-all duration-300 group hover:bg-gray-100 rounded-lg hover:scale-110 active:scale-95 focus:outline-none focus:ring-2 focus:ring-red-500 focus:ring-offset-2"
                  title="Command palette (⌘K)"
                  aria-label="Open command palette"
                >
                  <svg className="h-5 w-5" fill="none" stroke="currentColor" viewBox="0 0 24 24">
                    <path strokeLinecap="round" strokeLinejoin="round" strokeWidth={2} d="M8 9l3 3-3 3m5 0h3M5 20h14a2 2 0 002-2V6a2 2 0 00-2-2H5a2 2 0 00-2 2v12a2 2 0 002 2z" />
                  </svg>
                </button>

                {/* Help Button */}
                <button
                  onClick={() => setShowHelp(true)}
                  className="relative p-2 text-gray-400 hover:text-gray-600 transition-all duration-300 group hover:bg-gray-100 rounded-lg hover:scale-110 active:scale-95 focus:outline-none focus:ring-2 focus:ring-red-500 focus:ring-offset-2"
                  title="Keyboard shortcuts (⌘/)"
                  aria-label="Show keyboard shortcuts"
                >
                  <svg className="h-5 w-5" fill="none" stroke="currentColor" viewBox="0 0 24 24">
                    <path strokeLinecap="round" strokeLinejoin="round" strokeWidth={2} d="M8.228 9c.549-1.165 2.03-2 3.772-2 2.21 0 4 1.343 4 3 0 1.4-1.278 2.575-3.006 2.907-.542.104-.994.54-.994 1.093m0 3h.01M21 12a9 9 0 11-18 0 9 9 0 0118 0z" />
                  </svg>
                </button>

                {/* Feedback Button */}
                <button
                  onClick={() => setShowFeedback(true)}
                  className="relative p-2 text-gray-400 hover:text-gray-600 transition-all duration-300 group hover:bg-gray-100 rounded-lg hover:scale-110 active:scale-95 focus:outline-none focus:ring-2 focus:ring-red-500 focus:ring-offset-2"
                  title="Send feedback (⌘.)"
                  aria-label="Send feedback"
                >
                  <svg className="h-5 w-5" fill="none" stroke="currentColor" viewBox="0 0 24 24">
                    <path strokeLinecap="round" strokeLinejoin="round" strokeWidth={2} d="M8 12h.01M12 12h.01M16 12h.01M21 12c0 4.418-4.03 8-9 8a9.863 9.863 0 01-4.255-.949L3 20l1.395-3.72C3.512 15.042 3 13.574 3 12c0-4.418 4.03-8 9-8s9 3.582 9 8z" />
                  </svg>
                </button>
                <div className="flex items-center space-x-2 cursor-pointer group hover:bg-gray-50 p-2 rounded-lg transition-all duration-300 hover:scale-105 active:scale-95">
                  <div className="w-8 h-8 bg-gradient-to-r from-red-500 to-red-600 rounded-full flex items-center justify-center text-white text-sm font-bold group-hover:shadow-lg transition-shadow">
                    TF
                  </div>
                  <div className="hidden lg:block">
                    <div className="text-sm font-medium text-gray-700">Tina F.</div>
                    <div className="text-xs text-gray-500">Admin</div>
                  </div>
                  <svg className="h-4 w-4 text-gray-400 group-hover:text-gray-600" fill="none" stroke="currentColor" viewBox="0 0 24 24">
                    <path strokeLinecap="round" strokeLinejoin="round" strokeWidth={2} d="M19 9l-7 7-7-7" />
                  </svg>
                </div>
              </div>
            </div>
          </div>
        </div>
      </div>

      <div className="max-w-7xl mx-auto px-3 sm:px-4 lg:px-6 py-4 md:py-6 space-y-4 md:space-y-5">
        {/* Main Header with Configure Environment and Right Sidebar */}
        <div className="flex flex-col lg:flex-row items-start justify-between gap-4 lg:gap-8 mb-4 md:mb-6 animate-in fade-in duration-300">
          <div className="flex-1 w-full">
            <p className="text-base md:text-lg text-gray-600 mb-4 leading-relaxed max-w-4xl animate-in fade-in slide-in-from-bottom duration-300">
              Welcome to the Ansible test automation for Cluster API (CAPI) and Cluster API provider AWS (CAPA).
            </p>




            {/* Environment Analysis and Credentials Setup */}
            <div className="bg-gradient-to-br from-white to-green-50 rounded-2xl shadow-md hover:shadow-xl transition-all duration-300 border border-green-200 p-3 md:p-4 mb-4 backdrop-blur-sm hover:-translate-y-1 animate-in fade-in slide-in-from-bottom-4 duration-300">
              <h2
                className="text-sm font-semibold text-gray-900 mb-3 flex items-center cursor-pointer hover:bg-green-50 rounded-lg p-2 -m-2 transition-colors"
                onClick={() => toggleSection('credentials-environment')}
              >
                <div className="bg-green-600 rounded-full p-1 mr-2">
                  <svg className="h-3 w-3 text-white" fill="none" stroke="currentColor" viewBox="0 0 24 24">
                    <path strokeLinecap="round" strokeLinejoin="round" strokeWidth={2} d="M9 12l2 2 4-4m5.618-4.016A11.955 11.955 0 0112 2.944a11.955 11.955 0 01-8.618 3.04A12.02 12.02 0 003 9c0 5.591 3.824 10.29 9 11.622 5.176-1.332 9-6.03 9-11.622 0-1.042-.133-2.052-.382-3.016z" />
                  </svg>
                </div>
                <span>User Credentials</span>
                <div className="flex items-center ml-auto gap-2">
                  <div className={`text-xs px-3 py-1.5 rounded-full font-semibold border ${
                    (() => {
                      // Check if all 5 required fields (AWS + OCM) are configured
                      const requiredFields = ['AWS_REGION', 'AWS_ACCESS_KEY_ID', 'AWS_SECRET_ACCESS_KEY', 'OCM_CLIENT_ID', 'OCM_CLIENT_SECRET'];
                      const hasAllRequiredFields = configStatus?.configured_fields &&
                        requiredFields.every(field =>
                          configStatus.configured_fields.some(f => f.field === field)
                        );
                      return rosaStatus?.authenticated && hasAllRequiredFields ?
                        'bg-green-100 text-green-800 border-green-300' : 'bg-orange-100 text-orange-800 border-orange-300';
                    })()
                  }`}>
                    {(() => {
                      // Check if all 5 required fields (AWS + OCM) are configured
                      const requiredFields = ['AWS_REGION', 'AWS_ACCESS_KEY_ID', 'AWS_SECRET_ACCESS_KEY', 'OCM_CLIENT_ID', 'OCM_CLIENT_SECRET'];
                      const hasAllRequiredFields = configStatus?.configured_fields &&
                        requiredFields.every(field =>
                          configStatus.configured_fields.some(f => f.field === field)
                        );
                      return rosaStatus?.authenticated && hasAllRequiredFields ? '✓ Ready' : '⚠ Needs Setup';
                    })()}
                  </div>
                  <svg
                    className={`h-4 w-4 text-green-600 transition-transform duration-200 ${collapsedSections.has('credentials-environment') ? 'rotate-180' : ''}`}
                    fill="none"
                    stroke="currentColor"
                    viewBox="0 0 24 24"
                  >
                    <path strokeLinecap="round" strokeLinejoin="round" strokeWidth={2} d="M19 9l-7 7-7-7" />
                  </svg>
                </div>
              </h2>

              {!collapsedSections.has('credentials-environment') && (
                <>
                {(() => {
                  // Check if all required fields are configured
                  const requiredFields = ['AWS_REGION', 'AWS_ACCESS_KEY_ID', 'AWS_SECRET_ACCESS_KEY', 'OCM_CLIENT_ID', 'OCM_CLIENT_SECRET'];
                  // If a field is in configured_fields array, it's configured (backend doesn't include 'value' property)
                  const hasAllRequiredFields = configStatus?.configured_fields &&
                    requiredFields.every(field =>
                      configStatus.configured_fields.some(f => f.field === field)
                    );

                  // DEBUG LOGGING - CRITICAL FIELD ANALYSIS
                  console.log('🔍🔍🔍 [OUTER CHECK - Line 1676] configStatus?.configured:', configStatus?.configured);
                  console.log('🔍🔍🔍 [OUTER CHECK - Line 1676] FULL configStatus object:', JSON.stringify(configStatus, null, 2));
                  console.log('🔍🔍🔍 [OUTER CHECK - Line 1676] Required fields we are looking for:', requiredFields);

                  const fieldsFromBackend = configStatus?.configured_fields?.map(f => f.field) || [];
                  console.log('🔍🔍🔍 [OUTER CHECK - Line 1676] *** Fields ACTUALLY RETURNED from backend ***:', fieldsFromBackend);
                  console.log('🔍🔍🔍 [OUTER CHECK - Line 1676] Number of fields from backend:', fieldsFromBackend.length);
                  console.log('🔍🔍🔍 [OUTER CHECK - Line 1676] Number of required fields:', requiredFields.length);

                  // Check which required fields are missing
                  const missingFields = requiredFields.filter(reqField =>
                    !configStatus?.configured_fields?.some(f => f.field === reqField && f.value && f.value.trim() !== '')
                  );
                  console.log('🔍🔍🔍 [OUTER CHECK - Line 1676] *** MISSING REQUIRED FIELDS ***:', missingFields);

                  console.log('🔍🔍🔍 [OUTER CHECK - Line 1676] hasAllRequiredFields:', hasAllRequiredFields);
                  console.log('🔍🔍🔍 [OUTER CHECK - Line 1676] rosaStatus?.authenticated:', rosaStatus?.authenticated);
                  console.log('🔍🔍🔍 [OUTER CHECK - Line 1676] Should show "Needs Setup"?', !rosaStatus?.authenticated || !hasAllRequiredFields);

                  // Show "Needs Setup" section ONLY when user_vars has NO values at all
                  const totalConfigured = configStatus?.total_configured || 0;
                  const shouldShowNeedsSetup = totalConfigured === 0;
                  console.log('🔍🔍🔍 [OUTER CHECK - Line 1706] total_configured value:', totalConfigured);
                  console.log('🔍🔍🔍 [OUTER CHECK - Line 1706] shouldShowNeedsSetup (total_configured === 0):', shouldShowNeedsSetup);
                  console.log('🔍🔍🔍 [TERNARY RESULT - Line 1711] Rendering which section?', shouldShowNeedsSetup ? '❌ NEEDS SETUP SECTION' : '✅ CREDENTIALS CONFIGURED SECTION');
                  return shouldShowNeedsSetup;
                })() ? (
                  <div className="space-y-3">
                    <div className="bg-blue-50 border border-blue-200 rounded-lg p-3">
                      <h4 className="font-semibold text-blue-800 mb-2">👋 Let's get you set up!</h4>
                      <p className="text-sm text-blue-700 mb-3">
                        I've analyzed your environment and found a few things we can help you configure:
                      </p>

                      <div className="space-y-2">
                        {!rosaStatus?.authenticated && (
                          <div className="flex items-center space-x-2 text-sm">
                            <div className="w-2 h-2 bg-orange-400 rounded-full"></div>
                            <span className="text-blue-700">ROSA CLI needs authentication with staging environment</span>
                          </div>
                        )}
                        {(() => {
                          // Check if all required fields are configured
                          const requiredFields = ['AWS_REGION', 'AWS_ACCESS_KEY_ID', 'AWS_SECRET_ACCESS_KEY', 'OCM_CLIENT_ID', 'OCM_CLIENT_SECRET'];
                          // If a field is in configured_fields array, it's configured (backend doesn't include 'value' property)
                          const hasAllRequiredFields = configStatus?.configured_fields &&
                            requiredFields.every(field =>
                              configStatus.configured_fields.some(f => f.field === field)
                            );

                          // Check if OCP fields are present (checking just field name, not value)
                          const ocpFields = ['OCP_HUB_API_URL', 'OCP_HUB_CLUSTER_USER', 'OCP_HUB_CLUSTER_PASSWORD'];
                          const hasAnyOcpField = configStatus?.configured_fields &&
                            ocpFields.some(field =>
                              configStatus.configured_fields.some(f => f.field === field)
                            );

                          // DEBUG LOGGING
                          console.log('🔍 [INNER CHECK - Line 1701] hasAllRequiredFields:', hasAllRequiredFields);
                          console.log('🔍 [INNER CHECK - Line 1701] hasAnyOcpField:', hasAnyOcpField);
                          console.log('🔍 [INNER CHECK - Line 1701] Message to show:',
                            hasAllRequiredFields && !hasAnyOcpField
                              ? "NEW MESSAGE (Great! You have all...)"
                              : (configStatus?.total_configured || 0) === 0
                              ? "We see you haven't set up your configuration yet"
                              : "Configuration file needs additional setup"
                          );

                          return (
                            <div className="flex items-center space-x-2 text-sm">
                              <div className="w-2 h-2 bg-orange-400 rounded-full"></div>
                              <span className="text-blue-700">
                                {hasAllRequiredFields && !hasAnyOcpField
                                  ? "Great! You have all the required fields configured. You just need to set up a cluster connection - either use a local Kind cluster or provide OCP Hub credentials."
                                  : (configStatus?.total_configured || 0) === 0
                                  ? "We see you haven't set up your configuration yet. We can help you with that!"
                                  : "Configuration file needs additional setup"
                                }
                              </span>
                            </div>
                          );
                        })()}
                        {ocpStatus && !ocpStatus.connected && (configStatus?.total_configured || 0) > 0 && (() => {
                          // Only show this message if we DON'T have all required fields
                          const requiredFields = ['AWS_REGION', 'AWS_ACCESS_KEY_ID', 'AWS_SECRET_ACCESS_KEY', 'OCM_CLIENT_ID', 'OCM_CLIENT_SECRET'];
                          const hasAllRequiredFields = configStatus?.configured_fields &&
                            requiredFields.every(field =>
                              configStatus.configured_fields.some(f => f.field === field)
                            );

                          // Don't show this message if we have all required fields - the other message will handle that
                          if (hasAllRequiredFields) {
                            return null;
                          }

                          return (
                            <div className="flex items-center space-x-2 text-sm">
                              <div className="w-2 h-2 bg-orange-400 rounded-full"></div>
                              <span className="text-blue-700">OpenShift Hub credentials need a quick fix - one of your connection details isn't quite right</span>
                            </div>
                          );
                        })()}
                      </div>

                      {/* ROSA Authentication Help */}
                      {!rosaStatus?.authenticated && (
                        <div className="mt-3 bg-blue-50 border border-blue-200 rounded-lg p-3">
                          <h4 className="font-semibold text-blue-800 mb-2 text-sm">🔐 ROSA Authentication Needed</h4>
                          <p className="text-blue-700 mb-3 text-xs">
                            You'll need to log into the ROSA staging environment to use automation features.
                          </p>

                          <div className="bg-gray-900 rounded p-2 mb-2">
                            <code className="text-green-400 text-xs font-mono">
                              rosa login --env staging --use-auth-code
                            </code>
                          </div>

                          <button
                            onClick={() => {
                              navigator.clipboard.writeText('rosa login --env staging --use-auth-code');
                              alert('📋 Command copied! Run this in your terminal to authenticate with ROSA staging.');
                            }}
                            className="text-blue-600 hover:text-blue-800 text-xs font-medium"
                          >
                            📋 Copy login command
                          </button>
                        </div>
                      )}

                      {/* OpenShift Hub Connection Help */}
                      {(() => {
                        // Only show cluster connection options if required fields are configured
                        const requiredFields = ['AWS_REGION', 'AWS_ACCESS_KEY_ID', 'AWS_SECRET_ACCESS_KEY', 'OCM_CLIENT_ID', 'OCM_CLIENT_SECRET'];
                        const hasRequiredFields = configStatus?.configured_fields &&
                          requiredFields.every(field =>
                            configStatus.configured_fields.some(f => f.field === field && f.value && f.value.trim() !== '')
                          );

                        return ocpStatus && !ocpStatus.connected && hasRequiredFields && (
                          <div className="mt-3 bg-blue-50 border border-blue-200 rounded-lg p-3">
                            <h4 className="font-semibold text-blue-800 mb-2 text-sm">🔌 Cluster Connection Options</h4>
                            <p className="text-blue-700 mb-3 text-xs">
                              {ocpStatus.message === 'Invalid username or password' ? 'There\'s a problem with the OCM username and/or password specified. We can help you fix it or you can use a Kind cluster.' : `Connection failed: ${ocpStatus.message}. Choose an option below:`}
                            </p>

                          <div className="flex flex-wrap gap-2">
                            <button
                              onClick={() => {
                                const instructions = `Update vars/user_vars.yml with your OpenShift Hub credentials:
- OCP_HUB_API_URL: ${ocpStatus.api_url || 'Your cluster API URL'}
- OCP_HUB_CLUSTER_USER: ${ocpStatus.username || 'Your username'}
- OCP_HUB_CLUSTER_PASSWORD: Your password`;
                                navigator.clipboard.writeText(instructions);
                                alert('📋 Instructions copied! Update vars/user_vars.yml with your credentials.');
                              }}
                              className="bg-blue-600 text-white px-3 py-1.5 rounded text-xs font-medium hover:bg-blue-700 transition-colors"
                            >
                              🔧 Fix credentials
                            </button>

                            <button
                              onClick={() => handleKindClusterCheck()}
                              className="bg-green-600 text-white px-3 py-1.5 rounded text-xs font-medium hover:bg-green-700 transition-colors"
                            >
                              🐳 Use Kind cluster
                            </button>
                          </div>
                        </div>
                      )
                      })()}

                      {/* Guided Setup Prompt - Compact Version */}
                      {showSetupPrompt && guidedSetupStatus && (
                        <div className="mt-3 bg-blue-50 border border-blue-200 rounded-lg p-3">
                          <h4 className="font-semibold text-blue-800 mb-2 text-sm">
                            {guidedSetupStatus.current_step === 1 ? "👋 Welcome to ROSA CAPI/CAPA Automation!" : "🚀 Let's complete your setup"}
                          </h4>
                          <p className="text-blue-700 mb-2 text-xs">
                            {guidedSetupStatus.current_step === 1 ?
                              "New here? Let's guide you through setup step-by-step." :
                              "You're partway through setup. Let's finish configuring your environment."}
                          </p>
                          <div className="flex items-center justify-between text-xs text-blue-600 mb-2">
                            <span>Progress: Step {guidedSetupStatus.current_step} of 5</span>
                            <span>Next: {
                              guidedSetupStatus.next_action === 'rosa_login' ? 'ROSA Auth' :
                              guidedSetupStatus.next_action === 'configure_vars' ? 'Config Setup' :
                              guidedSetupStatus.next_action === 'aws_credentials' ? 'AWS Creds' :
                              guidedSetupStatus.next_action === 'ocp_connection' ? 'OpenShift Connection' :
                              'Ready!'
                            }</span>
                          </div>
                          <div className="flex space-x-2">
                            <button
                              onClick={() => navigate('/setup')}
                              className="bg-blue-600 text-white px-3 py-1.5 rounded text-xs font-medium hover:bg-blue-700 transition-colors"
                            >
                              Start Guided Setup
                            </button>
                            <button
                              onClick={() => setShowSetupPrompt(false)}
                              className="text-blue-600 hover:text-blue-800 px-3 py-1.5 font-medium text-xs"
                            >
                              Skip
                            </button>
                          </div>
                        </div>
                      )}

                      <div className="mt-4 flex space-x-3">
                        <button
                          onClick={() => {
                            console.log('Manual refresh clicked');
                            refreshAllStatus();
                            addNotification('Refreshing status...', 'info', 2000);
                          }}
                          className="bg-green-600 text-white px-4 py-2 rounded-lg hover:bg-green-700 transition-colors font-medium text-sm inline-flex items-center space-x-2"
                        >
                          <svg className="h-4 w-4" fill="none" stroke="currentColor" viewBox="0 0 24 24">
                            <path strokeLinecap="round" strokeLinejoin="round" strokeWidth={2} d="M4 4v5h.582m15.356 2A8.001 8.001 0 004.582 9m0 0H9m11 11v-5h-.581m0 0a8.003 8.003 0 01-15.357-2m15.357 2H15" />
                          </svg>
                          <span>🔄 Refresh status</span>
                        </button>

                        <button
                          onClick={() => navigate('/setup')}
                          className="bg-blue-600 text-white px-4 py-2 rounded-lg hover:bg-blue-700 transition-colors font-medium text-sm inline-flex items-center space-x-2"
                        >
                          <svg className="h-4 w-4" fill="none" stroke="currentColor" viewBox="0 0 24 24">
                            <path strokeLinecap="round" strokeLinejoin="round" strokeWidth={2} d="M13 7l5 5m0 0l-5 5m5-5H6" />
                          </svg>
                          <span>Help me configure everything</span>
                        </button>

                        <button
                          onClick={() => {
                            const helpText = `Quick Setup Checklist:

${!rosaStatus?.authenticated ? '🔐 ROSA Authentication:' : '✅ ROSA Authentication: Complete'}
${!rosaStatus?.authenticated ? '   Run: rosa login --env staging --use-auth-code' : ''}

${!configStatus?.configured ? '⚙️ Configuration Setup:' : '✅ Configuration Setup: Complete'}
${!configStatus?.configured ? '   Edit: vars/user_vars.yml with your credentials' : ''}

${ocpStatus && !ocpStatus.connected ? '🔌 OpenShift Hub Connection:' : ocpStatus && ocpStatus.connected ? '✅ OpenShift Hub Connection: Complete' : ''}
${ocpStatus && !ocpStatus.connected ? '   Update OCP_HUB_* fields in vars/user_vars.yml' : ''}

Need detailed help? Click "Help me configure everything" for step-by-step guidance!`;
                            navigator.clipboard.writeText(helpText);
                            alert('📋 Setup checklist copied to clipboard!');
                          }}
                          className="text-blue-600 hover:text-blue-800 px-4 py-2 font-medium text-sm"
                        >
                          📋 Copy quick checklist
                        </button>
                      </div>
                    </div>
                  </div>
                ) : (
                  <>
                    <div className="grid grid-cols-1 md:grid-cols-3 gap-3 md:gap-4">
                      {/* AWS Credentials Box */}
                      <div className="group bg-gradient-to-br from-white to-orange-50 rounded-xl shadow-md hover:shadow-xl transition-all duration-300 border border-orange-200 p-3 md:p-4 hover:-translate-y-1">
                        <div className="flex items-center justify-between mb-2">
                          <div className="flex items-center gap-1.5">
                            <svg className="h-4 w-4 text-orange-600" fill="none" stroke="currentColor" viewBox="0 0 24 24">
                              <path strokeLinecap="round" strokeLinejoin="round" strokeWidth={2} d="M3 15a4 4 0 004 4h9a5 5 0 10-.1-9.999 5.002 5.002 0 10-9.78 2.096A4.001 4.001 0 003 15z" />
                            </svg>
                            <span className="text-xs md:text-sm font-bold text-orange-900">AWS Credentials</span>
                          </div>
                        </div>
                        <div className="space-y-1.5 mb-3">
                          {configStatus?.configured_fields?.find(f => f.field === 'AWS_ACCESS_KEY_ID') && (
                            <div>
                              <div className="text-xs text-orange-700 font-semibold mb-0.5">Access Key ID:</div>
                              <div className="text-xs text-orange-600 font-mono bg-white/50 rounded px-2 py-1 break-all">
                                {configStatus.configured_fields.find(f => f.field === 'AWS_ACCESS_KEY_ID')?.value || 'AKIAW3MEBI5JI3LVARF4'}
                              </div>
                            </div>
                          )}
                          {configStatus?.configured_fields?.find(f => f.field === 'AWS_SECRET_ACCESS_KEY') && (
                            <div>
                              <div className="text-xs text-orange-700 font-semibold mb-1">Secret Access Key:</div>
                              <div className="text-xs text-orange-600 font-mono bg-white/50 rounded px-2 py-1">••••••••</div>
                            </div>
                          )}
                          {configStatus?.configured_fields?.find(f => f.field === 'AWS_REGION') && (
                            <div>
                              <div className="text-xs text-orange-700 font-semibold mb-1">Region:</div>
                              <div className="text-xs text-orange-600 font-mono bg-white/50 rounded px-2 py-1">us-east-1</div>
                            </div>
                          )}
                          {rosaStatus?.user_info?.aws_account_id && (
                            <div>
                              <div className="text-xs text-orange-700 font-semibold mb-1">Account ID:</div>
                              <div className="text-xs text-orange-600 font-mono bg-white/50 rounded px-2 py-1">{rosaStatus.user_info.aws_account_id}</div>
                            </div>
                          )}
                        </div>
                        <button
                          onClick={() => navigate('/setup?section=aws')}
                          className="w-full bg-orange-600 hover:bg-orange-700 text-white px-3 py-2 rounded-lg shadow-sm hover:shadow-md transition-all duration-200 font-semibold text-xs md:text-sm focus:outline-none focus:ring-2 focus:ring-orange-500 focus:ring-offset-2"
                          aria-label="Update AWS Credentials"
                        >
                          Update AWS Credentials
                        </button>
                      </div>

                      {/* OCM Credentials Box */}
                      <div className="group bg-gradient-to-br from-white to-blue-50 rounded-xl shadow-md hover:shadow-xl transition-all duration-300 border border-blue-200 p-3 md:p-4 hover:-translate-y-1">
                        <div className="flex items-center justify-between mb-3">
                          <div className="flex items-center space-x-2">
                            <svg className="h-5 w-5 text-blue-600" fill="none" stroke="currentColor" viewBox="0 0 24 24">
                              <path strokeLinecap="round" strokeLinejoin="round" strokeWidth={2} d="M9 12l2 2 4-4m5.618-4.016A11.955 11.955 0 0112 2.944a11.955 11.955 0 01-8.618 3.04A12.02 12.02 0 003 9c0 5.591 3.824 10.29 9 11.622 5.176-1.332 9-6.03 9-11.622 0-1.042-.133-2.052-.382-3.016z" />
                            </svg>
                            <span className="text-sm font-bold text-blue-900">OCM Credentials</span>
                          </div>
                        </div>
                        <div className="space-y-2 mb-4">
                          {configStatus?.configured_fields?.find(f => f.field === 'OCM_CLIENT_ID') && (
                            <div>
                              <div className="text-xs text-blue-700 font-semibold mb-1">Client ID:</div>
                              <div className="text-xs text-blue-600 font-mono bg-white/50 rounded px-2 py-1 break-all">
                                {configStatus.configured_fields.find(f => f.field === 'OCM_CLIENT_ID')?.value || '1e72ac38-0a19-4651-bca4-d5aec7d7c986'}
                              </div>
                            </div>
                          )}
                          {configStatus?.configured_fields?.find(f => f.field === 'OCM_CLIENT_SECRET') && (
                            <div>
                              <div className="text-xs text-blue-700 font-semibold mb-1">Client Secret:</div>
                              <div className="text-xs text-blue-600 font-mono bg-white/50 rounded px-2 py-1">••••••••</div>
                            </div>
                          )}
                        </div>
                        <button
                          onClick={() => navigate('/setup?section=ocm')}
                          className="w-full bg-blue-600 text-white px-3 py-2 rounded-lg hover:bg-blue-700 transition-colors font-medium text-xs"
                        >
                          Update OCM Credentials
                        </button>
                      </div>

                      {/* OCP Hub Credentials Box */}
                      <div className="bg-gradient-to-br from-green-50 to-emerald-50 rounded-xl shadow-lg border border-green-200/50 p-4">
                        <div className="flex items-center justify-between mb-3">
                          <div className="flex items-center space-x-2">
                            <svg className="h-5 w-5 text-green-600" fill="none" stroke="currentColor" viewBox="0 0 24 24">
                              <path strokeLinecap="round" strokeLinejoin="round" strokeWidth={2} d="M5 12h14M5 12a2 2 0 01-2-2V6a2 2 0 012-2h14a2 2 0 012 2v4a2 2 0 01-2 2M5 12a2 2 0 00-2 2v4a2 2 0 002 2h14a2 2 0 002-2v-4a2 2 0 00-2-2m-2-4h.01M17 16h.01" />
                            </svg>
                            <span className="text-sm font-bold text-green-900">OCP Hub</span>
                          </div>
                        </div>
                        <div className="space-y-2 mb-4">
                          {ocpStatus?.api_url && (
                            <div>
                              <div className="text-xs text-green-700 font-semibold mb-1">API URL:</div>
                              <div className="text-xs text-green-600 font-mono bg-white/50 rounded px-2 py-1 break-all" title={ocpStatus.api_url}>
                                {ocpStatus.api_url.replace('https://', '')}
                              </div>
                            </div>
                          )}
                          {ocpStatus?.username && (
                            <div>
                              <div className="text-xs text-green-700 font-semibold mb-1">Username:</div>
                              <div className="text-xs text-green-600 font-mono bg-white/50 rounded px-2 py-1">{ocpStatus.username}</div>
                            </div>
                          )}
                          {configStatus?.configured_fields?.find(f => f.field === 'OCP_HUB_CLUSTER_PASSWORD') && (
                            <div>
                              <div className="text-xs text-green-700 font-semibold mb-1">Password:</div>
                              <div className="text-xs text-green-600 font-mono bg-white/50 rounded px-2 py-1">••••••••</div>
                            </div>
                          )}
                          {ocpStatus?.connected && (
                            <div className="flex items-center space-x-2 text-xs mt-2 bg-green-100 rounded px-2 py-1">
                              <div className="w-2 h-2 bg-green-500 rounded-full animate-pulse"></div>
                              <span className="text-green-700 font-medium">Connected</span>
                            </div>
                          )}
                        </div>
                        <button
                          onClick={() => navigate('/setup?section=ocp')}
                          className="w-full bg-green-600 text-white px-3 py-2 rounded-lg hover:bg-green-700 transition-colors font-medium text-xs"
                        >
                          Update OCP Hub Credentials
                        </button>
                      </div>
                    </div>

                  </>
                )}
                </>
              )}
            </div>

            {/* Main Content Sections */}
            <div className="space-y-6">
              {/* Local Test Environment */}
              <div className="bg-gradient-to-br from-cyan-50 to-teal-50 rounded-xl shadow-lg hover:shadow-xl transition-all duration-300 border border-cyan-200/50 p-6 backdrop-blur-sm hover:scale-[1.02] hover:-translate-y-1 animate-in fade-in-50 slide-in-from-bottom-4 duration-800">
              <h2
                className="text-sm font-semibold text-cyan-900 mb-3 flex items-center cursor-pointer hover:bg-cyan-100/50 rounded-lg p-2 -m-2 transition-colors"
                onClick={() => toggleSection('local-environment')}
              >
                <div className="bg-cyan-600 rounded-full p-1 mr-2">
                  <svg className="h-3 w-3 text-white" fill="none" stroke="currentColor" viewBox="0 0 24 24">
                    <path strokeLinecap="round" strokeLinejoin="round" strokeWidth={2} d="M9.75 17L9 20l-1 1h8l-1-1-.75-3M3 13h18M5 17h14a2 2 0 002-2V5a2 2 0 00-2-2H5a2 2 0 00-2 2v10a2 2 0 002 2z" />
                  </svg>
                </div>
                <span>Local Test Environment</span>
                <div className="flex items-center ml-auto space-x-2">
<<<<<<< HEAD
=======
                  <div className="bg-cyan-100 text-cyan-800 text-xs px-2 py-1 rounded-full font-medium">
                    Kind
                  </div>
>>>>>>> ab8aff4c
                  <svg
                    className={`h-4 w-4 text-cyan-600 transition-transform duration-200 ${collapsedSections.has('local-environment') ? 'rotate-180' : ''}`}
                    fill="none"
                    stroke="currentColor"
                    viewBox="0 0 24 24"
                  >
                    <path strokeLinecap="round" strokeLinejoin="round" strokeWidth={2} d="M19 9l-7 7-7-7" />
                  </svg>
                </div>
              </h2>
              {!collapsedSections.has('local-environment') && (
                <div className="space-y-4">
                  <p className="text-sm text-cyan-700 mb-4">
                    Set up and manage your local Kind (Kubernetes in Docker) cluster for testing and development.
                  </p>

                  {/* Kind Cluster Verification Status */}
                  <div className="bg-gradient-to-r from-cyan-50 to-teal-50 rounded-lg p-4 border border-cyan-200">
                    <div className="flex items-center justify-between mb-3">
                      <h3 className="text-sm font-semibold text-cyan-800 flex items-center">
                        <svg className="h-4 w-4 text-cyan-600 mr-2" fill="none" stroke="currentColor" viewBox="0 0 24 24">
                          <path strokeLinecap="round" strokeLinejoin="round" strokeWidth={2} d="M9 12l2 2 4-4m6 2a9 9 0 11-18 0 9 9 0 0118 0z" />
                        </svg>
                        Kind Cluster Status
                      </h3>
                      <div className="flex items-center space-x-2">
<<<<<<< HEAD
                        <div className={`flex items-center text-xs px-2 py-1 rounded-full font-semibold ${
                          verifiedKindClusterInfo
                            ? 'bg-green-100 text-green-800'
                            : 'bg-gray-100 text-gray-800'
                        }`}>
                          {verifiedKindClusterInfo ? (
                            <>
                              <div className="w-2 h-2 bg-green-500 rounded-full mr-1.5 animate-pulse"></div>
                              Verified
                            </>
                          ) : (
                            'Not Configured'
                          )}
=======
                        <div className="flex items-center text-xs bg-green-100 text-green-800 px-2 py-1 rounded-full font-semibold">
                          <div className="w-2 h-2 bg-green-500 rounded-full mr-1.5 animate-pulse"></div>
                          90% Complete
>>>>>>> ab8aff4c
                        </div>
                      </div>
                    </div>

<<<<<<< HEAD
                    {verifiedKindClusterInfo ? (
                      <>
                        {/* Cluster Info */}
                        <div className="grid grid-cols-2 gap-3 mb-4">
                          <div className="bg-white rounded-lg p-2 border border-cyan-100">
                            <div className="text-xs text-cyan-600 font-semibold mb-1">Cluster Name</div>
                            <div className="text-xs text-cyan-900 font-mono">{verifiedKindClusterInfo.name}</div>
                          </div>
                          <div className="bg-white rounded-lg p-2 border border-cyan-100">
                            <div className="text-xs text-cyan-600 font-semibold mb-1">Namespace</div>
                            <div className="text-xs text-cyan-900 font-mono">{verifiedKindClusterInfo.namespace}</div>
                          </div>
                          <div className="bg-white rounded-lg p-2 border border-cyan-100">
                            <div className="text-xs text-cyan-600 font-semibold mb-1">API Server</div>
                            <div className="text-xs text-cyan-900 font-mono">{verifiedKindClusterInfo.apiUrl}</div>
                          </div>
                          <div className="bg-white rounded-lg p-2 border border-cyan-100">
                            <div className="text-xs text-cyan-600 font-semibold mb-1">Verified</div>
                            <div className="text-xs text-cyan-900">{verifiedKindClusterInfo.verifiedDate}</div>
                          </div>
                        </div>
                      </>
                    ) : (
                      <div className="text-center py-4 text-cyan-600 text-xs">
                        <div className="mb-2">No Kind cluster verified</div>
                        <div className="text-cyan-500">Click "Update Kind Cluster Information" to verify a cluster</div>
                      </div>
                    )}

                    {verifiedKindClusterInfo && (
                      <>
                        {/* Quick Status Summary */}
                        <div className="grid grid-cols-3 gap-2 mb-4">
                          <div className="bg-green-50 rounded p-2 border border-green-200">
                            <div className="text-lg font-bold text-green-700 mb-0.5">
                              {verifiedKindClusterInfo.components?.checks_passed || 0}
                            </div>
                            <div className="text-xs text-green-600">Checks Passed</div>
                          </div>
                          <div className="bg-orange-50 rounded p-2 border border-orange-200">
                            <div className="text-lg font-bold text-orange-700 mb-0.5">
                              {verifiedKindClusterInfo.components?.warnings || 0}
                            </div>
                            <div className="text-xs text-orange-600">Warning</div>
                          </div>
                          <div className="bg-red-50 rounded p-2 border border-red-200">
                            <div className="text-lg font-bold text-red-700 mb-0.5">
                              {verifiedKindClusterInfo.components?.failed || 0}
                            </div>
                            <div className="text-xs text-red-600">Failed</div>
                          </div>
                        </div>
=======
                    {/* Cluster Info */}
                    <div className="grid grid-cols-2 gap-3 mb-4">
                      <div className="bg-white rounded-lg p-2 border border-cyan-100">
                        <div className="text-xs text-cyan-600 font-semibold mb-1">Cluster Name</div>
                        <div className="text-xs text-cyan-900 font-mono">capa-karpenter-test</div>
                      </div>
                      <div className="bg-white rounded-lg p-2 border border-cyan-100">
                        <div className="text-xs text-cyan-600 font-semibold mb-1">Namespace</div>
                        <div className="text-xs text-cyan-900 font-mono">ns-rosa-hcp</div>
                      </div>
                      <div className="bg-white rounded-lg p-2 border border-cyan-100">
                        <div className="text-xs text-cyan-600 font-semibold mb-1">API Server</div>
                        <div className="text-xs text-cyan-900 font-mono">https://127.0.0.1:50926</div>
                      </div>
                      <div className="bg-white rounded-lg p-2 border border-cyan-100">
                        <div className="text-xs text-cyan-600 font-semibold mb-1">Verified</div>
                        <div className="text-xs text-cyan-900">Wed Oct 15, 2025</div>
                      </div>
                    </div>

                    {/* Quick Status Summary */}
                    <div className="grid grid-cols-3 gap-2 mb-4">
                      <div className="bg-green-50 rounded p-2 border border-green-200">
                        <div className="text-lg font-bold text-green-700 mb-0.5">30</div>
                        <div className="text-xs text-green-600">Checks Passed</div>
                      </div>
                      <div className="bg-orange-50 rounded p-2 border border-orange-200">
                        <div className="text-lg font-bold text-orange-700 mb-0.5">1</div>
                        <div className="text-xs text-orange-600">Warning</div>
                      </div>
                      <div className="bg-red-50 rounded p-2 border border-red-200">
                        <div className="text-lg font-bold text-red-700 mb-0.5">1</div>
                        <div className="text-xs text-red-600">Failed</div>
                      </div>
                    </div>
>>>>>>> ab8aff4c

                    {/* Component Status */}
                    <div className="bg-white rounded-lg p-3 border border-cyan-100 mb-3">
                      <h4 className="text-xs font-semibold text-cyan-800 mb-2 flex items-center">
                        <svg className="h-3 w-3 text-cyan-600 mr-1" fill="none" stroke="currentColor" viewBox="0 0 24 24">
                          <path strokeLinecap="round" strokeLinejoin="round" strokeWidth={2} d="M5 13l4 4L19 7" />
                        </svg>
                        Key Components
                      </h4>
                      <div className="space-y-1.5">
<<<<<<< HEAD
                        <div className="grid grid-cols-3 gap-2 text-xs">
                          <span className="text-cyan-700">✅ Kind Cluster</span>
                          <span className="text-cyan-600 font-mono">v0.20.0</span>
                          <span className="text-green-600 font-medium text-right">Running</span>
                        </div>
                        <div className="grid grid-cols-3 gap-2 text-xs">
                          <span className="text-cyan-700">✅ Cert Manager</span>
                          <span className="text-cyan-600 font-mono">v1.13.0</span>
                          <span className="text-green-600 font-medium text-right">3 pods running</span>
                        </div>
                        <div className="grid grid-cols-3 gap-2 text-xs">
                          <span className="text-cyan-700">✅ CAPI Controller</span>
                          <span className="text-cyan-600 font-mono">v1.5.3</span>
                          <span className="text-green-600 font-medium text-right">1/1 ready</span>
                        </div>
                        <div className="grid grid-cols-3 gap-2 text-xs">
                          <span className="text-cyan-700">✅ CAPA Controller</span>
                          <span className="text-cyan-600 font-mono">v2.3.0</span>
                          <span className="text-green-600 font-medium text-right">1/1 ready</span>
                        </div>
                        <div className="grid grid-cols-3 gap-2 text-xs">
                          <span className="text-cyan-700">✅ ROSA CRDs</span>
                          <span className="text-cyan-600 font-mono">v4.20</span>
                          <span className="text-green-600 font-medium text-right">All installed</span>
                        </div>
                        <div className="grid grid-cols-3 gap-2 text-xs">
                          <span className="text-cyan-700">⚠️ AWS Credentials</span>
                          <span className="text-cyan-600 font-mono">-</span>
                          <span className="text-orange-600 font-medium text-right">Not configured</span>
                        </div>
                        <div className="grid grid-cols-3 gap-2 text-xs">
                          <span className="text-cyan-700">❌ OCM Client Secret</span>
                          <span className="text-cyan-600 font-mono">-</span>
                          <span className="text-red-600 font-medium text-right">Missing</span>
=======
                        <div className="flex items-center justify-between text-xs">
                          <span className="text-cyan-700">✅ Kind Cluster</span>
                          <span className="text-green-600 font-medium">Running</span>
                        </div>
                        <div className="flex items-center justify-between text-xs">
                          <span className="text-cyan-700">✅ Cert Manager</span>
                          <span className="text-green-600 font-medium">3 pods running</span>
                        </div>
                        <div className="flex items-center justify-between text-xs">
                          <span className="text-cyan-700">✅ CAPI Controller</span>
                          <span className="text-green-600 font-medium">1/1 ready</span>
                        </div>
                        <div className="flex items-center justify-between text-xs">
                          <span className="text-cyan-700">✅ CAPA Controller</span>
                          <span className="text-green-600 font-medium">1/1 ready</span>
                        </div>
                        <div className="flex items-center justify-between text-xs">
                          <span className="text-cyan-700">✅ ROSA CRDs</span>
                          <span className="text-green-600 font-medium">All installed</span>
                        </div>
                        <div className="flex items-center justify-between text-xs">
                          <span className="text-cyan-700">⚠️ AWS Credentials</span>
                          <span className="text-orange-600 font-medium">Not configured</span>
                        </div>
                        <div className="flex items-center justify-between text-xs">
                          <span className="text-cyan-700">❌ OCM Client Secret</span>
                          <span className="text-red-600 font-medium">Missing</span>
>>>>>>> ab8aff4c
                        </div>
                      </div>
                    </div>

                    {/* Active Resources */}
                    <div className="bg-white rounded-lg p-3 border border-cyan-100">
                      <h4 className="text-xs font-semibold text-cyan-800 mb-2 flex items-center">
                        <svg className="h-3 w-3 text-cyan-600 mr-1" fill="none" stroke="currentColor" viewBox="0 0 24 24">
                          <path strokeLinecap="round" strokeLinejoin="round" strokeWidth={2} d="M19 11H5m14 0a2 2 0 012 2v6a2 2 0 01-2 2H5a2 2 0 01-2-2v-6a2 2 0 012-2m14 0V9a2 2 0 00-2-2M5 11V9a2 2 0 012-2m0 0V5a2 2 0 012-2h6a2 2 0 012 2v2M7 7h10" />
                        </svg>
                        Active Resources
                      </h4>
                      <div className="space-y-1.5">
<<<<<<< HEAD
                        <div className="grid grid-cols-3 gap-2 text-xs">
                          <span className="text-cyan-700">CAPI Clusters</span>
                          <span className="text-cyan-600 font-mono">v1.5.3</span>
                          <span className="text-cyan-900 font-medium text-right">1 (tfitzger-rosa-hcp-combo-test)</span>
                        </div>
                        <div className="grid grid-cols-3 gap-2 text-xs">
                          <span className="text-cyan-700">RosaControlPlane</span>
                          <span className="text-cyan-600 font-mono">v4.20</span>
                          <span className="text-green-600 font-medium text-right">1 ready</span>
                        </div>
                        <div className="grid grid-cols-3 gap-2 text-xs">
                          <span className="text-cyan-700">RosaNetwork</span>
                          <span className="text-cyan-600 font-mono">v4.20</span>
                          <span className="text-cyan-900 font-medium text-right">1 configured</span>
                        </div>
                        <div className="grid grid-cols-3 gap-2 text-xs">
                          <span className="text-cyan-700">RosaRoleConfig</span>
                          <span className="text-cyan-600 font-mono">v4.20</span>
                          <span className="text-cyan-900 font-medium text-right">1 configured</span>
                        </div>
                      </div>
                    </div>
                      </>
                    )}
=======
                        <div className="flex items-center justify-between text-xs">
                          <span className="text-cyan-700">CAPI Clusters</span>
                          <span className="text-cyan-900 font-medium">1 (tfitzger-rosa-hcp-combo-test)</span>
                        </div>
                        <div className="flex items-center justify-between text-xs">
                          <span className="text-cyan-700">RosaControlPlane</span>
                          <span className="text-green-600 font-medium">1 ready</span>
                        </div>
                        <div className="flex items-center justify-between text-xs">
                          <span className="text-cyan-700">RosaNetwork</span>
                          <span className="text-cyan-900 font-medium">1 configured</span>
                        </div>
                        <div className="flex items-center justify-between text-xs">
                          <span className="text-cyan-700">RosaRoleConfig</span>
                          <span className="text-cyan-900 font-medium">1 configured</span>
                        </div>
                      </div>
                    </div>
>>>>>>> ab8aff4c

                    <button
                      onClick={() => handleKindClusterCheck()}
                      className="w-full mt-3 bg-cyan-600 hover:bg-cyan-700 text-white text-sm px-4 py-2 rounded-lg transition-colors duration-200 font-medium"
                    >
<<<<<<< HEAD
                      🐳 Update Kind Cluster Information
=======
                      🐳 Re-verify Kind Cluster
>>>>>>> ab8aff4c
                    </button>
                  </div>
                </div>
              )}
              </div>

              {/* Configure Test Environment - Next to getting started */}
              <div className="bg-gradient-to-br from-blue-50 to-indigo-50 rounded-xl shadow-lg hover:shadow-xl transition-all duration-300 border border-blue-200/50 p-6 backdrop-blur-sm hover:scale-[1.02] hover:-translate-y-1 animate-in fade-in-50 slide-in-from-bottom-4 duration-700">
              <h2
                className="text-sm font-semibold text-indigo-900 mb-3 flex items-center cursor-pointer hover:bg-indigo-100/50 rounded-lg p-2 -m-2 transition-colors"
                onClick={() => toggleSection('configure-environment')}
              >
                <div className="bg-indigo-600 rounded-full p-1 mr-2">
                  <svg className="h-3 w-3 text-white" fill="none" stroke="currentColor" viewBox="0 0 24 24">
                    <path strokeLinecap="round" strokeLinejoin="round" strokeWidth={2} d="M10.325 4.317c.426-1.756 2.924-1.756 3.35 0a1.724 1.724 0 002.573 1.066c1.543-.94 3.31.826 2.37 2.37a1.724 1.724 0 001.065 2.572c1.756.426 1.756 2.924 0 3.35a1.724 1.724 0 00-1.066 2.573c.94 1.543-.826 3.31-2.37 2.37a1.724 1.724 0 00-2.572 1.065c-.426 1.756-2.924 1.756-3.35 0a1.724 1.724 0 00-2.573-1.066c-1.543.94-3.31-.826-2.37-2.37a1.724 1.724 0 00-1.065-2.572c-1.756-.426-1.756-2.924 0-3.35a1.724 1.724 0 001.066-2.573c-.94-1.543.826-3.31 2.37-2.37.996.608 2.296.07 2.572-1.065z" />
                    <path strokeLinecap="round" strokeLinejoin="round" strokeWidth={2} d="M15 12a3 3 0 11-6 0 3 3 0 016 0z" />
                  </svg>
                </div>
                <span>MCE Test Environment</span>
                <div className="flex items-center ml-auto space-x-2">
                  <div className="bg-green-100 text-green-800 text-xs px-2 py-1 rounded-full font-medium">
                    Ready
                  </div>
                  <svg
                    className={`h-4 w-4 text-indigo-600 transition-transform duration-200 ${collapsedSections.has('configure-environment') ? 'rotate-180' : ''}`}
                    fill="none"
                    stroke="currentColor"
                    viewBox="0 0 24 24"
                  >
                    <path strokeLinecap="round" strokeLinejoin="round" strokeWidth={2} d="M19 9l-7 7-7-7" />
                  </svg>
                </div>
              </h2>
              {!collapsedSections.has('configure-environment') && (
                <div className="space-y-2">
                  {configureEnvironment.map((operation, index) => {
                  const Icon = operation.icon;
                  const isVisible = visibleCards.has(`config-${index}`);
                  const isExpanded = expandedCards.has(operation.id);
                  const isLoading = loadingStates.has(operation.id);
                  const isFavorite = favorites.has(operation.id);
                  return (
                    <div
                      key={operation.id}
                      className={`bg-white hover:bg-indigo-50 rounded-lg cursor-pointer transition-all duration-500 border border-transparent hover:border-indigo-300 ${
                        isVisible ? 'opacity-100 translate-y-0' : 'opacity-0 translate-y-4'
                      } ${isExpanded ? 'shadow-xl scale-[1.02] border-indigo-400' : 'hover:shadow-lg hover:-translate-y-1 hover:scale-[1.02] active:scale-95'} ${
                        isLoading ? 'opacity-75 cursor-wait' : ''
                      }`}
                      style={{ transitionDelay: `${index * 100}ms` }}
                    >
                      <div
                        onClick={() => toggleCardExpansion(operation.id)}
                        className="flex items-center space-x-2 p-3 group relative cursor-pointer"
                      >
                        {isLoading && (
                          <div className="absolute inset-0 bg-white/80 rounded-lg flex items-center justify-center">
                            <div className="animate-spin rounded-full h-5 w-5 border-2 border-indigo-600 border-t-transparent"></div>
                          </div>
                        )}
                        <div className={`${operation.color} rounded p-1 group-hover:scale-110 group-hover:rotate-3 transition-all duration-300 group-active:scale-95`}>
                          <Icon className="h-3 w-3 text-white" />
                        </div>
                        <div className="flex-1 min-w-0">
                          <div className="flex items-center justify-between">
                            <h3 className={`text-xs font-medium ${operation.textColor}`} title={operation.tooltip}>
                              {operation.title}
                            </h3>
                            <div className="flex items-center space-x-1">
                              <button
                                onClick={(e) => {
                                  e.stopPropagation();
                                  executeOperation(operation);
                                }}
                                className="bg-indigo-600 hover:bg-indigo-700 text-white text-xs px-2 py-1 rounded transition-colors duration-200 font-medium"
                                title={`Run ${operation.title}`}
                                disabled={isLoading}
                              >
                                {isLoading ? (
                                  <div className="w-3 h-3 border border-white border-t-transparent rounded-full animate-spin"></div>
                                ) : (
                                  'Run'
                                )}
                              </button>
                              <span className="text-xs text-gray-400 font-mono bg-gray-100 px-1 rounded">
                                {operation.duration}
                              </span>
                              <button
                                onClick={(e) => {
                                  e.stopPropagation();
                                  toggleFavorite(operation.id);
                                }}
                                className={`p-1 rounded transition-colors ${
                                  isFavorite ? 'text-yellow-500 hover:text-yellow-600' : 'text-gray-400 hover:text-yellow-500'
                                }`}
                                title={isFavorite ? "Remove from favorites" : "Add to favorites"}
                              >
                                <svg className="h-3 w-3" fill={isFavorite ? 'currentColor' : 'none'} stroke="currentColor" viewBox="0 0 24 24">
                                  <path strokeLinecap="round" strokeLinejoin="round" strokeWidth={2} d="M11.049 2.927c.3-.921 1.603-.921 1.902 0l1.519 4.674a1 1 0 00.95.69h4.915c.969 0 1.371 1.24.588 1.81l-3.976 2.888a1 1 0 00-.363 1.118l1.518 4.674c.3.922-.755 1.688-1.538 1.118l-3.976-2.888a1 1 0 00-1.176 0l-3.976 2.888c-.783.57-1.838-.197-1.538-1.118l1.518-4.674a1 1 0 00-.363-1.118l-3.976-2.888c-.784-.57-.38-1.81.588-1.81h4.914a1 1 0 00.951-.69l1.519-4.674z" />
                                </svg>
                              </button>
                              {(operation.details || operation.requirements) && (
                                <button
                                  onClick={(e) => {
                                    e.stopPropagation();
                                    toggleCardExpansion(operation.id);
                                  }}
                                  className="text-gray-400 hover:text-indigo-600 p-1 rounded transition-colors"
                                  title={isExpanded ? "Show less" : "Show more"}
                                >
                                  <svg className={`h-3 w-3 transition-transform duration-200 ${isExpanded ? 'rotate-180' : ''}`} fill="none" stroke="currentColor" viewBox="0 0 24 24">
                                    <path strokeLinecap="round" strokeLinejoin="round" strokeWidth={2} d="M19 9l-7 7-7-7" />
                                  </svg>
                                </button>
                              )}
                            </div>
                          </div>
                          <p className="text-xs text-gray-500 truncate" title={operation.tooltip}>
                            {operation.subtitle}
                          </p>
                        </div>
                      </div>

                      {/* Expanded Content */}
                      {isExpanded && (operation.details || operation.requirements) && (
                        <div className="px-3 pb-3 border-t border-indigo-100 mt-2 pt-2 animate-in slide-in-from-top duration-300">
                          {operation.details && (
                            <div className="mb-3">
                              <h4 className="text-xs font-semibold text-indigo-800 mb-1">Details</h4>
                              <p className="text-xs text-gray-600 leading-relaxed">{operation.details}</p>
                            </div>
                          )}
                          {operation.requirements && (
                            <div className="mb-3">
                              <h4 className="text-xs font-semibold text-indigo-800 mb-1">Requirements</h4>
                              <ul className="text-xs text-gray-600 space-y-1">
                                {operation.requirements.map((req, idx) => (
                                  <li key={idx} className="flex items-center">
                                    <div className="w-1 h-1 bg-indigo-400 rounded-full mr-2"></div>
                                    {req}
                                  </li>
                                ))}
                              </ul>
                            </div>
                          )}
                          {operation.steps && (
                            <div>
                              <h4 className="text-xs font-semibold text-indigo-800 mb-1">Process Steps</h4>
                              <ol className="text-xs text-gray-600 space-y-1">
                                {operation.steps.map((step, idx) => (
                                  <li key={idx} className="flex items-start">
                                    <span className="bg-indigo-100 text-indigo-700 rounded-full w-4 h-4 flex items-center justify-center mr-2 text-xs font-medium flex-shrink-0 mt-0.5">{idx + 1}</span>
                                    {step}
                                  </li>
                                ))}
                              </ol>
                            </div>
                          )}
                        </div>
                      )}

                      {/* Ansible Results Display */}
                      {ansibleResults[operation.id] && (
                        <div className="px-3 pb-3 border-t border-indigo-100 mt-2 pt-2 animate-in slide-in-from-top duration-300">
                          <div className="bg-gray-50 rounded-lg p-3">
                            <div className="flex items-center justify-between mb-2">
                              <h4 className="text-xs font-semibold text-indigo-800 flex items-center">
                                <svg className="h-3 w-3 mr-1 text-indigo-600" fill="none" stroke="currentColor" viewBox="0 0 24 24">
                                  <path strokeLinecap="round" strokeLinejoin="round" strokeWidth={2} d="M9 12h6m-6 4h6m2 5H7a2 2 0 01-2-2V5a2 2 0 012-2h5.586a1 1 0 01.707.293l5.414 5.414a1 1 0 01.293.707V19a2 2 0 01-2 2z" />
                                </svg>
                                Execution Results
                              </h4>
                              <span className="text-xs text-gray-500">
                                {ansibleResults[operation.id].timestamp?.toLocaleTimeString()}
                              </span>
                            </div>

                            {ansibleResults[operation.id].loading && (
                              <div className="flex items-center space-x-2 text-xs text-blue-600">
                                <div className="animate-spin rounded-full h-3 w-3 border border-blue-600 border-t-transparent"></div>
                                <span>Running ansible task...</span>
                              </div>
                            )}

                            {!ansibleResults[operation.id].loading && ansibleResults[operation.id].result && (
                              <div className="space-y-2">
                                {/* Status Summary */}
                                <div className={`flex items-center space-x-2 text-xs font-medium ${
                                  ansibleResults[operation.id].success ? 'text-green-700' : 'text-red-700'
                                }`}>
                                  {ansibleResults[operation.id].success ? (
                                    <svg className="h-3 w-3" fill="none" stroke="currentColor" viewBox="0 0 24 24">
                                      <path strokeLinecap="round" strokeLinejoin="round" strokeWidth={2} d="M5 13l4 4L19 7" />
                                    </svg>
                                  ) : (
                                    <svg className="h-3 w-3" fill="none" stroke="currentColor" viewBox="0 0 24 24">
                                      <path strokeLinecap="round" strokeLinejoin="round" strokeWidth={2} d="M6 18L18 6M6 6l12 12" />
                                    </svg>
                                  )}
                                  <span>
                                    {ansibleResults[operation.id].success ? (
                                      operation.id === 'check-components' && ansibleResults[operation.id].result.output &&
                                      !ansibleResults[operation.id].result.output.includes('was not found') &&
                                      !ansibleResults[operation.id].result.output.includes('does not exist') &&
                                      !ansibleResults[operation.id].result.output.includes('have not been applied')
                                        ? '✨ Everything looks good!'
                                        : 'Completed Successfully'
                                    ) : 'Failed'}
                                  </span>
                                </div>

                                {/* Operation-specific results */}
                                <div className="space-y-2">
                                  {operation.id === 'check-capa' && ansibleResults[operation.id].result.output && (
                                    <div className="bg-white rounded border p-2">
                                      <h5 className="text-xs font-semibold text-gray-700 mb-2">Component Status:</h5>
                                      <div className="space-y-1">
                                        <div className="flex items-center justify-between text-xs">
                                          <span>CAPI (Cluster API):</span>
                                          <span className={
                                            ansibleResults[operation.id].result.output.includes('CAPI is enabled')
                                              ? 'font-medium text-green-600'
                                              : 'font-medium text-red-600'
                                          }>
                                            {ansibleResults[operation.id].result.output.includes('CAPI is enabled')
                                              ? '✅ Enabled' : '❌ Not Enabled'}
                                          </span>
                                        </div>
                                        <div className="flex items-center justify-between text-xs">
                                          <span>CAPA (AWS Provider):</span>
                                          <span className={
                                            ansibleResults[operation.id].result.output.includes('CAPA is enabled')
                                              ? 'font-medium text-green-600'
                                              : 'font-medium text-red-600'
                                          }>
                                            {ansibleResults[operation.id].result.output.includes('CAPA is enabled')
                                              ? '✅ Enabled' : '❌ Not Enabled'}
                                          </span>
                                        </div>
                                      </div>
                                    </div>
                                  )}

                                  {operation.id === 'enable-capa' && ansibleResults[operation.id].result.output && (
                                    <div className="bg-white rounded border p-2">
                                      <h5 className="text-xs font-semibold text-gray-700 mb-2">Enablement Results:</h5>
                                      <div className="space-y-1">
                                        <div className="flex items-center justify-between text-xs">
                                          <span>CAPI (Cluster API):</span>
                                          <span className={
                                            (ansibleResults[operation.id].result.output.includes('CAPI has been enabled') ||
                                             ansibleResults[operation.id].result.output.includes('CAPI was already enabled'))
                                              ? 'font-medium text-green-600'
                                              : 'font-medium text-yellow-600'
                                          }>
                                            {ansibleResults[operation.id].result.output.includes('CAPI has been enabled')
                                              ? '🎉 Successfully Enabled'
                                              : ansibleResults[operation.id].result.output.includes('CAPI was already enabled')
                                              ? '✅ Already Enabled'
                                              : '⚠️ Status Unknown'}
                                          </span>
                                        </div>
                                        <div className="flex items-center justify-between text-xs">
                                          <span>CAPA (AWS Provider):</span>
                                          <span className={
                                            (ansibleResults[operation.id].result.output.includes('CAPA has been enabled') ||
                                             ansibleResults[operation.id].result.output.includes('CAPA was already enabled'))
                                              ? 'font-medium text-green-600'
                                              : 'font-medium text-yellow-600'
                                          }>
                                            {ansibleResults[operation.id].result.output.includes('CAPA has been enabled')
                                              ? '🎉 Successfully Enabled'
                                              : ansibleResults[operation.id].result.output.includes('CAPA was already enabled')
                                              ? '✅ Already Enabled'
                                              : '⚠️ Status Unknown'}
                                          </span>
                                        </div>
                                      </div>
                                      {ansibleResults[operation.id].result.output.includes('enablement process completed') && (
                                        <div className="mt-2 p-2 bg-green-50 border border-green-200 rounded text-xs text-green-700">
                                          🚀 CAPI/CAPA enablement process completed successfully!
                                        </div>
                                      )}
                                    </div>
                                  )}

                                  {operation.id === 'check-components' && ansibleResults[operation.id].result.output && (
                                    <div className="bg-white rounded border p-2">
                                      <h5 className="text-xs font-semibold text-gray-700 mb-2">Component Status:</h5>
                                      <div className="space-y-1">
                                        <div className="flex items-center justify-between text-xs">
                                          <span>CAPI Controller Manager:</span>
                                          <span className={
                                            !ansibleResults[operation.id].result.output.includes('capi_controller_manager deployment was not found')
                                              ? 'font-medium text-green-600'
                                              : 'font-medium text-red-600'
                                          }>
                                            {!ansibleResults[operation.id].result.output.includes('capi_controller_manager deployment was not found')
                                              ? '✅ Found' : '❌ Not Found'}
                                          </span>
                                        </div>
                                        <div className="flex items-center justify-between text-xs">
                                          <span>CAPA Controller Manager:</span>
                                          <span className={
                                            !ansibleResults[operation.id].result.output.includes('capa_controller_manager deployment was not found')
                                              ? 'font-medium text-green-600'
                                              : 'font-medium text-red-600'
                                          }>
                                            {!ansibleResults[operation.id].result.output.includes('capa_controller_manager deployment was not found')
                                              ? '✅ Found' : '❌ Not Found'}
                                          </span>
                                        </div>
                                        <div className="flex items-center justify-between text-xs">
                                          <span>Registration Configuration:</span>
                                          <span className={
                                            !ansibleResults[operation.id].result.output.includes('registration_configuration was not found')
                                              ? 'font-medium text-green-600'
                                              : 'font-medium text-red-600'
                                          }>
                                            {!ansibleResults[operation.id].result.output.includes('registration_configuration was not found')
                                              ? '✅ Found' : '❌ Not Found'}
                                          </span>
                                        </div>
                                        <div className="flex items-center justify-between text-xs">
                                          <span>Cluster Role Binding:</span>
                                          <span className={
                                            !ansibleResults[operation.id].result.output.includes('cluster-role-binding changes have not been applied')
                                              ? 'font-medium text-green-600'
                                              : 'font-medium text-red-600'
                                          }>
                                            {!ansibleResults[operation.id].result.output.includes('cluster-role-binding changes have not been applied')
                                              ? '✅ Applied' : '❌ Not Applied'}
                                          </span>
                                        </div>
                                        <div className="flex items-center justify-between text-xs">
                                          <span>CAPA Bootstrap Credentials:</span>
                                          <span className={
                                            !ansibleResults[operation.id].result.output.includes('capa-manager-bootstrap-credentials secret does not exist')
                                              ? 'font-medium text-green-600'
                                              : 'font-medium text-red-600'
                                          }>
                                            {!ansibleResults[operation.id].result.output.includes('capa-manager-bootstrap-credentials secret does not exist')
                                              ? '✅ Exists' : '❌ Missing'}
                                          </span>
                                        </div>
                                        <div className="flex items-center justify-between text-xs">
                                          <span>ROSA Credentials Secret:</span>
                                          <span className={
                                            !ansibleResults[operation.id].result.output.includes('rosa-creds-secret secret does not exist')
                                              ? 'font-medium text-green-600'
                                              : 'font-medium text-red-600'
                                          }>
                                            {!ansibleResults[operation.id].result.output.includes('rosa-creds-secret secret does not exist')
                                              ? '✅ Exists' : '❌ Missing'}
                                          </span>
                                        </div>
                                        <div className="flex items-center justify-between text-xs">
                                          <span>AWS Controller Identity:</span>
                                          <span className={
                                            !ansibleResults[operation.id].result.output.includes('aws_cluster_controller_identity does not exist')
                                              ? 'font-medium text-green-600'
                                              : 'font-medium text-red-600'
                                          }>
                                            {!ansibleResults[operation.id].result.output.includes('aws_cluster_controller_identity does not exist')
                                              ? '✅ Exists' : '❌ Missing'}
                                          </span>
                                        </div>
                                      </div>
                                      {(() => {
                                        const output = ansibleResults[operation.id].result.output;
                                        const allGreen =
                                          !output.includes('capi_controller_manager deployment was not found') &&
                                          !output.includes('capa_controller_manager deployment was not found') &&
                                          !output.includes('registration_configuration was not found') &&
                                          !output.includes('cluster-role-binding changes have not been applied') &&
                                          !output.includes('capa-manager-bootstrap-credentials secret does not exist') &&
                                          !output.includes('rosa-creds-secret secret does not exist') &&
                                          !output.includes('aws_cluster_controller_identity does not exist');

                                        if (allGreen) {
                                          return (
                                            <div className="mt-2 p-2 bg-green-50 border border-green-200 rounded text-xs text-green-700">
                                              🎉 Your test environment is fully configured and ready to go!
                                            </div>
                                          );
                                        }
                                        return null;
                                      })()}
                                    </div>
                                  )}
                                </div>

                                {/* Detailed Output */}
                                <details className="bg-white rounded border">
                                  <summary className="text-xs font-medium text-gray-700 p-2 cursor-pointer hover:bg-gray-50">
                                    View Full Output
                                  </summary>
                                  <div className="p-2 border-t bg-gray-50 max-h-40 overflow-y-auto">
                                    <pre className="text-xs text-gray-600 whitespace-pre-wrap font-mono">
                                      {ansibleResults[operation.id].result.output || ansibleResults[operation.id].result.error || 'No output available'}
                                    </pre>
                                  </div>
                                </details>

                                {/* Error Details */}
                                {ansibleResults[operation.id].result.error && (() => {
                                  const error = ansibleResults[operation.id].result.error;
                                  // Hide error box if it only contains inventory warnings
                                  const isOnlyInventoryWarning = error.includes('[WARNING]: No inventory was parsed, only implicit localhost is available') &&
                                    error.includes('[WARNING]: provided hosts list is empty, only localhost is available') &&
                                    !error.toLowerCase().includes('error!') &&
                                    !error.toLowerCase().includes('failed') &&
                                    !error.toLowerCase().includes('fatal');

                                  if (isOnlyInventoryWarning) {
                                    return null;
                                  }

                                  return (
                                    <div className="bg-red-50 border border-red-200 rounded p-2">
                                      <h5 className="text-xs font-semibold text-red-700 mb-1">Error Details:</h5>
                                      <pre className="text-xs text-red-600 whitespace-pre-wrap font-mono">
                                        {error}
                                      </pre>
                                    </div>
                                  );
                                })()}
                              </div>
                            )}
                          </div>
                        </div>
                      )}
                    </div>
                  );
                  })}
                </div>
              )}
              </div>

              {/* ROSA HCP Configuration */}
              <div className="bg-gradient-to-br from-white to-purple-50 rounded-xl shadow-md hover:shadow-xl transition-all duration-300 border border-purple-200 p-3 md:p-4 backdrop-blur-sm hover:-translate-y-1 animate-in fade-in slide-in-from-bottom-4 duration-300">
              <h2
                className="text-sm font-semibold text-purple-900 mb-3 flex items-center cursor-pointer hover:bg-purple-100/50 rounded-lg p-2 -m-2 transition-colors"
                onClick={() => toggleSection('rosa-hcp-resources')}
              >
                <div className="bg-purple-600 rounded-full p-1 mr-2">
                  <svg className="h-3 w-3 text-white" fill="none" stroke="currentColor" viewBox="0 0 24 24">
                    <path strokeLinecap="round" strokeLinejoin="round" strokeWidth={2} d="M19 11H5m14 0a2 2 0 012 2v6a2 2 0 01-2 2H5a2 2 0 01-2-2v-6a2 2 0 012-2m14 0V9a2 2 0 00-2-2M5 11V9a2 2 0 012-2m0 0V5a2 2 0 012-2h6a2 2 0 012 2v2M7 7h10" />
                  </svg>
                </div>
                <span>ROSA HCP Configuration</span>
                <div className="flex items-center ml-auto gap-2">
                  {rosaHcpResources.loading && (
                    <svg className="animate-spin h-4 w-4 text-blue-600" fill="none" viewBox="0 0 24 24">
                      <circle className="opacity-25" cx="12" cy="12" r="10" stroke="currentColor" strokeWidth="4"></circle>
                      <path className="opacity-75" fill="currentColor" d="M4 12a8 8 0 018-8V0C5.373 0 0 5.373 0 12h4zm2 5.291A7.962 7.962 0 014 12H0c0 3.042 1.135 5.824 3 7.938l3-2.647z"></path>
                    </svg>
                  )}
                  <div className={`text-xs px-3 py-1.5 rounded-full font-semibold border ${
                    rosaHcpResources.loading ? 'bg-blue-100 text-blue-800 border-blue-300' :
                    rosaHcpResources.error ? 'bg-red-100 text-red-800 border-red-300' :
                    rosaHcpResources.lastChecked ? 'bg-green-100 text-green-800 border-green-300' : 'bg-gray-100 text-gray-800 border-gray-300'
                  }`}>
                    {rosaHcpResources.loading ? '⏳ Loading...' :
                     rosaHcpResources.error ? '❌ Error' :
                     rosaHcpResources.lastChecked ? '✓ Loaded' : 'Not Loaded'}
                  </div>
                  <svg
                    className={`h-4 w-4 text-purple-600 transition-transform duration-200 ${collapsedSections.has('rosa-hcp-resources') ? 'rotate-180' : ''}`}
                    fill="none"
                    stroke="currentColor"
                    viewBox="0 0 24 24"
                  >
                    <path strokeLinecap="round" strokeLinejoin="round" strokeWidth={2} d="M19 9l-7 7-7-7" />
                  </svg>
                </div>
              </h2>
              {!collapsedSections.has('rosa-hcp-resources') && (
                <div className="space-y-4">
                  {/* Load Resources Button */}
                  <div className="flex items-center justify-between">
                    <p className="text-xs text-purple-700">
                      View AWS account roles, operator roles, OIDC configuration, and subnet details for ROSA HCP clusters.
                    </p>
                    <button
                      onClick={fetchRosaHcpResources}
                      disabled={rosaHcpResources.loading}
                      className="bg-purple-600 hover:bg-purple-700 text-white text-xs px-3 py-1.5 rounded transition-colors duration-200 font-medium disabled:opacity-50 disabled:cursor-not-allowed"
                    >
                      {rosaHcpResources.loading ? (
                        <div className="flex items-center space-x-1">
                          <div className="w-3 h-3 border border-white border-t-transparent rounded-full animate-spin"></div>
                          <span>Loading...</span>
                        </div>
                      ) : (
                        '🔄 Load Resources'
                      )}
                    </button>
                  </div>

                  {rosaHcpResources.error && (
                    <div className="bg-red-50 border border-red-200 rounded-lg p-3">
                      <p className="text-red-700 text-xs font-medium">{rosaHcpResources.error}</p>
                    </div>
                  )}

                  {rosaHcpResources.lastChecked && !rosaHcpResources.loading && (
                    <div className="space-y-2">
                      {/* Prefix Configuration */}
                      <div className="bg-white rounded-lg p-2 md:p-2.5 border border-purple-200">
                        <div className="flex items-center justify-between mb-2">
                          <h4
                            className="text-xs font-semibold text-purple-800 flex items-center cursor-pointer hover:bg-purple-100/50 rounded-lg p-1 -m-1 transition-colors"
                            onClick={() => toggleSection('prefix-configuration')}
                          >
                            <svg className="h-3 w-3 text-purple-600 mr-1" fill="none" stroke="currentColor" viewBox="0 0 24 24">
                              <path strokeLinecap="round" strokeLinejoin="round" strokeWidth={2} d="M7 7h.01M7 3h5c.512 0 1.024.195 1.414.586l7 7a2 2 0 010 2.828l-7 7a2 2 0 01-2.828 0l-7-7A1.99 1.99 0 013 12V7a4 4 0 014-4z" />
                            </svg>
                            Prefix
                            <div
                              className="ml-1 cursor-help"
                              title="Prefix Overview: Used to prefix all ROSA resource names; Account roles, operator roles, and cluster resources will use this prefix; Maximum 4 characters; Helps organize and identify resources"
                            >
                              <svg className="h-3 w-3 text-purple-500 hover:text-purple-700" fill="none" stroke="currentColor" viewBox="0 0 24 24">
                                <path strokeLinecap="round" strokeLinejoin="round" strokeWidth={2} d="M8.228 9c.549-1.165 2.03-2 3.772-2 2.21 0 4 1.343 4 3 0 1.4-1.278 2.575-3.006 2.907-.542.104-.994.54-.994 1.093m0 3h.01M21 12a9 9 0 11-18 0 9 9 0 0118 0z" />
                              </svg>
                            </div>
                            <svg
                              className={`h-3 w-3 text-purple-600 transition-transform duration-200 ml-1 ${collapsedSections.has('prefix-configuration') ? 'rotate-180' : ''}`}
                              fill="none"
                              stroke="currentColor"
                              viewBox="0 0 24 24"
                            >
                              <path strokeLinecap="round" strokeLinejoin="round" strokeWidth={2} d="M19 9l-7 7-7-7" />
                            </svg>
                          </h4>
                          <button
                            onClick={() => setShowPrefixModal(true)}
                            className="bg-blue-600 hover:bg-blue-700 text-white text-xs px-2 py-1 rounded transition-colors duration-200 font-medium"
                            title={savedPrefix ? "Update prefix for ROSA resources" : "Enter prefix for ROSA resources"}
                          >
                            {savedPrefix ? "📝 Update Prefix" : "📝 Enter Prefix"}
                          </button>
                        </div>

                        {!collapsedSections.has('prefix-configuration') && (
                          <>
                            {savedPrefix ? (
                              <div className="bg-purple-50 rounded p-2">
                                <div className="text-sm text-purple-600 font-mono font-bold">{savedPrefix}</div>
                              </div>
                            ) : (
                              <div className="text-center py-4 text-purple-600 text-xs">
                                <div className="mb-2">No prefix configured</div>
                                <div className="text-purple-500">Click "Enter Prefix" to set a resource naming prefix</div>
                              </div>
                            )}
                          </>
                        )}
                      </div>
                      {/* Subnets */}
                      <div className="bg-white rounded-lg p-3 border border-purple-200">
                        <div className="flex items-center justify-between mb-3">
                          <h4
                            className="text-xs font-semibold text-purple-800 flex items-center cursor-pointer hover:bg-purple-100/50 rounded-lg p-1 -m-1 transition-colors"
                            onClick={() => toggleSection('subnets')}
                          >
                            <svg className="h-3 w-3 text-purple-600 mr-1" fill="none" stroke="currentColor" viewBox="0 0 24 24">
                              <path strokeLinecap="round" strokeLinejoin="round" strokeWidth={2} d="M9 3v2m6-2v2M9 19v2m6-2v2M5 9H3m2 6H3m18-6h-2m2 6h-2M7 19h10a2 2 0 002-2V7a2 2 0 00-2-2H7a2 2 0 00-2 2v10a2 2 0 002 2zM9 9h6v6H9V9z" />
                            </svg>
                            Subnets ({rosaHcpResources.subnets.length})
                            <div
                              className="ml-1 cursor-help"
                              title="Subnets Overview: Virtual network segments for ROSA HCP clusters; Private subnets host cluster nodes; Public subnets provide internet gateway access; Required for cluster networking and connectivity"
                            >
                              <svg className="h-3 w-3 text-purple-500 hover:text-purple-700" fill="none" stroke="currentColor" viewBox="0 0 24 24">
                                <path strokeLinecap="round" strokeLinejoin="round" strokeWidth={2} d="M8.228 9c.549-1.165 2.03-2 3.772-2 2.21 0 4 1.343 4 3 0 1.4-1.278 2.575-3.006 2.907-.542.104-.994.54-.994 1.093m0 3h.01M21 12a9 9 0 11-18 0 9 9 0 0118 0z" />
                              </svg>
                            </div>
                            <svg
                              className={`h-3 w-3 text-purple-600 transition-transform duration-200 ml-1 ${collapsedSections.has('subnets') ? 'rotate-180' : ''}`}
                              fill="none"
                              stroke="currentColor"
                              viewBox="0 0 24 24"
                            >
                              <path strokeLinecap="round" strokeLinejoin="round" strokeWidth={2} d="M19 9l-7 7-7-7" />
                            </svg>
                          </h4>
                          <div className="flex items-center space-x-2">
                            <button
                              onClick={() => setShowSubnetModal(true)}
                              className="bg-blue-600 hover:bg-blue-700 text-white text-xs px-2 py-1 rounded transition-colors duration-200 font-medium"
                              title={rosaHcpResources.subnets && rosaHcpResources.subnets.length > 0 && rosaHcpResources.subnets[0].name !== 'Not configured' ? "Update existing subnet information" : "Enter existing subnet information"}
                            >
                              {rosaHcpResources.subnets && rosaHcpResources.subnets.length > 0 && rosaHcpResources.subnets[0].name !== 'Not configured' ? "📝 Update Subnet Information" : "📝 Enter Subnet Info"}
                            </button>
                            <button
                              onClick={() => setShowCreateSubnetModal(true)}
                              className="bg-purple-600 hover:bg-purple-700 text-white text-xs px-2 py-1 rounded transition-colors duration-200 font-medium"
                              title="Create new subnets for ROSA HCP"
                            >
                              ➕ Create Subnets
                            </button>
                          </div>
                        </div>
                        {!collapsedSections.has('subnets') && (
                        <div className="grid grid-cols-1 gap-1">
                          {rosaHcpResources.subnets.map((subnet, index) => (
                            <div key={index} className="flex items-center justify-between text-xs p-2 bg-purple-50 rounded">
                              <div className="flex-1 min-w-0">
                                <div className="flex items-center space-x-2">
                                  <span className="font-medium text-purple-800">{subnet.name}</span>
                                  <span className={`px-1.5 py-0.5 rounded-full text-xs font-medium ${
                                    subnet.type === 'Private' ? 'bg-red-100 text-red-800' : 'bg-blue-100 text-blue-800'
                                  }`}>
                                    {subnet.type}
                                  </span>
                                </div>
                                <div className="text-purple-600 font-mono text-xs">
                                  {subnet.id} • {subnet.cidr} • {subnet.az}
                                </div>
                              </div>
                            </div>
                          ))}
                        </div>
                        )}
                      </div>

                      {/* OIDC Configuration */}
                      <div className="bg-white rounded-lg p-3 border border-purple-200">
                        <div className="flex items-center justify-between mb-3">
                          <h4
                            className="text-xs font-semibold text-purple-800 flex items-center cursor-pointer hover:bg-purple-100/50 rounded-lg p-1 -m-1 transition-colors"
                            onClick={() => toggleSection('oidc-configuration')}
                          >
                            <svg className="h-3 w-3 text-purple-600 mr-1" fill="none" stroke="currentColor" viewBox="0 0 24 24">
                              <path strokeLinecap="round" strokeLinejoin="round" strokeWidth={2} d="M15 7a2 2 0 012 2m4 0a6 6 0 01-7.743 5.743L11 17H9v2H7v2H4a1 1 0 01-1-1v-2.586a1 1 0 01.293-.707l5.964-5.964A6 6 0 1721 9z" />
                            </svg>
                            OIDC Configuration
                            <div
                              className="ml-1 cursor-help"
                              title="OIDC Provider Overview: OpenID Connect provider for secure authentication; Required for ROSA HCP cluster authentication; Manages identity and access tokens; Integrates with AWS IAM for role-based access"
                            >
                              <svg className="h-3 w-3 text-purple-500 hover:text-purple-700" fill="none" stroke="currentColor" viewBox="0 0 24 24">
                                <path strokeLinecap="round" strokeLinejoin="round" strokeWidth={2} d="M8.228 9c.549-1.165 2.03-2 3.772-2 2.21 0 4 1.343 4 3 0 1.4-1.278 2.575-3.006 2.907-.542.104-.994.54-.994 1.093m0 3h.01M21 12a9 9 0 11-18 0 9 9 0 0118 0z" />
                              </svg>
                            </div>
                            <svg
                              className={`h-3 w-3 text-purple-600 transition-transform duration-200 ml-1 ${collapsedSections.has('oidc-configuration') ? 'rotate-180' : ''}`}
                              fill="none"
                              stroke="currentColor"
                              viewBox="0 0 24 24"
                            >
                              <path strokeLinecap="round" strokeLinejoin="round" strokeWidth={2} d="M19 9l-7 7-7-7" />
                            </svg>
                          </h4>
                          <div className="flex items-center space-x-2">
                            <button
                              onClick={() => {
                                setOidcModalMode('enter');
                                setShowOidcModal(true);
                              }}
                              className="bg-blue-600 hover:bg-blue-700 text-white text-xs px-2 py-1 rounded transition-colors duration-200 font-medium"
                              title={rosaHcpResources.oidcId ? "Update existing OIDC information" : "Enter existing OIDC ID"}
                            >
                              {rosaHcpResources.oidcId ? "📝 Update OIDC Information" : "📝 Enter OIDC Info"}
                            </button>
                            <button
                              onClick={() => {
                                setOidcModalMode('create');
                                setShowOidcModal(true);
                              }}
                              className="bg-purple-600 hover:bg-purple-700 text-white text-xs px-2 py-1 rounded transition-colors duration-200 font-medium"
                              title="Create new OIDC provider"
                            >
                              ➕ Create OIDC Provider
                            </button>
                          </div>
                        </div>

                        {!collapsedSections.has('oidc-configuration') && (
                          <>
                            {rosaHcpResources.oidcId ? (
                              <div className="bg-purple-50 rounded p-2">
                                <div className="text-xs text-purple-800 font-medium mb-1">OIDC Issuer URL:</div>
                                <div className="text-xs text-purple-600 font-mono break-all">{rosaHcpResources.oidcId}</div>
                              </div>
                            ) : (
                              <div className="text-center py-4 text-purple-600 text-xs">
                                <div className="mb-2">No OIDC provider configured</div>
                                <div className="text-purple-500">Click "Create OIDC Provider" to set up authentication</div>
                              </div>
                            )}
                          </>
                        )}
                      </div>


                      <div className="bg-white rounded-lg p-3 border border-purple-200">
                        <div className="flex items-center justify-between mb-3">
                          <h4
                            className="text-xs font-semibold text-purple-800 flex items-center cursor-pointer hover:bg-purple-100/50 rounded-lg p-1 -m-1 transition-colors"
                            onClick={() => toggleSection('account-roles')}
                          >
                            <svg className="h-3 w-3 text-purple-600 mr-1" fill="none" stroke="currentColor" viewBox="0 0 24 24">
                              <path strokeLinecap="round" strokeLinejoin="round" strokeWidth={2} d="M16 7a4 4 0 11-8 0 4 4 0 018 0zM12 14a7 7 0 00-7 7h14a7 7 0 00-7-7z" />
                            </svg>
                            Account Roles ({savedPrefix
                              ? rosaHcpResources.accountRoles.filter(role => role.rolePrefix === savedPrefix || role.roleName?.startsWith(`${savedPrefix}-`)).length
                              : rosaHcpResources.accountRoles.length})
                            <div
                              className="ml-1 cursor-help"
                              title="Account Roles Overview: Installer - Provisions cluster resources and infrastructure; Support - Grants Red Hat SRE access for support operations; Worker - Manages worker node permissions and operations; ControlPlane - Manages control plane permissions and operations"
                            >
                              <svg className="h-3 w-3 text-purple-500 hover:text-purple-700" fill="none" stroke="currentColor" viewBox="0 0 24 24">
                                <path strokeLinecap="round" strokeLinejoin="round" strokeWidth={2} d="M8.228 9c.549-1.165 2.03-2 3.772-2 2.21 0 4 1.343 4 3 0 1.4-1.278 2.575-3.006 2.907-.542.104-.994.54-.994 1.093m0 3h.01M21 12a9 9 0 11-18 0 9 9 0 0118 0z" />
                              </svg>
                            </div>
                            <svg
                              className={`h-3 w-3 text-purple-600 transition-transform duration-200 ml-1 ${collapsedSections.has('account-roles') ? 'rotate-180' : ''}`}
                              fill="none"
                              stroke="currentColor"
                              viewBox="0 0 24 24"
                            >
                              <path strokeLinecap="round" strokeLinejoin="round" strokeWidth={2} d="M19 9l-7 7-7-7" />
                            </svg>
                          </h4>
                          <button
                            onClick={createAccountRoles}
                            className="bg-purple-600 hover:bg-purple-700 text-white text-xs px-2 py-1 rounded transition-colors duration-200 font-medium"
                            title="Create new ROSA account roles"
                          >
                            ➕ Create Account Roles
                          </button>
                        </div>

                        {!collapsedSections.has('account-roles') && (
                          <>
                        {(() => {
                          // Filter account roles by saved prefix
                          const filteredRoles = savedPrefix
                            ? rosaHcpResources.accountRoles.filter(role => {
                                // Match by rolePrefix or extract prefix from roleName
                                const hasMatchingPrefix = role.rolePrefix === savedPrefix;
                                const nameStartsWithPrefix = role.roleName?.startsWith(`${savedPrefix}-`);
                                return hasMatchingPrefix || nameStartsWithPrefix;
                              })
                            : rosaHcpResources.accountRoles;

                          return filteredRoles.length === 0 ? (
                            <div className="text-center py-4 text-purple-600 text-xs">
                              <div className="mb-2">
                                {savedPrefix
                                  ? `No account roles found with prefix "${savedPrefix}"`
                                  : "No account roles found"}
                              </div>
                              <div className="text-purple-500">
                                {savedPrefix
                                  ? "Click \"Create Account Roles\" to set up ROSA account roles with this prefix"
                                  : "Set a prefix first, then click \"Create Account Roles\" to set up ROSA account roles"}
                              </div>
                            </div>
                          ) : (
                            <div className="space-y-2">
                              {/* Table Header */}
                              <div className="grid grid-cols-7 gap-2 text-xs font-semibold text-purple-700 bg-purple-100 p-2 rounded">
                                <div>Role Name</div>
                                <div>Prefix</div>
                                <div>Type</div>
                                <div>Version</div>
                                <div>Managed</div>
                                <div>Status</div>
                                <div>ARN</div>
                              </div>

                              {/* Table Rows - Scrollable Container */}
                              <div className="max-h-48 overflow-y-auto space-y-1">
                              {filteredRoles.map((role, index) => (
                              <div key={index} className="grid grid-cols-7 gap-2 text-xs p-2 bg-purple-50 rounded hover:bg-purple-100 transition-colors">
                                <div className="font-medium text-purple-800 break-words overflow-auto">
                                  {role.roleName}
                                </div>
                                <div className="text-purple-700 overflow-auto">
                                  <span className="bg-indigo-100 text-indigo-800 px-1.5 py-0.5 rounded-full text-xs font-medium font-mono">
                                    {role.rolePrefix}
                                  </span>
                                </div>
                                <div className="text-purple-700 overflow-auto">
                                  <span className={`px-1.5 py-0.5 rounded-full text-xs font-medium ${
                                    role.roleType === 'Installer' ? 'bg-blue-100 text-blue-800' :
                                    role.roleType === 'Support' ? 'bg-green-100 text-green-800' :
                                    role.roleType === 'Worker' ? 'bg-orange-100 text-orange-800' :
                                    role.roleType === 'ControlPlane' ? 'bg-red-100 text-red-800' :
                                    'bg-gray-100 text-gray-800'
                                  }`}>
                                    {role.roleType}
                                  </span>
                                </div>
                                <div className="text-purple-600 font-mono overflow-auto">
                                  {role.version}
                                </div>
                                <div className="text-purple-600 overflow-auto">
                                  <span className={`px-1.5 py-0.5 rounded-full text-xs font-medium ${
                                    role.managed === 'Yes' ? 'bg-green-100 text-green-800' : 'bg-yellow-100 text-yellow-800'
                                  }`}>
                                    {role.managed}
                                  </span>
                                </div>
                                <div className="text-purple-600 overflow-auto">
                                  <span className="bg-green-100 text-green-800 px-1.5 py-0.5 rounded-full text-xs font-medium">
                                    {role.status}
                                  </span>
                                </div>
                                <div className="text-purple-600 font-mono text-xs break-all overflow-auto">
                                  {role.arn}
                                </div>
                              </div>
                              ))}
                              </div>
                            </div>
                          );
                        })()}
                          </>
                        )}
                      </div>

                      {/* Operator Roles */}
                      <div className="bg-white rounded-lg p-3 border border-purple-200">
                        <div className="flex items-center justify-between mb-3">
                          <h4
                            className="text-xs font-semibold text-purple-800 flex items-center cursor-pointer hover:bg-purple-100/50 rounded-lg p-1 -m-1 transition-colors"
                            onClick={() => toggleSection('operator-roles')}
                          >
                            <svg className="h-3 w-3 text-purple-600 mr-1" fill="none" stroke="currentColor" viewBox="0 0 24 24">
                              <path strokeLinecap="round" strokeLinejoin="round" strokeWidth={2} d="M10.325 4.317c.426-1.756 2.924-1.756 3.35 0a1.724 1.724 0 002.573 1.066c1.543-.94 3.31.826 2.37 2.37a1.724 1.724 0 001.065 2.572c1.756.426 1.756 2.924 0 3.35a1.724 1.724 0 00-1.066 2.573c.94 1.543-.826 3.31-2.37 2.37a1.724 1.724 0 00-2.572 1.065c-.426 1.756-2.924 1.756-3.35 0a1.724 1.724 0 00-2.573-1.066c-1.543.94-3.31-.826-2.37-2.37a1.724 1.724 0 00-1.065-2.572c-1.756-.426-1.756-2.924 0-3.35a1.724 1.724 0 001.066-2.573c-.94-1.543.826-3.31 2.37-2.37.996.608 2.296.07 2.572-1.065z" />
                            </svg>
                            Operator Roles ({savedPrefix
                              ? rosaHcpResources.operatorRoles.filter(role => role.clusterPrefix === savedPrefix || role.name?.startsWith(`${savedPrefix}-`)).length
                              : rosaHcpResources.operatorRoles.length})
                            <div
                              className="ml-1 cursor-help"
                              title="Operator Roles Overview: Ingress - Manages OpenShift ingress routing and load balancing; Image Registry - Manages container image registry operations; Cloud Credential - Manages cloud provider credentials and permissions; EBS CSI Driver - Manages AWS EBS storage for persistent volumes"
                            >
                              <svg className="h-3 w-3 text-purple-500 hover:text-purple-700" fill="none" stroke="currentColor" viewBox="0 0 24 24">
                                <path strokeLinecap="round" strokeLinejoin="round" strokeWidth={2} d="M8.228 9c.549-1.165 2.03-2 3.772-2 2.21 0 4 1.343 4 3 0 1.4-1.278 2.575-3.006 2.907-.542.104-.994.54-.994 1.093m0 3h.01M21 12a9 9 0 11-18 0 9 9 0 0118 0z" />
                              </svg>
                            </div>
                            <svg
                              className={`h-3 w-3 text-purple-600 transition-transform duration-200 ml-1 ${collapsedSections.has('operator-roles') ? 'rotate-180' : ''}`}
                              fill="none"
                              stroke="currentColor"
                              viewBox="0 0 24 24"
                            >
                              <path strokeLinecap="round" strokeLinejoin="round" strokeWidth={2} d="M19 9l-7 7-7-7" />
                            </svg>
                          </h4>
                          <button
                            onClick={createOperatorRoles}
                            className="bg-purple-600 hover:bg-purple-700 text-white text-xs px-2 py-1 rounded transition-colors duration-200 font-medium"
                            title="Create new ROSA operator roles"
                          >
                            ➕ Create Operator Roles
                          </button>
                        </div>

                        {!collapsedSections.has('operator-roles') && (
                          <>
                        {(() => {
                          // Filter operator roles by saved prefix
                          const filteredRoles = savedPrefix
                            ? rosaHcpResources.operatorRoles.filter(role => {
                                // Match by clusterPrefix or extract prefix from role name
                                const hasMatchingPrefix = role.clusterPrefix === savedPrefix;
                                const nameStartsWithPrefix = role.name?.startsWith(`${savedPrefix}-`);
                                return hasMatchingPrefix || nameStartsWithPrefix;
                              })
                            : rosaHcpResources.operatorRoles;

                          return filteredRoles.length === 0 ? (
                            <div className="text-center py-4 text-purple-600 text-xs">
                              <div className="mb-2">
                                {savedPrefix
                                  ? `No operator roles found with prefix "${savedPrefix}"`
                                  : "No operator roles found"}
                              </div>
                              <div className="text-purple-500">
                                {savedPrefix
                                  ? "Click \"Create Operator Roles\" to set up ROSA operator roles with this prefix"
                                  : "Set a prefix first, then click \"Create Operator Roles\" to set up ROSA operator roles"}
                              </div>
                            </div>
                          ) : (
                            <div className="space-y-2">
                              {/* Table Header */}
                              <div className="grid grid-cols-7 gap-2 text-xs font-semibold text-purple-700 bg-purple-100 p-2 rounded">
                                <div>Role Name</div>
                                <div>Prefix</div>
                                <div>Type</div>
                                <div>Version</div>
                                <div>Managed</div>
                                <div>Status</div>
                                <div>ARN</div>
                              </div>

                              {/* Table Rows - Scrollable Container */}
                              <div className="max-h-48 overflow-y-auto space-y-1">
                              {filteredRoles.map((role, index) => (
                              <div key={index} className="grid grid-cols-7 gap-2 text-xs p-2 bg-purple-50 rounded hover:bg-purple-100 transition-colors">
                                <div className="font-medium text-purple-800 break-words overflow-auto">
                                  {role.name}
                                </div>
                                <div className="text-purple-700 overflow-auto">
                                  <span className="bg-indigo-100 text-indigo-800 px-1.5 py-0.5 rounded-full text-xs font-medium font-mono">
                                    {role.clusterPrefix}
                                  </span>
                                </div>
                                <div className="text-purple-700 overflow-auto">
                                  <span className={`px-1.5 py-0.5 rounded-full text-xs font-medium ${
                                    role.operatorType === 'Ingress' ? 'bg-blue-100 text-blue-800' :
                                    role.operatorType === 'Image Registry' ? 'bg-green-100 text-green-800' :
                                    role.operatorType === 'Cloud Credential' ? 'bg-orange-100 text-orange-800' :
                                    role.operatorType === 'EBS CSI Driver' ? 'bg-red-100 text-red-800' :
                                    'bg-gray-100 text-gray-800'
                                  }`}>
                                    {role.operatorType}
                                  </span>
                                </div>
                                <div className="text-purple-600 font-mono overflow-auto">
                                  {role.version}
                                </div>
                                <div className="text-purple-600 overflow-auto">
                                  <span className={`px-1.5 py-0.5 rounded-full text-xs font-medium ${
                                    role.managed === 'Yes' ? 'bg-green-100 text-green-800' : 'bg-yellow-100 text-yellow-800'
                                  }`}>
                                    {role.managed}
                                  </span>
                                </div>
                                <div className="text-purple-600 overflow-auto">
                                  <span className="bg-green-100 text-green-800 px-1.5 py-0.5 rounded-full text-xs font-medium">
                                    {role.status}
                                  </span>
                                </div>
                                <div className="text-purple-600 font-mono text-xs break-all overflow-auto">
                                  {role.arn}
                                </div>
                              </div>
                              ))}
                              </div>
                            </div>
                          );
                        })()}
                          </>
                        )}
                      </div>

                      {rosaHcpResources.lastChecked && (
                        <div className="text-xs text-purple-600 text-center pt-2">
                          Last updated: {rosaHcpResources.lastChecked.toLocaleTimeString()}
                        </div>
                      )}
                    </div>
                  )}
                </div>
              )}
              </div>

              {/* Manage ROSA HCP Clusters - Moved below ROSA HCP Configuration */}
              <div className="bg-gradient-to-br from-orange-50 to-red-50 rounded-xl shadow-lg hover:shadow-xl transition-all duration-300 border border-orange-200/50 p-6 backdrop-blur-sm hover:scale-[1.02] hover:-translate-y-1 animate-in fade-in-50 slide-in-from-bottom-4 duration-1000">
              <h2
                className="text-sm font-semibold text-orange-900 mb-3 flex items-center cursor-pointer hover:bg-orange-100/50 rounded-lg p-2 -m-2 transition-colors"
                onClick={() => toggleSection('manage-clusters')}
              >
                <div className="bg-orange-600 rounded-full p-1 mr-2">
                  <svg className="h-3 w-3 text-white" fill="none" stroke="currentColor" viewBox="0 0 24 24">
                    <path strokeLinecap="round" strokeLinejoin="round" strokeWidth={2} d="M19 11H5m14 0a2 2 0 012 2v6a2 2 0 01-2 2H5a2 2 0 01-2-2v-6a2 2 0 012-2m14 0V9a2 2 0 00-2-2M5 11V9a2 2 0 012-2m0 0V5a2 2 0 012-2h6a2 2 0 012 2v2M7 7h10" />
                  </svg>
                </div>
                <span>Manage ROSA HCP Clusters</span>
                <div className="flex items-center ml-auto space-x-2">
                  <div className="bg-blue-100 text-blue-800 text-xs px-2 py-1 rounded-full font-medium animate-pulse">
                    {systemStats.clustersActive} Active
                  </div>
                  <svg
                    className={`h-4 w-4 text-orange-600 transition-transform duration-200 ${collapsedSections.has('manage-clusters') ? 'rotate-180' : ''}`}
                    fill="none"
                    stroke="currentColor"
                    viewBox="0 0 24 24"
                  >
                    <path strokeLinecap="round" strokeLinejoin="round" strokeWidth={2} d="M19 9l-7 7-7-7" />
                  </svg>
                </div>
              </h2>
              {!collapsedSections.has('manage-clusters') && (
                <div className="grid grid-cols-2 gap-2">
                  {manageROSAClusters.map((operation, index) => {
                  const Icon = operation.icon;
                  const isVisible = visibleCards.has(`manage-${index}`);
                  const isDisabled = isAutomationDisabled();
                  const isExpanded = expandedCards.has(operation.id);
                  return (
                    <div
                      key={operation.id}
                      className={`rounded-lg transition-all duration-500 border ${
                        isDisabled
                          ? 'bg-gray-100 border-gray-200 opacity-60'
                          : 'bg-white hover:bg-orange-50 hover:shadow-lg border-transparent hover:border-orange-300'
                      } ${isVisible ? 'opacity-100 translate-y-0' : 'opacity-0 translate-y-4'}`}
                      style={{ transitionDelay: `${(index + configureEnvironment.length) * 100}ms` }}
                    >
                      <div
                        className="flex items-center space-x-2 p-3 cursor-pointer group"
                        onClick={() => {
                          const newExpanded = new Set(expandedCards);
                          if (isExpanded) {
                            newExpanded.delete(operation.id);
                          } else {
                            newExpanded.add(operation.id);
                          }
                          setExpandedCards(newExpanded);
                        }}
                        title={isDisabled ? `Disabled: ${getDisabledReason()}` : operation.tooltip || operation.title}
                      >
                        <div className={`${operation.color} rounded p-1 group-hover:scale-110 group-hover:rotate-3 transition-all duration-300 group-active:scale-95`}>
                          <Icon className="h-3 w-3 text-white" />
                        </div>
                        <div className="flex-1 min-w-0">
                          <div className="flex items-center justify-between">
                            <h3 className={`text-xs font-medium ${operation.textColor} flex items-center gap-1`} title={operation.tooltip}>
                              {operation.title}
                              <svg
                                className={`h-3 w-3 text-gray-400 transition-transform duration-200 ${isExpanded ? 'rotate-180' : ''}`}
                                fill="none"
                                stroke="currentColor"
                                viewBox="0 0 24 24"
                              >
                                <path strokeLinecap="round" strokeLinejoin="round" strokeWidth={2} d="M19 9l-7 7-7-7" />
                              </svg>
                            </h3>
                            <span className="text-xs text-gray-400 font-mono bg-gray-100 px-1 rounded text-xs">
                              {operation.duration}
                            </span>
                          </div>
                          <p className="text-xs text-gray-500 truncate" title={operation.tooltip}>
                            {operation.subtitle}
                          </p>
                        </div>
                      </div>

                      {isExpanded && (
                        <div className="px-3 pb-3 pt-1 border-t border-gray-100">
                          <p className="text-xs text-gray-600 mb-2">{operation.description}</p>
                          <button
                            onClick={(e) => {
                              e.stopPropagation();
                              if (!isDisabled) {
                                operation.action();
                              }
                            }}
                            className={`text-xs px-3 py-1.5 rounded transition-colors duration-200 font-medium ${
                              isDisabled
                                ? 'bg-gray-300 text-gray-500 cursor-not-allowed'
                                : 'bg-orange-600 hover:bg-orange-700 text-white'
                            }`}
                            title={isDisabled ? `Disabled: ${getDisabledReason()}` : `Run ${operation.title}`}
                            disabled={isDisabled}
                          >
                            Run {operation.title}
                          </button>
                        </div>
                      )}
                    </div>
                  );
                  })}
                </div>
              )}
              </div>
            </div>
          </div>

          {/* Right Sidebar with Environment Status and Getting Started */}
          <div className="space-y-3 min-w-64 max-w-72 lg:sticky lg:top-4 animate-in slide-in-from-right duration-300">

            {/* Recent Operations Widget */}
            {recentOperations.length > 0 && (
              <div className="bg-gradient-to-br from-white to-gray-50 rounded-xl shadow-md border border-gray-200 backdrop-blur-sm hover:shadow-lg transition-all duration-300 hover:-translate-y-0.5 animate-in fade-in slide-in-from-right-4 duration-300 overflow-hidden">
                {/* Header */}
                <div className="bg-gradient-to-r from-indigo-600 to-purple-600 px-2.5 py-1.5 text-white relative overflow-hidden">
                  <div className="absolute inset-0 bg-gradient-to-r from-indigo-400/20 to-purple-400/20 animate-pulse"></div>
                  <div className="relative flex items-center gap-1.5">
                    <div className="p-0.5 bg-white/20 rounded backdrop-blur-sm">
                      <svg className="h-3 w-3 text-white" fill="none" stroke="currentColor" viewBox="0 0 24 24">
                        <path strokeLinecap="round" strokeLinejoin="round" strokeWidth={2} d="M12 8v4l3 3m6-3a9 9 0 11-18 0 9 9 0 0118 0z" />
                      </svg>
                    </div>
                    <div>
                      <h2 className="text-xs font-bold text-white leading-tight">Recent Operations</h2>
                    </div>
                  </div>
                </div>

                <div className="p-2">
                  <div className="space-y-1.5">
                    {recentOperations.map((operation, index) => {
                      const timeAgo = Math.floor((Date.now() - operation.timestamp) / 60000);
                      return (
                        <div
                          key={`${operation.id}-${operation.timestamp}`}
                          onClick={() => executeOperation(operation)}
                          className="bg-white rounded p-2 border border-gray-200/50 hover:shadow-sm transition-all duration-200 group cursor-pointer hover:scale-[1.01]"
                        >
                          <div className="flex items-center justify-between">
                            <div className="flex items-center space-x-2 flex-1 min-w-0">
                              <div className={`w-1.5 h-1.5 ${operation.color.replace('bg-', 'bg-')} rounded-full`}></div>
                              <span className="text-xs font-medium text-gray-900 truncate group-hover:text-indigo-700">{operation.title}</span>
                            </div>
                            <span className="text-xs font-mono text-gray-500 ml-2 flex-shrink-0">
                              {timeAgo < 1 ? 'now' : `${timeAgo}m`}
                            </span>
                          </div>
                        </div>
                      );
                    })}
                  </div>
                </div>
              </div>
            )}


          </div>
        </div>

      </div>

      {/* Command Palette Modal */}
      {showCommandPalette && (
        <div className="fixed inset-0 z-50 flex items-start justify-center pt-16 px-4">
          <div
            className="fixed inset-0 bg-black/50 backdrop-blur-sm"
            onClick={() => setShowCommandPalette(false)}
          />
          <div className="relative bg-white dark:bg-gray-800 rounded-xl shadow-2xl border border-gray-200 dark:border-gray-700 w-full max-w-2xl max-h-96 overflow-hidden animate-in zoom-in-95 duration-200">
            {/* Search Input */}
            <div className="p-4 border-b border-gray-200 dark:border-gray-700">
              <div className="relative">
                <svg className="absolute left-3 top-3 h-4 w-4 text-gray-400" fill="none" stroke="currentColor" viewBox="0 0 24 24">
                  <path strokeLinecap="round" strokeLinejoin="round" strokeWidth={2} d="M21 21l-6-6m2-5a7 7 0 11-14 0 7 7 0 0114 0z" />
                </svg>
                <input
                  type="text"
                  placeholder="Search operations... (type to filter)"
                  value={searchTerm}
                  onChange={(e) => setSearchTerm(e.target.value)}
                  className="w-full pl-10 pr-4 py-3 text-gray-900 dark:text-white bg-gray-50 dark:bg-gray-700 border border-gray-300 dark:border-gray-600 rounded-lg focus:ring-2 focus:ring-red-500 focus:border-red-500"
                  autoFocus
                />
              </div>
            </div>

            {/* Results */}
            <div className="max-h-80 overflow-y-auto">
              {filteredOperations.length > 0 ? (
                <div className="p-2">
                  {filteredOperations.map((operation, index) => {
                    const Icon = operation.icon;
                    return (
                      <div
                        key={operation.id}
                        onClick={() => {
                          operation.action();
                          setShowCommandPalette(false);
                          setSearchTerm('');
                        }}
                        className="flex items-center space-x-3 p-3 rounded-lg hover:bg-gray-100 dark:hover:bg-gray-700 cursor-pointer transition-all duration-200 group"
                      >
                        <div className={`${operation.color} rounded p-2`}>
                          <Icon className="h-4 w-4 text-white" />
                        </div>
                        <div className="flex-1">
                          <div className="flex items-center justify-between">
                            <h3 className="font-medium text-gray-900 dark:text-white">
                              {operation.title}
                            </h3>
                            <span className="text-xs text-gray-500 dark:text-gray-400 bg-gray-100 dark:bg-gray-600 px-2 py-1 rounded">
                              {operation.category}
                            </span>
                          </div>
                          <p className="text-sm text-gray-600 dark:text-gray-300">
                            {operation.subtitle}
                          </p>
                        </div>
                      </div>
                    );
                  })}
                </div>
              ) : (
                <div className="p-8 text-center text-gray-500 dark:text-gray-400">
                  <svg className="h-12 w-12 mx-auto mb-4 text-gray-300 dark:text-gray-600" fill="none" stroke="currentColor" viewBox="0 0 24 24">
                    <path strokeLinecap="round" strokeLinejoin="round" strokeWidth={2} d="M9.172 16.172a4 4 0 015.656 0M9 12h6m-6-4h6m2 5.291A7.962 7.962 0 0112 15c-2.34 0-4.5-.935-6.072-2.709C3.693 10.124 3 8.191 3 6c0-1.657.672-3.157 1.757-4.243L12 9l7.243-7.243C20.328 2.843 21 4.343 21 6c0 2.191-.693 4.124-2.928 6.291z" />
                  </svg>
                  <p>No operations found</p>
                  <p className="text-xs mt-1">Try searching for "create", "check", or "configure"</p>
                </div>
              )}
            </div>

            {/* Footer */}
            <div className="p-3 bg-gray-50 dark:bg-gray-800 border-t border-gray-200 dark:border-gray-700 text-xs text-gray-500 dark:text-gray-400 flex justify-between items-center">
              <div className="flex items-center space-x-4">
                <span>↑↓ Navigate</span>
                <span>↵ Select</span>
                <span>ESC Close</span>
              </div>
              <span>⌘K to reopen</span>
            </div>
          </div>
        </div>
      )}

      {/* Notifications */}
      <div className="fixed top-4 right-4 z-50 space-y-2">
        {notifications.map((notification) => (
          <div
            key={notification.id}
            className={`px-4 py-3 rounded-lg shadow-lg max-w-sm animate-in slide-in-from-right duration-300 ${
              notification.type === 'success' ? 'bg-green-600 text-white' :
              notification.type === 'error' ? 'bg-red-600 text-white' :
              'bg-blue-600 text-white'
            }`}
          >
            <div className="flex items-center space-x-2">
              {notification.type === 'success' && (
                <svg className="h-4 w-4" fill="none" stroke="currentColor" viewBox="0 0 24 24">
                  <path strokeLinecap="round" strokeLinejoin="round" strokeWidth={2} d="M5 13l4 4L19 7" />
                </svg>
              )}
              {notification.type === 'error' && (
                <svg className="h-4 w-4" fill="none" stroke="currentColor" viewBox="0 0 24 24">
                  <path strokeLinecap="round" strokeLinejoin="round" strokeWidth={2} d="M6 18L18 6M6 6l12 12" />
                </svg>
              )}
              {notification.type === 'info' && (
                <svg className="h-4 w-4" fill="none" stroke="currentColor" viewBox="0 0 24 24">
                  <path strokeLinecap="round" strokeLinejoin="round" strokeWidth={2} d="M13 16h-1v-4h-1m1-4h.01M21 12a9 9 0 11-18 0 9 9 0 0118 0z" />
                </svg>
              )}
              <span className="text-sm font-medium">{notification.message}</span>
            </div>
          </div>
        ))}
      </div>

      {/* Help Modal */}
      {showHelp && (
        <div className="fixed inset-0 z-50 flex items-center justify-center p-4">
          <div
            className="fixed inset-0 bg-black/50 backdrop-blur-sm"
            onClick={() => setShowHelp(false)}
          />
          <div className="relative bg-white dark:bg-gray-800 rounded-xl shadow-2xl border border-gray-200 dark:border-gray-700 w-full max-w-lg animate-in zoom-in-95 duration-200">
            <div className="p-6">
              <div className="flex items-center justify-between mb-6">
                <h3 className="text-lg font-semibold text-gray-900 dark:text-white">Keyboard Shortcuts</h3>
                <button
                  onClick={() => setShowHelp(false)}
                  className="text-gray-400 hover:text-gray-600 transition-colors"
                >
                  <svg className="h-5 w-5" fill="none" stroke="currentColor" viewBox="0 0 24 24">
                    <path strokeLinecap="round" strokeLinejoin="round" strokeWidth={2} d="M6 18L18 6M6 6l12 12" />
                  </svg>
                </button>
              </div>

              <div className="space-y-4">
                <div className="grid grid-cols-2 gap-4">
                  <div className="space-y-3">
                    <h4 className="text-sm font-semibold text-gray-700 dark:text-gray-300">Navigation</h4>
                    <div className="space-y-2 text-sm">
                      <div className="flex justify-between">
                        <span className="text-gray-600 dark:text-gray-400">Command Palette</span>
                        <kbd className="px-2 py-1 bg-gray-100 dark:bg-gray-700 rounded text-xs font-mono">⌘K</kbd>
                      </div>
                      <div className="flex justify-between">
                        <span className="text-gray-600 dark:text-gray-400">Help</span>
                        <kbd className="px-2 py-1 bg-gray-100 dark:bg-gray-700 rounded text-xs font-mono">⌘/</kbd>
                      </div>
                      <div className="flex justify-between">
                        <span className="text-gray-600 dark:text-gray-400">Send Feedback</span>
                        <kbd className="px-2 py-1 bg-gray-100 dark:bg-gray-700 rounded text-xs font-mono">⌘.</kbd>
                      </div>
                      <div className="flex justify-between">
                        <span className="text-gray-600 dark:text-gray-400">Close Modals</span>
                        <kbd className="px-2 py-1 bg-gray-100 dark:bg-gray-700 rounded text-xs font-mono">ESC</kbd>
                      </div>
                    </div>
                  </div>
                  <div className="space-y-3">
                    <h4 className="text-sm font-semibold text-gray-700 dark:text-gray-300">Features</h4>
                    <div className="space-y-2 text-sm">
                      <div className="text-gray-600 dark:text-gray-400">
                        • Click ⭐ to favorite operations
                      </div>
                      <div className="text-gray-600 dark:text-gray-400">
                        • Click ↓ to expand details
                      </div>
                      <div className="text-gray-600 dark:text-gray-400">
                        • Dark mode toggle in header
                      </div>
                      <div className="text-gray-600 dark:text-gray-400">
                        • Real-time status updates
                      </div>
                    </div>
                  </div>
                </div>
              </div>

              <div className="mt-6 pt-4 border-t border-gray-200 dark:border-gray-700">
                <p className="text-xs text-gray-500 dark:text-gray-400 text-center">
                  Press <kbd className="px-1 py-0.5 bg-gray-100 dark:bg-gray-700 rounded text-xs font-mono">⌘/</kbd> anytime to open this help
                </p>
              </div>
            </div>
          </div>
        </div>
      )}

      {/* Confirmation Dialog */}
      {showConfirmDialog && (
        <div className="fixed inset-0 z-50 flex items-center justify-center p-4">
          <div
            className="fixed inset-0 bg-black/50 backdrop-blur-sm"
            onClick={() => setShowConfirmDialog(null)}
          />
          <div className="relative bg-white dark:bg-gray-800 rounded-xl shadow-2xl border border-gray-200 dark:border-gray-700 w-full max-w-md animate-in zoom-in-95 duration-200">
            <div className="p-6">
              <div className="flex items-center space-x-3 mb-4">
                {showConfirmDialog.type === 'danger' && (
                  <div className="flex-shrink-0 w-10 h-10 bg-red-100 rounded-full flex items-center justify-center">
                    <svg className="w-5 h-5 text-red-600" fill="none" stroke="currentColor" viewBox="0 0 24 24">
                      <path strokeLinecap="round" strokeLinejoin="round" strokeWidth={2} d="M12 9v2m0 4h.01m-6.938 4h13.856c1.54 0 2.502-1.667 1.732-2.5L13.732 4c-.77-.833-1.732-.833-2.464 0L4.35 16.5c-.77.833.192 2.5 1.732 2.5z" />
                    </svg>
                  </div>
                )}
                <div>
                  <h3 className="text-lg font-semibold text-gray-900 dark:text-white">
                    {showConfirmDialog.title}
                  </h3>
                  <p className="text-sm text-gray-600 dark:text-gray-400 mt-1">
                    {showConfirmDialog.message}
                  </p>
                </div>
              </div>

              <div className="flex justify-end space-x-3">
                <button
                  onClick={() => setShowConfirmDialog(null)}
                  className="px-4 py-2 text-gray-700 dark:text-gray-300 hover:bg-gray-100 dark:hover:bg-gray-700 rounded-lg transition-colors"
                >
                  Cancel
                </button>
                <button
                  onClick={showConfirmDialog.onConfirm}
                  className={`px-4 py-2 rounded-lg transition-colors ${
                    showConfirmDialog.type === 'danger'
                      ? 'bg-red-600 text-white hover:bg-red-700'
                      : 'bg-blue-600 text-white hover:bg-blue-700'
                  }`}
                >
                  Confirm
                </button>
              </div>
            </div>
          </div>
        </div>
      )}

      {/* Feedback Modal */}
      {showFeedback && (
        <div className="fixed inset-0 z-50 flex items-center justify-center p-4">
          <div
            className="fixed inset-0 bg-black/50 backdrop-blur-sm"
            onClick={() => setShowFeedback(false)}
          />
          <div className="relative bg-white dark:bg-gray-800 rounded-xl shadow-2xl border border-gray-200 dark:border-gray-700 w-full max-w-md animate-in zoom-in-95 duration-200">
            <div className="p-6">
              <div className="flex items-center justify-between mb-4">
                <h3 className="text-lg font-semibold text-gray-900 dark:text-white">Send Feedback</h3>
                <button
                  onClick={() => setShowFeedback(false)}
                  className="text-gray-400 hover:text-gray-600 transition-colors"
                >
                  <svg className="h-5 w-5" fill="none" stroke="currentColor" viewBox="0 0 24 24">
                    <path strokeLinecap="round" strokeLinejoin="round" strokeWidth={2} d="M6 18L18 6M6 6l12 12" />
                  </svg>
                </button>
              </div>

              <form onSubmit={handleFeedbackSubmit} className="space-y-4">
                <div>
                  <label className="block text-sm font-medium text-gray-700 dark:text-gray-300 mb-2">
                    Feedback Type
                  </label>
                  <select
                    value={feedbackData.type}
                    onChange={(e) => setFeedbackData(prev => ({ ...prev, type: e.target.value }))}
                    className="w-full border border-gray-300 dark:border-gray-600 rounded-lg px-3 py-2 bg-white dark:bg-gray-700 text-gray-900 dark:text-white focus:ring-2 focus:ring-red-500 focus:border-red-500"
                  >
                    <option value="general">General Feedback</option>
                    <option value="bug">Bug Report</option>
                    <option value="feature">Feature Request</option>
                    <option value="improvement">UI/UX Improvement</option>
                  </select>
                </div>

                <div>
                  <label className="block text-sm font-medium text-gray-700 dark:text-gray-300 mb-2">
                    Message *
                  </label>
                  <textarea
                    required
                    value={feedbackData.message}
                    onChange={(e) => setFeedbackData(prev => ({ ...prev, message: e.target.value }))}
                    rows={4}
                    className="w-full border border-gray-300 dark:border-gray-600 rounded-lg px-3 py-2 bg-white dark:bg-gray-700 text-gray-900 dark:text-white focus:ring-2 focus:ring-red-500 focus:border-red-500"
                    placeholder="Tell us what you think..."
                  />
                </div>

                <div>
                  <label className="block text-sm font-medium text-gray-700 dark:text-gray-300 mb-2">
                    Email (optional)
                  </label>
                  <input
                    type="email"
                    value={feedbackData.email}
                    onChange={(e) => setFeedbackData(prev => ({ ...prev, email: e.target.value }))}
                    className="w-full border border-gray-300 dark:border-gray-600 rounded-lg px-3 py-2 bg-white dark:bg-gray-700 text-gray-900 dark:text-white focus:ring-2 focus:ring-red-500 focus:border-red-500"
                    placeholder="your.email@example.com"
                  />
                  <p className="text-xs text-gray-500 dark:text-gray-400 mt-1">
                    Leave your email if you'd like us to follow up
                  </p>
                </div>

                <div className="flex justify-end space-x-3 pt-4">
                  <button
                    type="button"
                    onClick={() => setShowFeedback(false)}
                    className="px-4 py-2 text-gray-700 dark:text-gray-300 hover:bg-gray-100 dark:hover:bg-gray-700 rounded-lg transition-colors"
                  >
                    Cancel
                  </button>
                  <button
                    type="submit"
                    className="px-4 py-2 bg-red-600 text-white rounded-lg hover:bg-red-700 transition-colors"
                  >
                    Send Feedback
                  </button>
                </div>
              </form>
            </div>
          </div>
        </div>
      )}

      {/* Kind Cluster Modal */}
      {showKindClusterModal && (
        <div className="fixed inset-0 z-50 flex items-center justify-center p-4">
          <div
            className="fixed inset-0 bg-black/50 backdrop-blur-sm"
            onClick={() => setShowKindClusterModal(false)}
          />
          <div className="relative bg-white dark:bg-gray-800 rounded-xl shadow-2xl border border-gray-200 dark:border-gray-700 w-full max-w-md animate-in zoom-in-95 duration-200">
            <div className="p-6">
              <div className="flex items-center justify-between mb-4">
                <h3 className="text-lg font-semibold text-gray-900 dark:text-white">🐳 Kind Cluster Verification</h3>
                <button
                  onClick={() => setShowKindClusterModal(false)}
                  className="text-gray-400 hover:text-gray-600 transition-colors"
                >
                  <svg className="h-5 w-5" fill="none" stroke="currentColor" viewBox="0 0 24 24">
                    <path strokeLinecap="round" strokeLinejoin="round" strokeWidth={2} d="M6 18L18 6M6 6l12 12" />
                  </svg>
                </button>
              </div>

              <div className="space-y-4">
                <p className="text-sm text-gray-600 dark:text-gray-400">
                  Do you already have a Kind cluster set up? Let's verify it's accessible for testing.
                </p>

                {kindClusters.length > 0 && (
                  <div>
                    <label className="block text-sm font-medium text-gray-700 dark:text-gray-300 mb-2">
                      Select existing cluster:
                    </label>
                    <select
                      value={selectedKindCluster}
                      onChange={(e) => setSelectedKindCluster(e.target.value)}
                      className="w-full border border-gray-300 dark:border-gray-600 rounded-lg px-3 py-2 bg-white dark:bg-gray-700 text-gray-900 dark:text-white focus:ring-2 focus:ring-blue-500 focus:border-blue-500"
                    >
                      <option value="">Choose a cluster...</option>
                      {kindClusters.map((cluster) => (
                        <option key={cluster} value={cluster}>
                          {cluster}
                        </option>
                      ))}
                    </select>
                  </div>
                )}

                <div>
                  <label className="block text-sm font-medium text-gray-700 dark:text-gray-300 mb-2">
                    Or enter cluster name manually:
                  </label>
                  <input
                    type="text"
                    value={kindClusterInput}
                    onChange={(e) => setKindClusterInput(e.target.value)}
                    placeholder="e.g., rosa-automation-test"
                    className="w-full border border-gray-300 dark:border-gray-600 rounded-lg px-3 py-2 bg-white dark:bg-gray-700 text-gray-900 dark:text-white focus:ring-2 focus:ring-blue-500 focus:border-blue-500"
                  />
                </div>

                {kindVerificationResult && (
                  <div className={`p-3 rounded-lg border ${
                    kindVerificationResult.exists && kindVerificationResult.accessible
                      ? 'bg-green-50 border-green-200 text-green-700'
                      : 'bg-red-50 border-red-200 text-red-700'
                  }`}>
                    <p className="text-sm font-medium">{kindVerificationResult.message}</p>
                    {kindVerificationResult.suggestion && (
                      <p className="text-xs mt-1">{kindVerificationResult.suggestion}</p>
                    )}
                    {kindVerificationResult.available_clusters && kindVerificationResult.available_clusters.length > 0 && (
                      <div className="mt-2">
                        <p className="text-xs font-medium">Available clusters:</p>
                        <ul className="text-xs list-disc list-inside">
                          {kindVerificationResult.available_clusters.map((cluster) => (
                            <li key={cluster}>{cluster}</li>
                          ))}
                        </ul>
                      </div>
                    )}
                  </div>
                )}

                <div className="flex justify-end space-x-3 pt-4">
                  <button
                    onClick={() => setShowKindClusterModal(false)}
                    className="px-4 py-2 text-gray-700 dark:text-gray-300 hover:bg-gray-100 dark:hover:bg-gray-700 rounded-lg transition-colors"
                  >
                    Cancel
                  </button>
                  <button
                    onClick={() => {
                      const clusterName = selectedKindCluster || kindClusterInput;
                      verifyKindCluster(clusterName);
                    }}
                    disabled={kindLoading || (!selectedKindCluster && !kindClusterInput.trim())}
                    className="px-4 py-2 bg-blue-600 text-white rounded-lg hover:bg-blue-700 transition-colors disabled:opacity-50 disabled:cursor-not-allowed"
                  >
                    {kindLoading ? 'Verifying...' : 'Verify Cluster'}
                  </button>
                </div>
              </div>
            </div>
          </div>
        </div>
      )}

      {/* OIDC Provider Creation Modal */}
      {showOidcModal && (
        <div className="fixed inset-0 z-50 flex items-center justify-center p-4">
          <div
            className="fixed inset-0 bg-black/50 backdrop-blur-sm"
            onClick={() => setShowOidcModal(false)}
          />
          <div className="relative bg-white dark:bg-gray-800 rounded-xl shadow-2xl border border-gray-200 dark:border-gray-700 w-full max-w-md animate-in zoom-in-95 duration-200">
            <div className="p-6">
              <div className="flex items-center justify-between mb-4">
                <h3 className="text-lg font-semibold text-gray-900 dark:text-white">
                  {oidcModalMode === 'create' ? '🔐 Create OIDC Provider' : '📝 Enter OIDC Information'}
                </h3>
                <button
                  onClick={() => setShowOidcModal(false)}
                  className="text-gray-400 hover:text-gray-600 transition-colors"
                >
                  <svg className="h-5 w-5" fill="none" stroke="currentColor" viewBox="0 0 24 24">
                    <path strokeLinecap="round" strokeLinejoin="round" strokeWidth={2} d="M6 18L18 6M6 6l12 12" />
                  </svg>
                </button>
              </div>

              <div className="space-y-4">
                <p className="text-sm text-gray-600 dark:text-gray-400">
                  {oidcModalMode === 'create'
                    ? 'Create a new OIDC configuration automatically using the ROSA CLI. This will generate a new OIDC provider for your ROSA HCP cluster authentication.'
                    : 'Enter the OIDC provider information for your existing ROSA HCP cluster authentication setup.'
                  }
                </p>

                {oidcModalMode === 'enter' && (
                  <div>
                    <label className="block text-sm font-medium text-gray-700 dark:text-gray-300 mb-2">
                      OIDC Issuer URL *
                    </label>
                    <input
                      type="url"
                      value={oidcInput}
                      onChange={(e) => setOidcInput(e.target.value)}
                      placeholder="https://oidc-rh-oidc.s3.us-east-1.amazonaws.com/12345678-abcd-1234-5678-123456789012"
                      className="w-full border border-gray-300 dark:border-gray-600 rounded-lg px-3 py-2 bg-white dark:bg-gray-700 text-gray-900 dark:text-white focus:ring-2 focus:ring-purple-500 focus:border-purple-500 text-sm"
                    />
                    <p className="text-xs text-gray-500 dark:text-gray-400 mt-1">
                      Enter the OIDC issuer URL for your authentication provider
                    </p>
                  </div>
                )}

                {oidcModalMode === 'create' && (
                  <div className="bg-green-50 dark:bg-green-900/20 border border-green-200 dark:border-green-800 rounded-lg p-3">
                    <h4 className="text-sm font-semibold text-green-800 dark:text-green-200 mb-2">ROSA CLI Command:</h4>
                    <div className="bg-gray-900 rounded p-2 mb-2">
                      <code className="text-green-400 text-xs font-mono">
                        rosa create oidc-config --mode=auto
                      </code>
                    </div>
                    <div className="space-y-1 text-xs text-green-700 dark:text-green-300">
                      <div>• Automatically creates OIDC configuration</div>
                      <div>• Generates OIDC issuer URL</div>
                      <div>• Sets up AWS IAM trust relationships</div>
                      <div>• No manual URL input required</div>
                    </div>
                  </div>
                )}

                <div className="bg-blue-50 dark:bg-blue-900/20 border border-blue-200 dark:border-blue-800 rounded-lg p-3">
                  <h4 className="text-sm font-semibold text-blue-800 dark:text-blue-200 mb-2">Example OIDC URLs:</h4>
                  <div className="space-y-1 text-xs text-blue-700 dark:text-blue-300">
                    <div className="font-mono bg-blue-100 dark:bg-blue-800/30 p-1 rounded break-all">
                      https://oidc-rh-oidc.s3.us-east-1.amazonaws.com/abc123...
                    </div>
                    <div className="font-mono bg-blue-100 dark:bg-blue-800/30 p-1 rounded break-all">
                      https://auth.example.com/.well-known/openid_configuration
                    </div>
                  </div>
                </div>

                <div className="flex justify-end space-x-3 pt-4">
                  <button
                    onClick={() => setShowOidcModal(false)}
                    className="px-4 py-2 text-gray-700 dark:text-gray-300 hover:bg-gray-100 dark:hover:bg-gray-700 rounded-lg transition-colors"
                  >
                    Cancel
                  </button>
                  <button
                    onClick={() => handleOidcSubmit(oidcInput)}
                    disabled={oidcLoading || (oidcModalMode === 'enter' && !oidcInput.trim())}
                    className="px-4 py-2 bg-purple-600 text-white rounded-lg hover:bg-purple-700 transition-colors disabled:opacity-50 disabled:cursor-not-allowed"
                  >
                    {oidcLoading ? (
                      <div className="flex items-center space-x-2">
                        <div className="w-4 h-4 border border-white border-t-transparent rounded-full animate-spin"></div>
                        <span>{oidcModalMode === 'create' ? 'Creating...' : 'Saving...'}</span>
                      </div>
                    ) : (
                      oidcModalMode === 'create' ? 'Create OIDC Config' : 'Save OIDC Info'
                    )}
                  </button>
                </div>
              </div>
            </div>
          </div>
        </div>
      )}

      {/* Subnet Information Modal */}
      {showSubnetModal && (
        <div className="fixed inset-0 z-50 flex items-center justify-center p-4">
          <div
            className="fixed inset-0 bg-black/50 backdrop-blur-sm"
            onClick={() => setShowSubnetModal(false)}
          />
          <div className="relative bg-white dark:bg-gray-800 rounded-xl shadow-2xl border border-gray-200 dark:border-gray-700 w-full max-w-md animate-in zoom-in-95 duration-200">
            <div className="p-6">
              <div className="flex items-center justify-between mb-4">
                <h3 className="text-lg font-semibold text-gray-900 dark:text-white">🌐 Enter Subnet Information</h3>
                <button
                  onClick={() => setShowSubnetModal(false)}
                  className="text-gray-400 hover:text-gray-600 transition-colors"
                >
                  <svg className="h-5 w-5" fill="none" stroke="currentColor" viewBox="0 0 24 24">
                    <path strokeLinecap="round" strokeLinejoin="round" strokeWidth={2} d="M6 18L18 6M6 6l12 12" />
                  </svg>
                </button>
              </div>

              <div className="space-y-4">
                <p className="text-sm text-gray-600 dark:text-gray-400">
                  Enter the private and public subnet information for your ROSA HCP cluster networking configuration.
                </p>

                <div>
                  <label className="block text-sm font-medium text-gray-700 dark:text-gray-300 mb-2">
                    Private Subnet *
                  </label>
                  <input
                    type="text"
                    value={subnetInput.privateSubnet}
                    onChange={(e) => setSubnetInput(prev => ({ ...prev, privateSubnet: e.target.value }))}
                    placeholder="e.g., subnet-12345678 or rosa-hcp-private-1a"
                    className="w-full border border-gray-300 dark:border-gray-600 rounded-lg px-3 py-2 bg-white dark:bg-gray-700 text-gray-900 dark:text-white focus:ring-2 focus:ring-purple-500 focus:border-purple-500 text-sm"
                  />
                  <p className="text-xs text-gray-500 dark:text-gray-400 mt-1">
                    Private subnet ID or name for cluster nodes
                  </p>
                </div>

                <div>
                  <label className="block text-sm font-medium text-gray-700 dark:text-gray-300 mb-2">
                    Public Subnet *
                  </label>
                  <input
                    type="text"
                    value={subnetInput.publicSubnet}
                    onChange={(e) => setSubnetInput(prev => ({ ...prev, publicSubnet: e.target.value }))}
                    placeholder="e.g., subnet-87654321 or rosa-hcp-public-1a"
                    className="w-full border border-gray-300 dark:border-gray-600 rounded-lg px-3 py-2 bg-white dark:bg-gray-700 text-gray-900 dark:text-white focus:ring-2 focus:ring-purple-500 focus:border-purple-500 text-sm"
                  />
                  <p className="text-xs text-gray-500 dark:text-gray-400 mt-1">
                    Public subnet ID or name for internet gateway access
                  </p>
                </div>

                <div className="bg-blue-50 dark:bg-blue-900/20 border border-blue-200 dark:border-blue-800 rounded-lg p-3">
                  <h4 className="text-sm font-semibold text-blue-800 dark:text-blue-200 mb-2">Subnet Requirements:</h4>
                  <div className="space-y-1 text-xs text-blue-700 dark:text-blue-300">
                    <div>• Private subnets host cluster worker nodes</div>
                    <div>• Public subnets provide internet gateway access</div>
                    <div>• Both subnets must be in the same VPC</div>
                    <div>• Ensure proper CIDR block configuration</div>
                  </div>
                </div>

                <div className="flex justify-end space-x-3 pt-4">
                  <button
                    onClick={() => setShowSubnetModal(false)}
                    className="px-4 py-2 text-gray-700 dark:text-gray-300 hover:bg-gray-100 dark:hover:bg-gray-700 rounded-lg transition-colors"
                  >
                    Cancel
                  </button>
                  <button
                    onClick={() => handleSubnetInfoSubmit(subnetInput)}
                    disabled={subnetLoading || !subnetInput.privateSubnet.trim() || !subnetInput.publicSubnet.trim()}
                    className="px-4 py-2 bg-purple-600 text-white rounded-lg hover:bg-purple-700 transition-colors disabled:opacity-50 disabled:cursor-not-allowed"
                  >
                    {subnetLoading ? (
                      <div className="flex items-center space-x-2">
                        <div className="w-4 h-4 border border-white border-t-transparent rounded-full animate-spin"></div>
                        <span>Saving...</span>
                      </div>
                    ) : (
                      'Save Subnet Info'
                    )}
                  </button>
                </div>
              </div>
            </div>
          </div>
        </div>
      )}

      {/* Create Subnets Modal */}
      {showCreateSubnetModal && (
        <div className="fixed inset-0 z-50 flex items-center justify-center p-4">
          <div
            className="fixed inset-0 bg-black/50 backdrop-blur-sm"
            onClick={() => setShowCreateSubnetModal(false)}
          />
          <div className="relative bg-white dark:bg-gray-800 rounded-xl shadow-2xl border border-gray-200 dark:border-gray-700 w-full max-w-md animate-in zoom-in-95 duration-200">
            <div className="p-6">
              <div className="flex items-center justify-between mb-4">
                <h3 className="text-lg font-semibold text-gray-900 dark:text-white">🏗️ Create VPC and Subnets</h3>
                <button
                  onClick={() => setShowCreateSubnetModal(false)}
                  className="text-gray-400 hover:text-gray-600 transition-colors"
                >
                  <svg className="h-5 w-5" fill="none" stroke="currentColor" viewBox="0 0 24 24">
                    <path strokeLinecap="round" strokeLinejoin="round" strokeWidth={2} d="M6 18L18 6M6 6l12 12" />
                  </svg>
                </button>
              </div>

              <div className="space-y-4">
                <p className="text-sm text-gray-600 dark:text-gray-400">
                  Create a new VPC with private and public subnets using Terraform for your ROSA HCP cluster.
                </p>

                <div>
                  <label className="block text-sm font-medium text-gray-700 dark:text-gray-300 mb-2">
                    AWS Region *
                  </label>
                  <select
                    value={createSubnetInput.region}
                    onChange={(e) => setCreateSubnetInput(prev => ({ ...prev, region: e.target.value }))}
                    className="w-full border border-gray-300 dark:border-gray-600 rounded-lg px-3 py-2 bg-white dark:bg-gray-700 text-gray-900 dark:text-white focus:ring-2 focus:ring-purple-500 focus:border-purple-500 text-sm"
                  >
                    <option value="us-east-1">us-east-1 (N. Virginia)</option>
                    <option value="us-west-2">us-west-2 (Oregon)</option>
                    <option value="us-west-1">us-west-1 (N. California)</option>
                    <option value="eu-west-1">eu-west-1 (Ireland)</option>
                    <option value="ap-southeast-1">ap-southeast-1 (Singapore)</option>
                  </select>
                </div>

                <div>
                  <label className="block text-sm font-medium text-gray-700 dark:text-gray-300 mb-2">
                    Cluster Name *
                  </label>
                  <input
                    type="text"
                    value={createSubnetInput.clusterName}
                    onChange={(e) => setCreateSubnetInput(prev => ({ ...prev, clusterName: e.target.value }))}
                    placeholder="e.g., my-rosa-cluster"
                    className="w-full border border-gray-300 dark:border-gray-600 rounded-lg px-3 py-2 bg-white dark:bg-gray-700 text-gray-900 dark:text-white focus:ring-2 focus:ring-purple-500 focus:border-purple-500 text-sm"
                  />
                  <p className="text-xs text-gray-500 dark:text-gray-400 mt-1">
                    Used for naming VPC and subnet resources
                  </p>
                </div>

                <div className="bg-green-50 dark:bg-green-900/20 border border-green-200 dark:border-green-800 rounded-lg p-3">
                  <h4 className="text-sm font-semibold text-green-800 dark:text-green-200 mb-2">Terraform Commands:</h4>
                  <div className="space-y-1 text-xs text-green-700 dark:text-green-300">
                    <div className="bg-gray-900 rounded p-2 font-mono text-green-400 text-xs">
                      mkdir rosa_vpc_with_terraform<br/>
                      cd rosa_vpc_with_terraform<br/>
                      curl -s -o setup-vpc.tf https://raw.githubusercontent.com/openshift-cs/OpenShift-Troubleshooting-Templates/master/rosa-hcp-terraform/setup-vpc.tf<br/>
                      terraform init<br/>
                      terraform plan -out rosa.plan -var aws_region={createSubnetInput.region} -var cluster_name={createSubnetInput.clusterName}<br/>
                      terraform apply rosa.plan
                    </div>
                  </div>
                </div>

                <div className="bg-blue-50 dark:bg-blue-900/20 border border-blue-200 dark:border-blue-800 rounded-lg p-3">
                  <h4 className="text-sm font-semibold text-blue-800 dark:text-blue-200 mb-2">What will be created:</h4>
                  <div className="space-y-1 text-xs text-blue-700 dark:text-blue-300">
                    <div>• VPC with proper CIDR blocks</div>
                    <div>• Private subnets for worker nodes</div>
                    <div>• Public subnets for load balancers</div>
                    <div>• Internet Gateway and NAT Gateway</div>
                    <div>• Route tables and security groups</div>
                  </div>
                </div>

                <div className="flex justify-end space-x-3 pt-4">
                  <button
                    onClick={() => setShowCreateSubnetModal(false)}
                    className="px-4 py-2 text-gray-700 dark:text-gray-300 hover:bg-gray-100 dark:hover:bg-gray-700 rounded-lg transition-colors"
                  >
                    Cancel
                  </button>
                  <button
                    onClick={() => handleCreateSubnets(createSubnetInput)}
                    disabled={createSubnetLoading || !createSubnetInput.clusterName.trim()}
                    className="px-4 py-2 bg-purple-600 text-white rounded-lg hover:bg-purple-700 transition-colors disabled:opacity-50 disabled:cursor-not-allowed"
                  >
                    {createSubnetLoading ? (
                      <div className="flex items-center space-x-2">
                        <div className="w-4 h-4 border border-white border-t-transparent rounded-full animate-spin"></div>
                        <span>Creating...</span>
                      </div>
                    ) : (
                      'Create VPC & Subnets'
                    )}
                  </button>
                </div>
              </div>
            </div>
          </div>
        </div>
      )}

      {/* Prefix Configuration Modal */}
      {showPrefixModal && (
        <div className="fixed inset-0 z-50 flex items-center justify-center p-4">
          <div
            className="fixed inset-0 bg-black/50 backdrop-blur-sm"
            onClick={() => setShowPrefixModal(false)}
          />
          <div className="relative bg-white dark:bg-gray-800 rounded-xl shadow-2xl border border-gray-200 dark:border-gray-700 w-full max-w-md animate-in zoom-in-95 duration-200">
            <div className="p-6">
              <div className="flex items-center justify-between mb-4">
                <h3 className="text-lg font-semibold text-gray-900 dark:text-white">🏷️ Configure Resource Prefix</h3>
                <button
                  onClick={() => setShowPrefixModal(false)}
                  className="text-gray-400 hover:text-gray-600 transition-colors"
                >
                  <svg className="h-5 w-5" fill="none" stroke="currentColor" viewBox="0 0 24 24">
                    <path strokeLinecap="round" strokeLinejoin="round" strokeWidth={2} d="M6 18L18 6M6 6l12 12" />
                  </svg>
                </button>
              </div>

              <div className="space-y-4">
                <p className="text-sm text-gray-600 dark:text-gray-400">
                  Enter a prefix (maximum 4 characters) that will be used to name all ROSA resources including account roles, operator roles, and cluster components.
                </p>

                <div>
                  <label className="block text-sm font-medium text-gray-700 dark:text-gray-300 mb-2">
                    Prefix *
                  </label>
                  <input
                    type="text"
                    value={prefixInput}
                    onChange={(e) => {
                      const value = e.target.value;
                      if (value.length <= 4) {
                        setPrefixInput(value);
                      }
                    }}
                    placeholder="e.g., prod, dev, test"
                    maxLength={4}
                    className="w-full border border-gray-300 dark:border-gray-600 rounded-lg px-3 py-2 bg-white dark:bg-gray-700 text-gray-900 dark:text-white focus:ring-2 focus:ring-purple-500 focus:border-purple-500 text-sm font-mono"
                  />
                  <div className="flex justify-between items-center mt-1">
                    <p className="text-xs text-gray-500 dark:text-gray-400">
                      Used for naming all ROSA resources
                    </p>
                    <span className={`text-xs font-mono ${prefixInput.length > 4 ? 'text-red-500' : 'text-gray-400'}`}>
                      {prefixInput.length}/4
                    </span>
                  </div>
                </div>

                <div className="bg-blue-50 dark:bg-blue-900/20 border border-blue-200 dark:border-blue-800 rounded-lg p-3">
                  <h4 className="text-sm font-semibold text-blue-800 dark:text-blue-200 mb-2">Resource Naming Examples:</h4>
                  <div className="space-y-1 text-xs text-blue-700 dark:text-blue-300">
                    <div className="font-mono bg-blue-100 dark:bg-blue-800/30 p-1 rounded">
                      {prefixInput || 'prefix'}-HCP-ROSA-Installer-Role
                    </div>
                    <div className="font-mono bg-blue-100 dark:bg-blue-800/30 p-1 rounded">
                      {prefixInput || 'prefix'}-HCP-ROSA-Support-Role
                    </div>
                    <div className="font-mono bg-blue-100 dark:bg-blue-800/30 p-1 rounded">
                      {prefixInput || 'prefix'}-cluster-openshift-ingress-operator
                    </div>
                  </div>
                </div>

                <div className="bg-green-50 dark:bg-green-900/20 border border-green-200 dark:border-green-800 rounded-lg p-3">
                  <h4 className="text-sm font-semibold text-green-800 dark:text-green-200 mb-2">Benefits of Using Prefixes:</h4>
                  <div className="space-y-1 text-xs text-green-700 dark:text-green-300">
                    <div>• Organize resources by environment or team</div>
                    <div>• Easy identification in AWS console</div>
                    <div>• Avoid naming conflicts</div>
                    <div>• Consistent resource management</div>
                  </div>
                </div>

                <div className="flex justify-end space-x-3 pt-4">
                  <button
                    onClick={() => setShowPrefixModal(false)}
                    className="px-4 py-2 text-gray-700 dark:text-gray-300 hover:bg-gray-100 dark:hover:bg-gray-700 rounded-lg transition-colors"
                  >
                    Cancel
                  </button>
                  <button
                    onClick={() => handlePrefixSubmit(prefixInput)}
                    disabled={prefixLoading || !prefixInput.trim() || prefixInput.length > 4}
                    className="px-4 py-2 bg-purple-600 text-white rounded-lg hover:bg-purple-700 transition-colors disabled:opacity-50 disabled:cursor-not-allowed"
                  >
                    {prefixLoading ? (
                      <div className="flex items-center space-x-2">
                        <div className="w-4 h-4 border border-white border-t-transparent rounded-full animate-spin"></div>
                        <span>Saving...</span>
                      </div>
                    ) : (
                      'Save Prefix'
                    )}
                  </button>
                </div>
              </div>
            </div>
          </div>
        </div>
      )}

      {/* Footer */}
      <div className="bg-white border-t border-gray-200 mt-12">
        <div className="max-w-7xl mx-auto px-4 sm:px-6 lg:px-8 py-6">
          <div className="flex justify-between items-center text-sm text-gray-500">
            <div>© 2024 Red Hat, Inc. CAPI/CAPA Test Automation Platform</div>
            <div className="flex space-x-6">
              <span>Documentation</span>
              <span>Support</span>
              <button
                onClick={() => setShowFeedback(true)}
                className="hover:text-red-600 transition-colors cursor-pointer"
              >
                Send Feedback
              </button>
              <span>Status</span>
            </div>
          </div>
        </div>
      </div>
    </div>
  );
}

export default WhatCanIHelp;<|MERGE_RESOLUTION|>--- conflicted
+++ resolved
@@ -2137,12 +2137,9 @@
                 </div>
                 <span>Local Test Environment</span>
                 <div className="flex items-center ml-auto space-x-2">
-<<<<<<< HEAD
-=======
                   <div className="bg-cyan-100 text-cyan-800 text-xs px-2 py-1 rounded-full font-medium">
                     Kind
                   </div>
->>>>>>> ab8aff4c
                   <svg
                     className={`h-4 w-4 text-cyan-600 transition-transform duration-200 ${collapsedSections.has('local-environment') ? 'rotate-180' : ''}`}
                     fill="none"
@@ -2169,7 +2166,6 @@
                         Kind Cluster Status
                       </h3>
                       <div className="flex items-center space-x-2">
-<<<<<<< HEAD
                         <div className={`flex items-center text-xs px-2 py-1 rounded-full font-semibold ${
                           verifiedKindClusterInfo
                             ? 'bg-green-100 text-green-800'
@@ -2183,16 +2179,10 @@
                           ) : (
                             'Not Configured'
                           )}
-=======
-                        <div className="flex items-center text-xs bg-green-100 text-green-800 px-2 py-1 rounded-full font-semibold">
-                          <div className="w-2 h-2 bg-green-500 rounded-full mr-1.5 animate-pulse"></div>
-                          90% Complete
->>>>>>> ab8aff4c
                         </div>
                       </div>
                     </div>
 
-<<<<<<< HEAD
                     {verifiedKindClusterInfo ? (
                       <>
                         {/* Cluster Info */}
@@ -2214,16 +2204,7 @@
                             <div className="text-xs text-cyan-900">{verifiedKindClusterInfo.verifiedDate}</div>
                           </div>
                         </div>
-                      </>
-                    ) : (
-                      <div className="text-center py-4 text-cyan-600 text-xs">
-                        <div className="mb-2">No Kind cluster verified</div>
-                        <div className="text-cyan-500">Click "Update Kind Cluster Information" to verify a cluster</div>
-                      </div>
-                    )}
-
-                    {verifiedKindClusterInfo && (
-                      <>
+
                         {/* Quick Status Summary */}
                         <div className="grid grid-cols-3 gap-2 mb-4">
                           <div className="bg-green-50 rounded p-2 border border-green-200">
@@ -2245,43 +2226,13 @@
                             <div className="text-xs text-red-600">Failed</div>
                           </div>
                         </div>
-=======
-                    {/* Cluster Info */}
-                    <div className="grid grid-cols-2 gap-3 mb-4">
-                      <div className="bg-white rounded-lg p-2 border border-cyan-100">
-                        <div className="text-xs text-cyan-600 font-semibold mb-1">Cluster Name</div>
-                        <div className="text-xs text-cyan-900 font-mono">capa-karpenter-test</div>
+                      </>
+                    ) : (
+                      <div className="text-center py-4 text-cyan-600 text-xs">
+                        <div className="mb-2">No Kind cluster verified</div>
+                        <div className="text-cyan-500">Click "Update Kind Cluster Information" to verify a cluster</div>
                       </div>
-                      <div className="bg-white rounded-lg p-2 border border-cyan-100">
-                        <div className="text-xs text-cyan-600 font-semibold mb-1">Namespace</div>
-                        <div className="text-xs text-cyan-900 font-mono">ns-rosa-hcp</div>
-                      </div>
-                      <div className="bg-white rounded-lg p-2 border border-cyan-100">
-                        <div className="text-xs text-cyan-600 font-semibold mb-1">API Server</div>
-                        <div className="text-xs text-cyan-900 font-mono">https://127.0.0.1:50926</div>
-                      </div>
-                      <div className="bg-white rounded-lg p-2 border border-cyan-100">
-                        <div className="text-xs text-cyan-600 font-semibold mb-1">Verified</div>
-                        <div className="text-xs text-cyan-900">Wed Oct 15, 2025</div>
-                      </div>
-                    </div>
-
-                    {/* Quick Status Summary */}
-                    <div className="grid grid-cols-3 gap-2 mb-4">
-                      <div className="bg-green-50 rounded p-2 border border-green-200">
-                        <div className="text-lg font-bold text-green-700 mb-0.5">30</div>
-                        <div className="text-xs text-green-600">Checks Passed</div>
-                      </div>
-                      <div className="bg-orange-50 rounded p-2 border border-orange-200">
-                        <div className="text-lg font-bold text-orange-700 mb-0.5">1</div>
-                        <div className="text-xs text-orange-600">Warning</div>
-                      </div>
-                      <div className="bg-red-50 rounded p-2 border border-red-200">
-                        <div className="text-lg font-bold text-red-700 mb-0.5">1</div>
-                        <div className="text-xs text-red-600">Failed</div>
-                      </div>
-                    </div>
->>>>>>> ab8aff4c
+                    )}
 
                     {/* Component Status */}
                     <div className="bg-white rounded-lg p-3 border border-cyan-100 mb-3">
@@ -2292,7 +2243,6 @@
                         Key Components
                       </h4>
                       <div className="space-y-1.5">
-<<<<<<< HEAD
                         <div className="grid grid-cols-3 gap-2 text-xs">
                           <span className="text-cyan-700">✅ Kind Cluster</span>
                           <span className="text-cyan-600 font-mono">v0.20.0</span>
@@ -2327,35 +2277,6 @@
                           <span className="text-cyan-700">❌ OCM Client Secret</span>
                           <span className="text-cyan-600 font-mono">-</span>
                           <span className="text-red-600 font-medium text-right">Missing</span>
-=======
-                        <div className="flex items-center justify-between text-xs">
-                          <span className="text-cyan-700">✅ Kind Cluster</span>
-                          <span className="text-green-600 font-medium">Running</span>
-                        </div>
-                        <div className="flex items-center justify-between text-xs">
-                          <span className="text-cyan-700">✅ Cert Manager</span>
-                          <span className="text-green-600 font-medium">3 pods running</span>
-                        </div>
-                        <div className="flex items-center justify-between text-xs">
-                          <span className="text-cyan-700">✅ CAPI Controller</span>
-                          <span className="text-green-600 font-medium">1/1 ready</span>
-                        </div>
-                        <div className="flex items-center justify-between text-xs">
-                          <span className="text-cyan-700">✅ CAPA Controller</span>
-                          <span className="text-green-600 font-medium">1/1 ready</span>
-                        </div>
-                        <div className="flex items-center justify-between text-xs">
-                          <span className="text-cyan-700">✅ ROSA CRDs</span>
-                          <span className="text-green-600 font-medium">All installed</span>
-                        </div>
-                        <div className="flex items-center justify-between text-xs">
-                          <span className="text-cyan-700">⚠️ AWS Credentials</span>
-                          <span className="text-orange-600 font-medium">Not configured</span>
-                        </div>
-                        <div className="flex items-center justify-between text-xs">
-                          <span className="text-cyan-700">❌ OCM Client Secret</span>
-                          <span className="text-red-600 font-medium">Missing</span>
->>>>>>> ab8aff4c
                         </div>
                       </div>
                     </div>
@@ -2369,7 +2290,6 @@
                         Active Resources
                       </h4>
                       <div className="space-y-1.5">
-<<<<<<< HEAD
                         <div className="grid grid-cols-3 gap-2 text-xs">
                           <span className="text-cyan-700">CAPI Clusters</span>
                           <span className="text-cyan-600 font-mono">v1.5.3</span>
@@ -2394,36 +2314,12 @@
                     </div>
                       </>
                     )}
-=======
-                        <div className="flex items-center justify-between text-xs">
-                          <span className="text-cyan-700">CAPI Clusters</span>
-                          <span className="text-cyan-900 font-medium">1 (tfitzger-rosa-hcp-combo-test)</span>
-                        </div>
-                        <div className="flex items-center justify-between text-xs">
-                          <span className="text-cyan-700">RosaControlPlane</span>
-                          <span className="text-green-600 font-medium">1 ready</span>
-                        </div>
-                        <div className="flex items-center justify-between text-xs">
-                          <span className="text-cyan-700">RosaNetwork</span>
-                          <span className="text-cyan-900 font-medium">1 configured</span>
-                        </div>
-                        <div className="flex items-center justify-between text-xs">
-                          <span className="text-cyan-700">RosaRoleConfig</span>
-                          <span className="text-cyan-900 font-medium">1 configured</span>
-                        </div>
-                      </div>
-                    </div>
->>>>>>> ab8aff4c
 
                     <button
                       onClick={() => handleKindClusterCheck()}
                       className="w-full mt-3 bg-cyan-600 hover:bg-cyan-700 text-white text-sm px-4 py-2 rounded-lg transition-colors duration-200 font-medium"
                     >
-<<<<<<< HEAD
                       🐳 Update Kind Cluster Information
-=======
-                      🐳 Re-verify Kind Cluster
->>>>>>> ab8aff4c
                     </button>
                   </div>
                 </div>
