import React, { useState, useEffect, useCallback, useRef } from 'react';
import { useNavigate } from 'react-router-dom';
import {
  QuestionMarkCircleIcon,
  WrenchScrewdriverIcon,
  ChartBarIcon,
  UserIcon,
  RocketLaunchIcon,
  PlusIcon,
  Cog6ToothIcon,
  EllipsisHorizontalIcon,
  CheckCircleIcon,
  PowerIcon,
  CubeIcon,
  ArrowUpIcon,
  TrashIcon,
  CommandLineIcon,
  BookOpenIcon,
  CloudIcon,
  ShieldCheckIcon,
  KeyIcon,
  ArrowPathIcon,
  DocumentTextIcon,
  IdentificationIcon,
  ChevronDownIcon,
  ChevronUpIcon,
  ClockIcon,
  DocumentDuplicateIcon,
  XMarkIcon,
} from '@heroicons/react/24/outline';
import { ROSAStatus } from '../components/ROSAStatus';
import { ConfigStatus } from '../components/ConfigStatus';
import { OCPConnectionStatus } from '../components/OCPConnectionStatus';
import { KindClusterModal } from '../components/KindClusterModal';
import { KindTerminalModal } from '../components/KindTerminalModal';
import ResourceConnectionsCard from '../components/ResourceConnectionsCard';
import { MinikubeClusterModal } from '../components/MinikubeClusterModal';
import { MinikubeTerminalModal } from '../components/MinikubeTerminalModal';
import { MCETerminalModal } from '../components/MCETerminalModal';
import TestEnvironmentCard from '../components/TestEnvironmentCard';
import TestActivityFeed from '../components/TestActivityFeed';
import { RosaProvisionModal } from '../components/RosaProvisionModal';
import { YamlEditorModal } from '../components/YamlEditorModal';

// Helper function to calculate age from ISO timestamp
function calculateAge(isoTimestamp) {
  if (!isoTimestamp) return '';

  try {
    const created = new Date(isoTimestamp);
    const now = new Date();
    const diffMs = now - created;

    const seconds = Math.floor(diffMs / 1000);
    const minutes = Math.floor(seconds / 60);
    const hours = Math.floor(minutes / 60);
    const days = Math.floor(hours / 24);

    if (days > 0) return `${days}d`;
    if (hours > 0) return `${hours}h`;
    if (minutes > 0) return `${minutes}m`;
    return `${seconds}s`;
  } catch (e) {
    return '';
  }
}

// Extract timestamp from MCE component debug output
function extractMCEComponentTimestamp(output, debugPattern) {
  try {
    // Look for the debug pattern followed by JSON containing created or creationTimestamp
    // Format 1: "✓ capi-controller-manager deployment found - {"name":"...","created":"2025-10-28T14:40:49Z"}"
    // Format 2: "Namespace ns-rosa-hcp details: {"name":"...","creationTimestamp":"2025-10-28T14:40:49Z"}"

    // Try matching "created" first (with optional backslash escaping)
    let regex = new RegExp(
      debugPattern + '.*?\\\\?"created\\\\?"\\s*:\\s*\\\\?"([^"\\\\"]+)\\\\?"',
      'i'
    );
    let match = output.match(regex);

    // If not found, try matching "creationTimestamp" (with optional backslash escaping)
    if (!match) {
      regex = new RegExp(
        debugPattern + '.*?\\\\?"creationTimestamp\\\\?"\\s*:\\s*\\\\?"([^"\\\\"]+)\\\\?"',
        'i'
      );
      match = output.match(regex);
    }

    // Debug logging for first pattern
    if (debugPattern.includes('capi-controller-manager')) {
      console.log('=== MCE Timestamp Debug ===');
      console.log('Pattern:', debugPattern);
      console.log('Output length:', output?.length);
      console.log('Match found:', !!match);
      if (match) {
        console.log('Timestamp:', match[1]);
      }
      // Show a snippet of the output around the pattern
      const patternIndex = output.indexOf(debugPattern);
      if (patternIndex >= 0) {
        const snippet = output.substring(patternIndex, patternIndex + 250);
        console.log('Snippet:', snippet);
      } else {
        console.log('Pattern NOT found in output');
        // Try to find similar patterns
        const checkmarkIndex = output.indexOf('✓');
        if (checkmarkIndex >= 0) {
          console.log('Found ✓ at index:', checkmarkIndex);
          console.log('Context around ✓:', output.substring(checkmarkIndex, checkmarkIndex + 150));
        }
        const capiIndex = output.indexOf('capi-controller-manager');
        if (capiIndex >= 0) {
          console.log('Found capi-controller-manager at index:', capiIndex);
          console.log('Context:', output.substring(capiIndex - 20, capiIndex + 150));
        }
      }
    }

    return match ? match[1] : null;
  } catch (e) {
    console.error('Error extracting timestamp:', e);
    return null;
  }
}

// Parse dynamic resources from ansible validation output
function parseDynamicResources(output) {
  const resources = [];

  if (!output) return resources;

  console.log('🔍 parseDynamicResources called, output length:', output?.length);

  try {
    // Pattern to match resource found messages with JSON data
    // Format: "✓ [ResourceType] found - [JSON]" or "✓ [ResourceType] found - {"key":"value"}"
    // Capture all text before "found" as the resource type (can be multiple words)
    const pattern = /✓\s+(.+?)\s+found\s+-\s+(.+?)(?=\n|$)/g;
    let match;
    let matchCount = 0;

    while ((match = pattern.exec(output)) !== null) {
      matchCount++;
      const resourceType = match[1]; // e.g., "ROSACluster", "RosaControlPlane", "RosaNetwork"
      const jsonStr = match[2].trim().replace(/"+$/, ''); // Strip trailing quotes from ansible debug format

      console.log(`  Match #${matchCount}: ${resourceType} - JSON:`, jsonStr.substring(0, 100));

      try {
        // Try to parse as JSON (could be object or array)
        let resourceData;

        // Handle stdout_lines format - may have escaped quotes
        const cleanedJson = jsonStr.replace(/\\"/g, '"');

        // Try parsing as array first (for stdout_lines)
        if (cleanedJson.startsWith('[')) {
          resourceData = JSON.parse(cleanedJson);
        } else {
          // Single object
          resourceData = [JSON.parse(cleanedJson)];
        }

        // Extract resource info from each object
        for (const item of resourceData) {
          if (item.name) {
            resources.push({
              type: resourceType,
              name: item.name,
              namespace: item.namespace || '',
              creationTimestamp: item.creationTimestamp || item.created || null,
              status: item.status || 'Active', // Extract status, default to 'Active' if not present
            });
            console.log(
              `    ✅ Added resource: ${resourceType}/${item.name} (status: ${item.status || 'Active'})`
            );
          }
        }
      } catch (jsonError) {
        console.warn(
          `Failed to parse JSON for ${resourceType}:`,
          jsonError,
          'Raw:',
          jsonStr.substring(0, 200)
        );
      }
    }

    console.log(`🎯 Found ${resources.length} dynamic resources total (before deduplication)`);
  } catch (error) {
    console.error('Error parsing dynamic resources:', error);
  }

  // Remove duplicates based on type + namespace + name combination
  const uniqueResources = Array.from(
    new Map(resources.map((r) => [`${r.type}|${r.namespace}|${r.name}`, r])).values()
  );

  console.log(
    `🎯 Returning ${uniqueResources.length} unique resources (removed ${resources.length - uniqueResources.length} duplicates)`
  );

  return uniqueResources;
}

// Helper function to sort resources
function sortResources(resources, sortField, sortDirection) {
  if (!resources || resources.length === 0) return resources;

  const sorted = [...resources].sort((a, b) => {
    let aValue = a[sortField] || '';
    let bValue = b[sortField] || '';

    // Special handling for age - sort by timestamp
    if (sortField === 'age') {
      aValue = a.creationTimestamp || '';
      bValue = b.creationTimestamp || '';
    }

    // Convert to lowercase for case-insensitive string comparison
    if (typeof aValue === 'string') aValue = aValue.toLowerCase();
    if (typeof bValue === 'string') bValue = bValue.toLowerCase();

    if (aValue < bValue) return sortDirection === 'asc' ? -1 : 1;
    if (aValue > bValue) return sortDirection === 'asc' ? 1 : -1;
    return 0;
  });

  return sorted;
}

// Format Ansible playbook output with eye-catchers for PLAY and TASK banners
function formatPlaybookOutput(output) {
  if (!output) return 'No output available';

  // Split output into lines
  const lines = output.split('\n');
  const formattedLines = [];

  for (let i = 0; i < lines.length; i++) {
    const line = lines[i];

    // Check if line is a PLAY banner (starts with "PLAY [")
    if (line.trim().startsWith('PLAY [')) {
      formattedLines.push({
        type: 'play',
        content: line,
      });
    }
    // Check if line is a TASK banner (starts with "TASK [")
    else if (line.trim().startsWith('TASK [')) {
      formattedLines.push({
        type: 'task',
        content: line,
      });
    }
    // Check for asterisk lines (decorative banners)
    else if (line.trim().match(/^\*+$/)) {
      formattedLines.push({
        type: 'banner',
        content: line,
      });
    }
    // Regular output lines
    else {
      formattedLines.push({
        type: 'normal',
        content: line,
      });
    }
  }

  return formattedLines;
}

export function WhatCanIHelp() {
  const navigate = useNavigate();
  const [darkMode, setDarkMode] = useState(false);
  const [showCommandPalette, setShowCommandPalette] = useState(false);
  const [searchTerm, setSearchTerm] = useState('');
  const [visibleCards, setVisibleCards] = useState(new Set());
  // Load expanded cards from localStorage on initial mount
  const [expandedCards, setExpandedCards] = useState(() => {
    try {
      const saved = localStorage.getItem('expandedCards');
      console.log('💾 Loading expandedCards from localStorage:', saved);
      const loaded = saved ? new Set(JSON.parse(saved)) : new Set();
      console.log('📥 Loaded expandedCards as Set:', [...loaded]);
      return loaded;
    } catch (error) {
      console.error('❌ Error loading expandedCards from localStorage:', error);
      return new Set();
    }
  });
  const [showFeedback, setShowFeedback] = useState(false);
  const [feedbackData, setFeedbackData] = useState({ type: 'general', message: '', email: '' });
  const [showHelp, setShowHelp] = useState(false);
  const [showConfirmDialog, setShowConfirmDialog] = useState(null);
  const [loadingStates, setLoadingStates] = useState(new Set());
  const [favorites, setFavorites] = useState(new Set());
  const [recentOperations, setRecentOperations] = useState([]);
  const [recentOperationsCollapsed, setRecentOperationsCollapsed] = useState(false);
  const [recentOperationsOutputCollapsed, setRecentOperationsOutputCollapsed] = useState(false);
  const [minikubeOperationsOutputCollapsed, setMinikubeOperationsOutputCollapsed] = useState(false);
  const [minikubeRecentOpsCollapsed, setMinikubeRecentOpsCollapsed] = useState(false);
  const [mceRecentOpsCollapsed, setMceRecentOpsCollapsed] = useState(false);
  const [settingsPanelOpen, setSettingsPanelOpen] = useState(false);
  const [notifications, setNotifications] = useState([]);
  const [rosaStatus, setRosaStatus] = useState(null);
  const [configStatus, setConfigStatus] = useState(null);
  const [ocpStatus, setOcpStatus] = useState(null);
  const [guidedSetupStatus, setGuidedSetupStatus] = useState(null);
  const [showSetupPrompt, setShowSetupPrompt] = useState(false);
  const [showKindClusterModal, setShowKindClusterModal] = useState(false);
  const [showProvisionModal, setShowProvisionModal] = useState(false);
  const [showYamlEditorModal, setShowYamlEditorModal] = useState(false);
  const [yamlEditorData, setYamlEditorData] = useState(null);
  const [kindClusters, setKindClusters] = useState([]);
  const [selectedKindCluster, setSelectedKindCluster] = useState('');
  const [kindClusterInput, setKindClusterInput] = useState('');
  const [kindVerificationResult, setKindVerificationResult] = useState(null);
  const [kindLoading, setKindLoading] = useState(false);
  const [mceLoading, setMceLoading] = useState(false);
  // Sorting states for Active Resources tables
  const [minikubeSortField, setMinikubeSortField] = useState('type');
  const [minikubeSortDirection, setMinikubeSortDirection] = useState('asc');
  const [mceSortField, setMceSortField] = useState('type');
  const [mceSortDirection, setMceSortDirection] = useState('asc');
  // State for dynamically fetched MCE active resources
  const [mceActiveResources, setMceActiveResources] = useState([]);
  const [mceResourcesLoading, setMceResourcesLoading] = useState(false);
  // Sorting states for Key Components table
  const [mceComponentSortField, setMceComponentSortField] = useState('component');
  const [mceComponentSortDirection, setMceComponentSortDirection] = useState('asc');

  // State for provisioned ROSA clusters
  const [rosaClusters, setRosaClusters] = useState([]);
  const [rosaClustersLoading, setRosaClustersLoading] = useState(false);
  const [selectedClusterForUpgrade, setSelectedClusterForUpgrade] = useState(null);
  const [showUpgradeModal, setShowUpgradeModal] = useState(false);
  const [showClusterPanel, setShowClusterPanel] = useState(false);
  const [ansibleResults, setAnsibleResults] = useState(() => {
    try {
      const saved = localStorage.getItem('ansibleResults');
      console.log('💾 Loading ansibleResults from localStorage');
      if (saved) {
        const parsed = JSON.parse(saved);
        // Convert timestamp strings back to Date objects
        Object.keys(parsed).forEach((key) => {
          if (parsed[key].timestamp) {
            parsed[key].timestamp = new Date(parsed[key].timestamp);
          }
          // Also convert nested result.timestamp if it exists
          if (parsed[key].result?.timestamp) {
            parsed[key].result.timestamp = new Date(parsed[key].result.timestamp);
          }
        });
        console.log('📥 Loaded ansibleResults:', Object.keys(parsed));
        return parsed;
      }
      return {};
    } catch (error) {
      console.error('❌ Error loading ansibleResults from localStorage:', error);
      return {};
    }
  });
  const [collapsedSections, setCollapsedSections] = useState(new Set());
  const [systemStats, setSystemStats] = useState({
    clustersActive: 2,
    resourcesUsed: 85,
    lastUpdate: new Date().toLocaleTimeString(),
    connectionStatus: 'Connected',
    apiUrl: 'https://api.cluster-example.example.openshiftapps.com:6443',
    currentUser: 'kube:admin',
    testingVersion: '4.20',
  });
  const [rosaHcpResources, setRosaHcpResources] = useState({
    accountRoles: [],
    operatorRoles: [],
    oidcId: null,
    subnets: [],
    loading: false,
    lastChecked: null,
    error: null,
  });
  const [showOidcModal, setShowOidcModal] = useState(false);
  const [oidcInput, setOidcInput] = useState('');
  const [oidcLoading, setOidcLoading] = useState(false);
  const [oidcModalMode, setOidcModalMode] = useState('create'); // 'create' or 'enter'
  const [showSubnetModal, setShowSubnetModal] = useState(false);
  const [subnetInput, setSubnetInput] = useState({ privateSubnet: '', publicSubnet: '' });
  const [subnetLoading, setSubnetLoading] = useState(false);
  const [showCreateSubnetModal, setShowCreateSubnetModal] = useState(false);
  const [createSubnetInput, setCreateSubnetInput] = useState({
    region: 'us-west-2',
    clusterName: '',
  });
  const [createSubnetLoading, setCreateSubnetLoading] = useState(false);
  const [showPrefixModal, setShowPrefixModal] = useState(false);
  const [prefixInput, setPrefixInput] = useState('');
  const [prefixLoading, setPrefixLoading] = useState(false);
  const [savedPrefix, setSavedPrefix] = useState('');
  const [verifiedKindClusterInfo, setVerifiedKindClusterInfo] = useState(() => {
    try {
      const saved = localStorage.getItem('verifiedKindClusterInfo');
      return saved ? JSON.parse(saved) : null;
    } catch (error) {
      console.error('Error loading verifiedKindClusterInfo from localStorage:', error);
      return null;
    }
  });
  const [activeResources, setActiveResources] = useState([]);
  const [showKindConfigModal, setShowKindConfigModal] = useState(false);
  const [showKindTerminalModal, setShowKindTerminalModal] = useState(false);
  const [showResourceDetailModal, setShowResourceDetailModal] = useState(false);
  const [selectedResourceDetail, setSelectedResourceDetail] = useState(null);
  const [showMceYamlModal, setShowMceYamlModal] = useState(false);
  const [mceYamlData, setMceYamlData] = useState(null);
  const [showAnsibleModal, setShowAnsibleModal] = useState(false);
  const [ansibleOutput, setAnsibleOutput] = useState(null);

  // Minikube cluster state
  const [showMinikubeConfigModal, setShowMinikubeConfigModal] = useState(false);
  const [showMinikubeTerminalModal, setShowMinikubeTerminalModal] = useState(false);
  const [verifiedMinikubeClusterInfo, setVerifiedMinikubeClusterInfo] = useState(() => {
    try {
      const saved = localStorage.getItem('verifiedMinikubeClusterInfo');
      return saved ? JSON.parse(saved) : null;
    } catch (error) {
      console.error('Error loading verifiedMinikubeClusterInfo from localStorage:', error);
      return null;
    }
  });

  // MCE Terminal state
  const [showMCETerminalModal, setShowMCETerminalModal] = useState(false);

  // Embedded MCE Terminal state (for persistent terminal section)
  const [mceTerminalCollapsed, setMceTerminalCollapsed] = useState(() => {
    try {
      const saved = localStorage.getItem('mceTerminalCollapsed');
      return saved === 'true';
    } catch (error) {
      return false; // Default: expanded
    }
  });
  const [mceTerminalCommand, setMceTerminalCommand] = useState('');
  const [mceTerminalOutput, setMceTerminalOutput] = useState(
    'Welcome to MCE Terminal! Type commands or select from templates.\n'
  );
  const [mceTerminalHistory, setMceTerminalHistory] = useState(() => {
    try {
      const saved = localStorage.getItem('mce-embedded-terminal-history');
      return saved ? JSON.parse(saved) : [];
    } catch (error) {
      return [];
    }
  });
  const [mceTerminalHistoryIndex, setMceTerminalHistoryIndex] = useState(-1);
  const [mceTerminalExecuting, setMceTerminalExecuting] = useState(false);

  // MCE Configuration section collapse state
  const [mceConfigurationCollapsed, setMceConfigurationCollapsed] = useState(() => {
    try {
      const saved = localStorage.getItem('mceConfigurationCollapsed');
      return saved === 'true';
    } catch (error) {
      return false; // Default: expanded
    }
  });

  // Cluster Status section state
  const [clusterStatusCollapsed, setClusterStatusCollapsed] = useState(true);
  const [clusters, setClusters] = useState([]);
  const [clustersLoading, setClustersLoading] = useState(false);
  const [clustersError, setClustersError] = useState(null);

  // MCE Features modal state
  const [showMCEFeaturesModal, setShowMCEFeaturesModal] = useState(false);
  const [mceFeatures, setMceFeatures] = useState(null);
  const [mceInfo, setMceInfo] = useState(null);
  const [mceLastVerified, setMceLastVerified] = useState(null);
  const [credentialWarning, setCredentialWarning] = useState(null); // { type: 'placeholder' | 'invalid', message: string }
  const [mceFeaturesLoading, setMceFeaturesLoading] = useState(false);

  // Last used ROSA YAML path for ROSA HCP provisioning
  const [lastRosaYamlPath, setLastRosaYamlPath] = useState('rosa-hcp-test.yml');

  // Environment selector state with localStorage persistence
  const [selectedEnvironment, setSelectedEnvironment] = useState(() => {
    try {
      const saved = localStorage.getItem('selectedTestEnvironment');
      return saved || 'minikube';
    } catch (error) {
      console.error('Error loading selectedEnvironment from localStorage:', error);
      return 'minikube';
    }
  });
  const [showEnvironmentDropdown, setShowEnvironmentDropdown] = useState(false);

  // Track if we've already shown initial notifications to prevent loops
  const hasShownInitialNotifications = useRef(false);

  // Helper function to check if automation features should be disabled
  const isAutomationDisabled = () => {
    // Only require ROSA authentication and configuration - OCP connection is optional
    return !rosaStatus?.authenticated || !configStatus?.configured;
  };

  const getDisabledReason = () => {
    if (!rosaStatus?.authenticated) return 'ROSA staging authentication required';
    if (!configStatus?.configured) return 'Configuration incomplete';
    return '';
  };

  // Kind cluster verification functions
  const handleKindClusterCheck = async () => {
    setShowKindClusterModal(true);
    setKindLoading(true);

    try {
      const response = await fetch('http://localhost:8000/api/kind/list-clusters');
      const data = await response.json();
      setKindClusters(data.clusters || []);

      if (data.clusters.length === 0) {
        addNotification(data.message, 'info');
      }
    } catch (error) {
      console.error('Failed to list Kind clusters:', error);
      addNotification('Failed to check Kind clusters', 'error');
    } finally {
      setKindLoading(false);
    }
  };

  const createOCMSecret = async () => {
    if (!verifiedKindClusterInfo?.name) {
      addNotification('❌ No Kind cluster verified', 'error');
      return;
    }

    try {
      addNotification('🔧 Creating OCM client secret...', 'info');

      const response = await fetch('http://localhost:8000/api/kind/create-ocm-secret', {
        method: 'POST',
        headers: {
          'Content-Type': 'application/json',
        },
        body: JSON.stringify({
          cluster_name: verifiedKindClusterInfo.name,
        }),
      });

      const data = await response.json();

      if (data.success) {
        addNotification('✅ OCM client secret created successfully!', 'success');
        // Re-verify the cluster to update component status
        if (verifiedKindClusterInfo.name) {
          verifyKindCluster(verifiedKindClusterInfo.name).catch(() => {
            // Silently handle verification errors after secret creation
          });
        }
      } else {
        addNotification(`❌ Failed to create secret: ${data.message}`, 'error');
      }
    } catch (error) {
      console.error('Failed to create OCM secret:', error);
      addNotification('❌ Failed to create OCM secret', 'error');
    }
  };

  const handleKindClusterSelected = async ({ cluster_name, verificationData }) => {
    try {
      const operationId = `configure-kind-${Date.now()}`;

      // Add to recent operations immediately
      addToRecent({
        id: operationId,
        title: 'Minikube Configure Cluster',
        color: 'bg-cyan-600',
        status: `⏳ Configuring ${cluster_name}...`,
      });

      // Small delay to show the "Configuring..." status
      await new Promise((resolve) => setTimeout(resolve, 1000));

      // Store the verified cluster information with time
      const clusterInfo = {
        name: cluster_name,
        apiUrl: verificationData.cluster_info?.api_url || 'https://127.0.0.1:6443',
        contextName: verificationData.context_name,
        verifiedDate: new Date().toLocaleString('en-US', {
          weekday: 'short',
          month: 'short',
          day: 'numeric',
          year: 'numeric',
          hour: 'numeric',
          minute: '2-digit',
        }),
        namespace: 'ns-rosa-hcp',
        status: verificationData.cluster_info?.status || 'ready',
        components: verificationData.cluster_info?.components || {},
      };
      setVerifiedKindClusterInfo(clusterInfo);

      // Store in localStorage for persistence
      localStorage.setItem('verified-kind-cluster', JSON.stringify(clusterInfo));

      // Fetch active resources
      await fetchActiveResources(cluster_name, clusterInfo.namespace);

      // Update operation status with success and timestamp
      const completionTime = new Date().toLocaleTimeString('en-US', {
        hour: 'numeric',
        minute: '2-digit',
        second: '2-digit',
        hour12: true,
      });
      updateRecentOperationStatus(operationId, `✅ Configured at ${completionTime}`);

      // Add success notification
      addNotification('🎉 Kind cluster configured successfully!', 'success', 3000);
    } catch (error) {
      console.error('Error handling cluster selection:', error);
      addNotification('Failed to configure cluster', 'error');
    }
  };

  const handleMinikubeClusterSelected = async ({ cluster_name, verificationData }) => {
    try {
      const operationId = `configure-minikube-${Date.now()}`;

      // Add to recent operations immediately
      addToRecent({
        id: operationId,
        title: 'Minikube Configure Cluster',
        color: 'bg-purple-600',
        status: `⏳ Configuring ${cluster_name}...`,
      });

      // Small delay to show the "Configuring..." status
      await new Promise((resolve) => setTimeout(resolve, 1000));

      // Store the verified cluster information with time
      const clusterInfo = {
        name: cluster_name,
        apiUrl: verificationData.cluster_info?.api_url || 'https://127.0.0.1:8443',
        contextName: verificationData.context_name || cluster_name,
        verifiedDate: new Date().toLocaleString('en-US', {
          weekday: 'short',
          month: 'short',
          day: 'numeric',
          year: 'numeric',
          hour: 'numeric',
          minute: '2-digit',
        }),
        namespace: 'ns-rosa-hcp',
        status: verificationData.cluster_info?.status || 'ready',
        version: verificationData.cluster_info?.version || 'v1.32.0',
        components: verificationData.cluster_info?.components || {},
        component_timestamps: verificationData.cluster_info?.component_timestamps || {},
        component_versions: verificationData.cluster_info?.component_versions || [],
      };
      setVerifiedMinikubeClusterInfo(clusterInfo);

      // Store in localStorage for persistence
      localStorage.setItem('verified-minikube-cluster', JSON.stringify(clusterInfo));

      // Fetch active resources
      await fetchMinikubeActiveResources(cluster_name, clusterInfo.namespace);

      // Update operation status with success and timestamp
      const completionTime = new Date().toLocaleTimeString('en-US', {
        hour: 'numeric',
        minute: '2-digit',
        second: '2-digit',
        hour12: true,
      });
      updateRecentOperationStatus(operationId, `✅ Configured at ${completionTime}`);

      // Add success notification
      addNotification('🎉 Minikube cluster configured successfully!', 'success', 3000);
    } catch (error) {
      console.error('Error handling Minikube cluster selection:', error);
      addNotification('Failed to configure Minikube cluster', 'error');
    }
  };

  // Fetch active resources from the Kind cluster
  const fetchActiveResources = async (clusterName, namespace = 'ns-rosa-hcp') => {
    try {
      const response = await fetch('http://localhost:8000/api/kind/get-active-resources', {
        method: 'POST',
        headers: {
          'Content-Type': 'application/json',
        },
        body: JSON.stringify({
          cluster_name: clusterName,
          namespace: namespace,
        }),
      });

      const data = await response.json();

      if (data.success) {
        setActiveResources(data.resources);
      } else {
        setActiveResources([]);
      }
    } catch (error) {
      console.error('Failed to fetch active resources:', error);
      setActiveResources([]);
    }
  };

  // Fetch provisioned ROSA clusters from OCP/MCE
  const fetchRosaClusters = async () => {
    setRosaClustersLoading(true);
    try {
      const response = await fetch('http://localhost:8000/api/ocp/rosa-clusters');
      const data = await response.json();

      if (data.success) {
        setRosaClusters(data.clusters);
      } else {
        setRosaClusters([]);
        console.error('Failed to fetch ROSA clusters:', data.message);
      }
    } catch (error) {
      console.error('Error fetching ROSA clusters:', error);
      setRosaClusters([]);
    } finally {
      setRosaClustersLoading(false);
    }
  };

  // Fetch clusters for monitoring dashboard
  const fetchClusters = async () => {
    setClustersLoading(true);
    try {
      const response = await fetch('http://localhost:8000/api/clusters');
      const data = await response.json();

      if (data.success) {
        setClusters(data.clusters);
        setClustersError(null);
      } else {
        setClustersError(data.message || 'Failed to fetch clusters');
      }
    } catch (err) {
      setClustersError(`Error fetching clusters: ${err.message}`);
    } finally {
      setClustersLoading(false);
    }
  };

  // Handle cluster status section toggle
  const handleToggleClusterStatus = async () => {
    const newState = !clusterStatusCollapsed;
    setClusterStatusCollapsed(newState);

    // Only fetch clusters when expanding the section
    if (!newState && clusters.length === 0) {
      await fetchClusters();
    }
  };

  // Handle cluster upgrade
  const handleUpgradeCluster = async (clusterName, namespace, targetVersion) => {
    try {
      const operationId = `upgrade-${clusterName}-${Date.now()}`;

      // Add to recent operations
      addToRecent({
        id: operationId,
        title: `Upgrade ${clusterName}`,
        color: 'bg-purple-600',
        status: `⏳ Upgrading to ${targetVersion}...`,
      });

      const response = await fetch(
        `http://localhost:8000/api/ocp/rosa-clusters/${clusterName}/upgrade`,
        {
          method: 'POST',
          headers: {
            'Content-Type': 'application/json',
          },
          body: JSON.stringify({
            version: targetVersion,
            namespace: namespace,
          }),
        }
      );

      const data = await response.json();

      if (data.success) {
        const completionTime = new Date().toLocaleTimeString('en-US', {
          hour: 'numeric',
          minute: '2-digit',
          second: '2-digit',
          hour12: true,
        });
        updateRecentOperationStatus(operationId, `✅ Upgrade initiated at ${completionTime}`);
        addNotification(
          `🎉 Cluster ${clusterName} upgrade initiated successfully!`,
          'success',
          3000
        );

        // Refresh cluster list
        await fetchRosaClusters();
      } else {
        updateRecentOperationStatus(operationId, `❌ Upgrade failed`);
        addNotification(`Failed to upgrade cluster: ${data.message}`, 'error');
      }
    } catch (error) {
      console.error('Error upgrading cluster:', error);
      addNotification('Failed to upgrade cluster', 'error');
    } finally {
      setShowUpgradeModal(false);
      setSelectedClusterForUpgrade(null);
    }
  };

  // Fetch active resources from the Minikube cluster
  const fetchMinikubeActiveResources = async (clusterName, namespace = 'ns-rosa-hcp') => {
    try {
      console.log(
        '📡 Fetching Minikube active resources for cluster:',
        clusterName,
        'namespace:',
        namespace
      );
      const response = await fetch('http://localhost:8000/api/minikube/get-active-resources', {
        method: 'POST',
        headers: {
          'Content-Type': 'application/json',
        },
        body: JSON.stringify({
          cluster_name: clusterName,
          namespace: namespace,
        }),
      });

      const data = await response.json();
      console.log('📊 Minikube active resources response:', data);

      if (data.success) {
        console.log('✅ Setting activeResources with', data.resources.length, 'resources');
        setActiveResources(data.resources);
      } else {
        console.log('❌ API returned success=false, clearing activeResources');
        setActiveResources([]);
      }
    } catch (error) {
      console.error('Failed to fetch Minikube active resources:', error);
      setActiveResources([]);
    }
  };

  // MCE Embedded Terminal command execution
  const executeMceTerminalCommand = async () => {
    if (!mceTerminalCommand.trim() || mceTerminalExecuting) return;

    setMceTerminalExecuting(true);
    const timestamp = new Date().toLocaleTimeString();

    setMceTerminalOutput((prev) => `${prev}\n$ ${mceTerminalCommand}\n`);

    const newHistoryItem = {
      command: mceTerminalCommand.trim(),
      timestamp: new Date().toISOString(),
      timestampFormatted: timestamp,
    };
    setMceTerminalHistory((prev) => [newHistoryItem, ...prev].slice(0, 100));
    setMceTerminalHistoryIndex(-1);

    try {
      const response = await fetch('http://localhost:8000/api/ocp/execute-command', {
        method: 'POST',
        headers: { 'Content-Type': 'application/json' },
        body: JSON.stringify({ command: mceTerminalCommand.trim() }),
      });

      const data = await response.json();

      if (data.success) {
        setMceTerminalOutput((prev) => `${prev}${data.output}\n`);
      } else {
        setMceTerminalOutput(
          (prev) => `${prev}Error: ${data.error || 'Command failed'}\n${data.output || ''}\n`
        );
      }
    } catch (err) {
      setMceTerminalOutput((prev) => `${prev}Error: Failed to execute command - ${err.message}\n`);
    } finally {
      setMceTerminalExecuting(false);
      setMceTerminalCommand('');
    }
  };

  // MCE Terminal keyboard handler for history navigation
  const handleMceTerminalKeyDown = (e) => {
    if (e.key === 'Enter' && !e.shiftKey) {
      e.preventDefault();
      executeMceTerminalCommand();
    } else if (e.key === 'ArrowUp') {
      e.preventDefault();
      if (mceTerminalHistory.length > 0) {
        const newIndex = Math.min(mceTerminalHistoryIndex + 1, mceTerminalHistory.length - 1);
        setMceTerminalHistoryIndex(newIndex);
        setMceTerminalCommand(mceTerminalHistory[newIndex].command);
      }
    } else if (e.key === 'ArrowDown') {
      e.preventDefault();
      if (mceTerminalHistoryIndex > 0) {
        const newIndex = mceTerminalHistoryIndex - 1;
        setMceTerminalHistoryIndex(newIndex);
        setMceTerminalCommand(mceTerminalHistory[newIndex].command);
      } else if (mceTerminalHistoryIndex === 0) {
        setMceTerminalHistoryIndex(-1);
        setMceTerminalCommand('');
      }
    }
  };

  const fetchResourceDetail = async (
    clusterName,
    resourceType,
    resourceName,
    namespace = 'ns-rosa-hcp'
  ) => {
    try {
      const response = await fetch('http://localhost:8000/api/minikube/get-resource-detail', {
        method: 'POST',
        headers: {
          'Content-Type': 'application/json',
        },
        body: JSON.stringify({
          cluster_name: clusterName,
          resource_type: resourceType,
          resource_name: resourceName,
          namespace: namespace,
        }),
      });

      const data = await response.json();

      if (data.success) {
        setSelectedResourceDetail({
          type: resourceType,
          name: resourceName,
          namespace: namespace,
          yaml: data.data,
        });
        setShowResourceDetailModal(true);
      } else {
        addNotification(`Failed to fetch resource: ${data.message}`, 'error', 3000);
      }
    } catch (error) {
      console.error('Failed to fetch resource detail:', error);
      addNotification('Failed to fetch resource details', 'error', 3000);
    }
  };

  const fetchOcpResourceDetail = async (resourceType, resourceName, namespace = '') => {
    try {
      const response = await fetch('http://localhost:8000/api/ocp/get-resource-detail', {
        method: 'POST',
        headers: {
          'Content-Type': 'application/json',
        },
        body: JSON.stringify({
          resource_type: resourceType,
          resource_name: resourceName,
          namespace: namespace,
        }),
      });

      const data = await response.json();

      if (data.success) {
        setSelectedResourceDetail({
          type: resourceType,
          name: resourceName,
          namespace: namespace,
          yaml: data.data,
        });
        setShowResourceDetailModal(true);
      } else {
        addNotification(`Failed to fetch resource: ${data.message}`, 'error', 3000);
      }
    } catch (error) {
      console.error('Failed to fetch OCP resource detail:', error);
      addNotification('Failed to fetch resource details', 'error', 3000);
    }
  };

  // Fetch MCE active resources dynamically from OpenShift
  const fetchMceActiveResources = async () => {
    setMceResourcesLoading(true);
    console.log('🔍 Fetching MCE CAPI/CAPA active resources...');

    try {
      const resources = [];

      // Fetch deployments in multicluster-engine namespace
      const deployments = [
        'capi-controller-manager',
        'capa-controller-manager',
        'mce-capi-webhook-config',
      ];

      for (const deploymentName of deployments) {
        try {
          const response = await fetch('http://localhost:8000/api/ocp/execute-command', {
            method: 'POST',
            headers: { 'Content-Type': 'application/json' },
            body: JSON.stringify({
              command: `oc get deployment ${deploymentName} -n multicluster-engine -o json`,
            }),
          });

          const result = await response.json();

          if (result.success && result.output) {
            const data = JSON.parse(result.output);
            resources.push({
              type: 'Deployment',
              name: deploymentName,
              namespace: 'multicluster-engine',
            });
          }
        } catch (error) {
          console.warn(`Failed to fetch deployment ${deploymentName}:`, error);
        }
      }

      // Fetch AWSClusterControllerIdentity (cluster-scoped)
      try {
        const response = await fetch('http://localhost:8000/api/ocp/execute-command', {
          method: 'POST',
          headers: { 'Content-Type': 'application/json' },
          body: JSON.stringify({
            command: 'oc get awsclustercontrolleridentity default -o json',
          }),
        });

        const result = await response.json();

        if (result.success && result.output) {
          const data = JSON.parse(result.output);
          resources.push({
            type: 'AWSClusterControllerIdentity',
            name: 'default',
            namespace: '', // cluster-scoped
          });
        }
      } catch (error) {
        console.warn('Failed to fetch AWSClusterControllerIdentity:', error);
      }

      // Fetch ROSANetwork resources (all namespaces)
      try {
        const response = await fetch('http://localhost:8000/api/ocp/execute-command', {
          method: 'POST',
          headers: { 'Content-Type': 'application/json' },
          body: JSON.stringify({
            command: 'oc get rosanetwork --all-namespaces -o json',
          }),
        });

        const result = await response.json();

        if (result.success && result.output) {
          const data = JSON.parse(result.output);
          if (data.items && data.items.length > 0) {
            data.items.forEach((item) => {
              resources.push({
                type: 'ROSANetwork',
                name: item.metadata.name,
                namespace: item.metadata.namespace,
              });
            });
          }
        }
      } catch (error) {
        console.warn('Failed to fetch ROSANetwork resources:', error);
      }

      // Fetch ROSARoleConfig resources (all namespaces)
      try {
        const response = await fetch('http://localhost:8000/api/ocp/execute-command', {
          method: 'POST',
          headers: { 'Content-Type': 'application/json' },
          body: JSON.stringify({
            command: 'oc get rosaroleconfig --all-namespaces -o json',
          }),
        });

        const result = await response.json();

        if (result.success && result.output) {
          const data = JSON.parse(result.output);
          if (data.items && data.items.length > 0) {
            data.items.forEach((item) => {
              resources.push({
                type: 'ROSARoleConfig',
                name: item.metadata.name,
                namespace: item.metadata.namespace,
              });
            });
          }
        }
      } catch (error) {
        console.warn('Failed to fetch ROSARoleConfig resources:', error);
      }

      console.log(`✅ Fetched ${resources.length} MCE CAPI/CAPA resources`);
      setMceActiveResources(resources);
    } catch (error) {
      console.error('❌ Failed to fetch MCE active resources:', error);
      addNotification('Failed to fetch MCE resources', 'error', 3000);
    } finally {
      setMceResourcesLoading(false);
    }
  };

  // Handle resource click to show details
  const handleResourceClick = async (resource, clusterType = 'minikube') => {
    const clusterName =
      clusterType === 'minikube'
        ? verifiedMinikubeClusterInfo?.name
        : verifiedKindClusterInfo?.name;

    if (!clusterName) {
      addNotification('No cluster selected', 'error');
      return;
    }

    await fetchResourceDetail(
      clusterName,
      resource.type,
      resource.name,
      resource.namespace || 'ns-rosa-hcp'
    );
  };

  const verifyKindCluster = async (clusterName) => {
    if (!clusterName.trim()) {
      addNotification('Please enter a cluster name', 'error');
      return;
    }

    setKindLoading(true);
    setKindVerificationResult(null);

    try {
      const response = await fetch('http://localhost:8000/api/kind/verify-cluster', {
        method: 'POST',
        headers: {
          'Content-Type': 'application/json',
        },
        body: JSON.stringify({ cluster_name: clusterName.trim() }),
      });

      const data = await response.json();
      setKindVerificationResult(data);

      if (data.exists && data.accessible) {
        // Store the verified cluster information with time
        const clusterInfo = {
          name: clusterName,
          apiUrl: data.cluster_info?.api_url || 'https://127.0.0.1:6443',
          contextName: data.context_name,
          verifiedDate: new Date().toLocaleString('en-US', {
            weekday: 'short',
            month: 'short',
            day: 'numeric',
            year: 'numeric',
            hour: 'numeric',
            minute: '2-digit',
          }),
          namespace: 'ns-rosa-hcp', // Default namespace
          status: data.cluster_info?.status || 'ready',
          components: data.cluster_info?.components || {},
        };
        setVerifiedKindClusterInfo(clusterInfo);

        // Store in localStorage for persistence
        localStorage.setItem('verified-kind-cluster', JSON.stringify(clusterInfo));

        // Fetch active resources
        await fetchActiveResources(clusterName, clusterInfo.namespace);
      } else {
        throw new Error(data.message);
      }
    } catch (error) {
      console.error('Failed to verify Kind cluster:', error);
      throw error; // Re-throw to be caught by the button handler
    } finally {
      setKindLoading(false);
    }
  };

  // Wrapper function for automation actions that checks prerequisites
  const executeAutomationAction = (action, actionName = 'automation action') => {
    if (isAutomationDisabled()) {
      addNotification(
        `❌ ${actionName} blocked: ${getDisabledReason()}. Fix prerequisites before running automation.`,
        'error',
        8000
      );
      return;
    }
    action();
  };

  // Load preferences from localStorage
  useEffect(() => {
    const savedDarkMode = localStorage.getItem('darkMode') === 'true';
    const savedFavorites = JSON.parse(localStorage.getItem('favorites') || '[]');
    const savedRecent = JSON.parse(localStorage.getItem('recentOperations') || '[]');

    // Clear old operations that don't have playbook field (one-time migration)
    const migratedRecent = savedRecent.filter((op) => op.playbook);

    setDarkMode(savedDarkMode);
    setFavorites(new Set(savedFavorites));
    setRecentOperations(migratedRecent);
  }, []);

  // Fetch OCP status on component mount to display API Server URL
  useEffect(() => {
    const fetchOcpStatus = async () => {
      try {
        console.log('🔍 Fetching OCP status on mount...');
        const response = await fetch('http://localhost:8000/api/ocp/connection-status');
        const data = await response.json();
        console.log('✅ OCP status received:', data);
        setOcpStatus(data);
      } catch (error) {
        console.error('❌ Error fetching OCP status on mount:', error);
      }
    };

    fetchOcpStatus();
  }, []);

  // Save preferences to localStorage
  useEffect(() => {
    localStorage.setItem('darkMode', darkMode.toString());
  }, [darkMode]);

  useEffect(() => {
    localStorage.setItem('favorites', JSON.stringify([...favorites]));
  }, [favorites]);

  // Save expanded cards to localStorage
  useEffect(() => {
    const cardsArray = [...expandedCards];
    console.log('💾 Saving expandedCards to localStorage:', cardsArray);
    localStorage.setItem('expandedCards', JSON.stringify(cardsArray));
    console.log('✅ Saved to localStorage');
  }, [expandedCards]);

  useEffect(() => {
    localStorage.setItem('recentOperations', JSON.stringify(recentOperations));
  }, [recentOperations]);

  // Save selected environment to localStorage
  useEffect(() => {
    localStorage.setItem('selectedTestEnvironment', selectedEnvironment);
  }, [selectedEnvironment]);

  // Save MCE terminal collapsed state to localStorage
  useEffect(() => {
    localStorage.setItem('mceTerminalCollapsed', mceTerminalCollapsed.toString());
  }, [mceTerminalCollapsed]);

  // Save MCE configuration collapsed state to localStorage
  useEffect(() => {
    localStorage.setItem('mceConfigurationCollapsed', mceConfigurationCollapsed.toString());
  }, [mceConfigurationCollapsed]);

  // Save MCE terminal history to localStorage
  useEffect(() => {
    localStorage.setItem('mce-embedded-terminal-history', JSON.stringify(mceTerminalHistory));
  }, [mceTerminalHistory]);

  // Fetch active resources when Minikube cluster info is loaded
  useEffect(() => {
    if (verifiedMinikubeClusterInfo?.name) {
      console.log(
        '🔄 Auto-fetching active resources for Minikube cluster:',
        verifiedMinikubeClusterInfo.name
      );
      fetchMinikubeActiveResources(
        verifiedMinikubeClusterInfo.name,
        verifiedMinikubeClusterInfo.namespace || 'ns-rosa-hcp'
      ).catch((err) => console.error('Failed to auto-fetch active resources:', err));
    }
  }, [verifiedMinikubeClusterInfo?.name]);

  // Save ansibleResults to localStorage
  useEffect(() => {
    try {
      console.log('💾 Saving ansibleResults to localStorage:', Object.keys(ansibleResults));
      localStorage.setItem('ansibleResults', JSON.stringify(ansibleResults));
      console.log('✅ Saved ansibleResults to localStorage');
    } catch (error) {
      console.error('❌ Error saving ansibleResults to localStorage:', error);
    }
  }, [ansibleResults]);

  // Save verifiedKindClusterInfo to localStorage
  useEffect(() => {
    if (verifiedKindClusterInfo) {
      localStorage.setItem('verifiedKindClusterInfo', JSON.stringify(verifiedKindClusterInfo));
    }
  }, [verifiedKindClusterInfo]);

  // Save verifiedMinikubeClusterInfo to localStorage
  useEffect(() => {
    if (verifiedMinikubeClusterInfo) {
      localStorage.setItem(
        'verifiedMinikubeClusterInfo',
        JSON.stringify(verifiedMinikubeClusterInfo)
      );
    }
  }, [verifiedMinikubeClusterInfo]);

  // Auto-expand MCE card if validation results exist
  useEffect(() => {
    if (
      ansibleResults['check-components']?.result?.output ||
      ansibleResults['refresh-check-components']?.result?.output
    ) {
      console.log('📂 MCE validation results detected - auto-expanding card');
      setExpandedCards((prev) => {
        const newSet = new Set(prev);
        newSet.add('check-components');
        return newSet;
      });
    }
  }, [ansibleResults]);

  // Check for credential issues on app load
  useEffect(() => {
    const checkCredentials = async () => {
      try {
        const response = await fetch('http://localhost:8000/api/ocp/connection/test');
        const data = await response.json();

        if (data.status === 'placeholder_credentials' || data.status === 'missing_credentials') {
          setCredentialWarning({
            type: 'placeholder',
            message:
              'OpenShift Hub credentials not configured. Configure vars/user_vars.yml before running MCE operations.',
          });
        } else if (data.status === 'invalid_credentials' || !data.connected) {
          // Only show warning for credential errors, not for other connection issues
          if (
            data.error_details &&
            (data.error_details.includes('401') ||
              data.error_details.includes('Unauthorized') ||
              data.error_details.includes('Login failed'))
          ) {
            setCredentialWarning({
              type: 'invalid',
              message:
                'OpenShift Hub credentials may be invalid. Check vars/user_vars.yml or get fresh credentials from your cluster.',
            });
          }
        } else {
          // Credentials are valid, clear any warnings
          setCredentialWarning(null);
        }
      } catch (error) {
        // Don't show warnings for network errors during initial load
        console.log('Could not check credentials on load:', error);
      }
    };

    checkCredentials();
  }, []); // Run once on mount

  // Enhanced keyboard shortcuts
  useEffect(() => {
    const handleKeyPress = (e) => {
      if ((e.metaKey || e.ctrlKey) && e.key === 'k') {
        e.preventDefault();
        setShowCommandPalette(true);
      }
      if ((e.metaKey || e.ctrlKey) && e.key === '/') {
        e.preventDefault();
        setShowHelp(true);
      }
      if ((e.metaKey || e.ctrlKey) && e.key === '.') {
        e.preventDefault();
        setShowFeedback(true);
      }
      if (e.key === 'Escape') {
        setShowCommandPalette(false);
        setShowHelp(false);
        setShowFeedback(false);
        setShowConfirmDialog(null);
        setShowKindClusterModal(false);
        setShowOidcModal(false);
        setShowSubnetModal(false);
        setShowCreateSubnetModal(false);
        setShowPrefixModal(false);
      }
    };

    window.addEventListener('keydown', handleKeyPress);
    return () => window.removeEventListener('keydown', handleKeyPress);
  }, []);

  // Staggered card animations
  useEffect(() => {
    // Debug: Log array lengths to verify all cards are present
    console.log('🎯 Initializing card visibility:', {
      configureEnvironmentCount: configureEnvironment.length,
      manageROSAClustersCount: manageROSAClusters.length,
    });

    const timer = setTimeout(() => {
      configureEnvironment.forEach((operation, index) => {
        setTimeout(() => {
          console.log(`✅ Making visible: config-${index} (${operation.title})`);
          setVisibleCards((prev) => new Set([...prev, `config-${index}`]));
        }, index * 100);
      });

      manageROSAClusters.forEach((operation, index) => {
        setTimeout(
          () => {
            console.log(`✅ Making visible: manage-${index} (${operation.title})`);
            setVisibleCards((prev) => new Set([...prev, `manage-${index}`]));
          },
          (index + configureEnvironment.length) * 100
        );
      });
    }, 500);

    return () => clearTimeout(timer);
  }, []);

  // Refresh all status data
  const refreshAllStatus = async () => {
    const timestamp = Date.now();
    console.log('Refreshing all status at:', new Date().toISOString());
    let hasErrors = false;

    // Check ROSA status with cache busting
    try {
      const response = await fetch(`http://localhost:8000/api/rosa/status?t=${timestamp}`);
      const data = await response.json();
      console.log('ROSA status response:', data);
      setRosaStatus(data);
    } catch (error) {
      console.error('Failed to check ROSA status:', error);
      hasErrors = true;
      setRosaStatus({
        authenticated: false,
        status: 'error',
        message: 'Failed to check ROSA status',
      });
    }

    // Check configuration status with cache busting
    try {
      const response = await fetch(`http://localhost:8000/api/config/status?t=${timestamp}`);
      const data = await response.json();
      console.log('Config status response:', data);
      setConfigStatus(data);
    } catch (error) {
      console.error('Failed to check config status:', error);
      hasErrors = true;
      setConfigStatus({
        configured: false,
        status: 'error',
        message: 'Failed to check configuration status',
      });
    }

    // Check OCP Hub connection status with cache busting
    try {
      const response = await fetch(
        `http://localhost:8000/api/ocp/connection-status?t=${timestamp}`
      );
      const data = await response.json();
      console.log('OCP status response:', data);
      setOcpStatus(data);

      // If connected, also fetch MCE features
      if (data.connected) {
        try {
          const mceResponse = await fetch(`http://localhost:8000/api/mce/features?t=${timestamp}`);
          const mceData = await mceResponse.json();
          console.log('MCE features response:', mceData);
          setMceFeatures(mceData.features || []);
          setMceInfo(mceData.mce_info || null);
          setMceLastVerified(new Date().toISOString());
        } catch (mceError) {
          console.error('Failed to fetch MCE features:', mceError);
        }
      }
    } catch (error) {
      console.error('Failed to check OCP connection:', error);
      hasErrors = true;
      setOcpStatus({
        connected: false,
        status: 'error',
        message: 'Failed to check OpenShift Hub connection',
      });
    }

    // Check guided setup status with cache busting
    try {
      const response = await fetch(`http://localhost:8000/api/guided-setup/status?t=${timestamp}`);
      const data = await response.json();
      console.log('Guided setup status response:', data);
      setGuidedSetupStatus(data);
    } catch (error) {
      console.error('Failed to check guided setup status:', error);
      hasErrors = true;
    }

    // Log if there were any errors, but don't throw to avoid crashing the UI
    if (hasErrors) {
      console.warn('Some status checks failed - this is normal if backend is not running');
    }
  };

  // Check all status on startup
  useEffect(() => {
    refreshAllStatus().catch((error) => {
      console.error('Error refreshing status on startup:', error);
    });
  }, []);

  // Auto-run component validation on startup - DISABLED per user request
  // User should manually select "Verify" instead
  // useEffect(() => {
  //   const runAutoVerification = async () => {
  //     // Only run if we haven't checked components yet
  //     if (!ansibleResults['check-components']) {
  //       // Add to Recent Operations
  //       const verifyId = `auto-verify-${Date.now()}`;
  //       addToRecent({
  //         id: verifyId,
  //         title: 'MCE Environment Auto-Verification',
  //         color: 'bg-blue-600',
  //         status: '⏳ Checking...',
  //       });
  //
  //       try {
  //         // First, check CAPI/CAPA status
  //         const statusOperation = configureEnvironment.find((op) => op.id === 'get-capi-capa-status');
  //         if (statusOperation) {
  //           await statusOperation.action();
  //         }
  //
  //         // Wait for status check to complete and state to update
  //         await new Promise(resolve => setTimeout(resolve, 500));
  //
  //         // Use a promise to properly check the updated state
  //         const shouldProceed = await new Promise((resolve) => {
  //           setAnsibleResults((currentResults) => {
  //             const statusResult = currentResults['get-capi-capa-status'];
  //             if (statusResult?.result?.output) {
  //               const output = statusResult.result.output;
  //               const capiNotEnabled = output.includes('CAPI is NOT enabled');
  //               const capaNotEnabled = output.includes('CAPA is NOT enabled');
  //
  //               if (capiNotEnabled || capaNotEnabled) {
  //                 // CAPI/CAPA not enabled - stop verification
  //                 const completionTime = new Date().toLocaleTimeString('en-US', {
  //                   hour: 'numeric',
  //                   minute: '2-digit',
  //                   second: '2-digit',
  //                   hour12: true
  //                 });
  //                 updateRecentOperationStatus(verifyId, `⚠️ CAPI/CAPA not enabled at ${completionTime}`);
  //                 resolve(false); // Don't proceed
  //               } else {
  //                 // CAPI/CAPA are enabled, proceed with component verification
  //                 resolve(true); // Proceed
  //               }
  //             } else {
  //               // If no result yet, don't proceed
  //               const completionTime = new Date().toLocaleTimeString('en-US', {
  //                 hour: 'numeric',
  //                 minute: '2-digit',
  //                 second: '2-digit',
  //                 hour12: true
  //               });
  //               updateRecentOperationStatus(verifyId, `⚠️ Unable to check CAPI/CAPA status at ${completionTime}`);
  //               resolve(false);
  //             }
  //             return currentResults;
  //           });
  //         });
  //
  //         if (!shouldProceed) {
  //           return; // Stop if CAPI/CAPA not enabled
  //         }
  //
  //         // Run the check-components validation (only if CAPI/CAPA are enabled)
  //         const checkOperation = configureEnvironment.find((op) => op.id === 'check-components');
  //         if (checkOperation) {
  //           await checkOperation.action();
  //         }
  //
  //         // Wait for check to complete
  //         await new Promise(resolve => setTimeout(resolve, 500));
  //
  //         const completionTime = new Date().toLocaleTimeString('en-US', {
  //           hour: 'numeric',
  //           minute: '2-digit',
  //           second: '2-digit',
  //           hour12: true
  //         });
  //         updateRecentOperationStatus(verifyId, `✅ Completed at ${completionTime}`);
  //       } catch (error) {
  //         const completionTime = new Date().toLocaleTimeString('en-US', {
  //           hour: 'numeric',
  //           minute: '2-digit',
  //           second: '2-digit',
  //           hour12: true
  //         });
  //         console.error('Auto-verification error:', error);
  //         updateRecentOperationStatus(verifyId, `⚠️ Completed with warnings at ${completionTime}`);
  //       }
  //     }
  //   };
  //
  //   runAutoVerification();
  // }, []); // Empty dependency array ensures this only runs once on mount

  // Fetch ROSA clusters when OCP connection is established
  useEffect(() => {
    if (ocpStatus?.connected) {
      fetchRosaClusters();
    }
  }, [ocpStatus?.connected]);

  // Real-time data updates
  useEffect(() => {
    const updateStats = () => {
      setSystemStats((prev) => ({
        ...prev,
        clustersActive: Math.floor(Math.random() * 3) + 1,
        resourcesUsed: Math.floor(Math.random() * 20) + 80,
        lastUpdate: new Date().toLocaleTimeString(),
      }));
    };

    const interval = setInterval(updateStats, 30000); // Update every 30 seconds
    return () => clearInterval(interval);
  }, []);

  // Fetch ROSA HCP Resources
  const fetchRosaHcpResources = async () => {
    setRosaHcpResources((prev) => ({ ...prev, loading: true, error: null }));

    try {
      // Simulate API calls to fetch ROSA resources
      // In real implementation, these would be actual API calls
      const mockAccountRoles = [
        {
          roleName: 'example-HCP-ROSA-Installer-Role',
          roleType: 'Installer',
          rolePrefix: 'example',
          arn: 'arn:aws:iam::123456789012:role/example-HCP-ROSA-Installer-Role',
          version: '4.19',
          managed: 'Yes',
          status: 'Active',
          description: 'HCP ROSA Installer role',
        },
        {
          roleName: 'example-HCP-ROSA-Support-Role',
          roleType: 'Support',
          rolePrefix: 'example',
          arn: 'arn:aws:iam::123456789012:role/example-HCP-ROSA-Support-Role',
          version: '4.19',
          managed: 'Yes',
          status: 'Active',
          description: 'HCP ROSA Support role',
        },
        {
          roleName: 'example-HCP-ROSA-Worker-Role',
          roleType: 'Worker',
          rolePrefix: 'example',
          arn: 'arn:aws:iam::123456789012:role/example-HCP-ROSA-Worker-Role',
          version: '4.19',
          managed: 'Yes',
          status: 'Active',
          description: 'HCP ROSA Worker role',
        },
        {
          roleName: 'example-HCP-ROSA-ControlPlane-Role',
          roleType: 'ControlPlane',
          rolePrefix: 'example',
          arn: 'arn:aws:iam::123456789012:role/example-HCP-ROSA-ControlPlane-Role',
          version: '4.19',
          managed: 'Yes',
          status: 'Active',
          description: 'HCP ROSA Control Plane role',
        },
        {
          roleName: 'prod-HCP-ROSA-Installer-Role',
          roleType: 'Installer',
          rolePrefix: 'prod',
          arn: 'arn:aws:iam::123456789012:role/prod-HCP-ROSA-Installer-Role',
          version: '4.19',
          managed: 'Yes',
          status: 'Active',
          description: 'HCP ROSA Installer role',
        },
        {
          roleName: 'prod-HCP-ROSA-Support-Role',
          roleType: 'Support',
          rolePrefix: 'prod',
          arn: 'arn:aws:iam::123456789012:role/prod-HCP-ROSA-Support-Role',
          version: '4.19',
          managed: 'Yes',
          status: 'Active',
          description: 'HCP ROSA Support role',
        },
        {
          roleName: 'prod-HCP-ROSA-Worker-Role',
          roleType: 'Worker',
          rolePrefix: 'prod',
          arn: 'arn:aws:iam::123456789012:role/prod-HCP-ROSA-Worker-Role',
          version: '4.19',
          managed: 'Yes',
          status: 'Active',
          description: 'HCP ROSA Worker role',
        },
        {
          roleName: 'test-ControlPlane-Role',
          roleType: 'Control plane',
          rolePrefix: 'test',
          arn: 'arn:aws:iam::123456789012:role/test-ControlPlane-Role',
          version: '4.19',
          managed: 'No',
          status: 'Active',
          description: 'Control plane role',
        },
        {
          roleName: 'test-HCP-ROSA-Installer-Role',
          roleType: 'Installer',
          rolePrefix: 'test',
          arn: 'arn:aws:iam::123456789012:role/test-HCP-ROSA-Installer-Role',
          version: '4.19',
          managed: 'Yes',
          status: 'Active',
          description: 'HCP ROSA Installer role',
        },
        {
          roleName: 'test-HCP-ROSA-Support-Role',
          roleType: 'Support',
          rolePrefix: 'test',
          arn: 'arn:aws:iam::123456789012:role/test-HCP-ROSA-Support-Role',
          version: '4.19',
          managed: 'Yes',
          status: 'Active',
          description: 'HCP ROSA Support role',
        },
        {
          roleName: 'test-HCP-ROSA-Worker-Role',
          roleType: 'Worker',
          rolePrefix: 'test',
          arn: 'arn:aws:iam::123456789012:role/test-HCP-ROSA-Worker-Role',
          version: '4.19',
          managed: 'Yes',
          status: 'Active',
          description: 'HCP ROSA Worker role',
        },
        {
          roleName: 'test-Installer-Role',
          roleType: 'Installer',
          rolePrefix: 'test',
          arn: 'arn:aws:iam::123456789012:role/test-Installer-Role',
          version: '4.15',
          managed: 'No',
          status: 'Active',
          description: 'Classic Installer role',
        },
        {
          roleName: 'test-Support-Role',
          roleType: 'Support',
          rolePrefix: 'test',
          arn: 'arn:aws:iam::123456789012:role/test-Support-Role',
          version: '4.15',
          managed: 'No',
          status: 'Active',
          description: 'Classic Support role',
        },
        {
          roleName: 'test-Worker-Role',
          roleType: 'Worker',
          rolePrefix: 'test',
          arn: 'arn:aws:iam::123456789012:role/test-Worker-Role',
          version: '4.15',
          managed: 'No',
          status: 'Active',
          description: 'Classic Worker role',
        },
        {
          roleName: 'dev-ControlPlane-Role',
          roleType: 'Control plane',
          rolePrefix: 'dev',
          arn: 'arn:aws:iam::123456789012:role/dev-ControlPlane-Role',
          version: '4.19',
          managed: 'No',
          status: 'Active',
          description: 'Control plane role',
        },
        {
          roleName: 'dev-HCP-ROSA-Installer-Role',
          roleType: 'Installer',
          rolePrefix: 'dev',
          arn: 'arn:aws:iam::123456789012:role/dev-HCP-ROSA-Installer-Role',
          version: '4.19',
          managed: 'Yes',
          status: 'Active',
          description: 'HCP ROSA Installer role',
        },
        {
          roleName: 'dev-HCP-ROSA-Support-Role',
          roleType: 'Support',
          rolePrefix: 'dev',
          arn: 'arn:aws:iam::123456789012:role/dev-HCP-ROSA-Support-Role',
          version: '4.19',
          managed: 'Yes',
          status: 'Active',
          description: 'HCP ROSA Support role',
        },
        {
          roleName: 'dev-HCP-ROSA-Worker-Role',
          roleType: 'Worker',
          rolePrefix: 'dev',
          arn: 'arn:aws:iam::123456789012:role/dev-HCP-ROSA-Worker-Role',
          version: '4.19',
          managed: 'Yes',
          status: 'Active',
          description: 'HCP ROSA Worker role',
        },
        {
          roleName: 'dev-Installer-Role',
          roleType: 'Installer',
          rolePrefix: 'dev',
          arn: 'arn:aws:iam::123456789012:role/dev-Installer-Role',
          version: '4.19',
          managed: 'No',
          status: 'Active',
          description: 'Classic Installer role',
        },
        {
          roleName: 'dev-Support-Role',
          roleType: 'Support',
          rolePrefix: 'dev',
          arn: 'arn:aws:iam::123456789012:role/dev-Support-Role',
          version: '4.19',
          managed: 'No',
          status: 'Active',
          description: 'Classic Support role',
        },
        {
          roleName: 'dev-Worker-Role',
          roleType: 'Worker',
          rolePrefix: 'dev',
          arn: 'arn:aws:iam::123456789012:role/dev-Worker-Role',
          version: '4.19',
          managed: 'No',
          status: 'Active',
          description: 'Classic Worker role',
        },
      ];

      const mockOperatorRoles = [
        {
          name: 'example-rosa-hcp-cluster-openshift-ingress-operator',
          arn: 'arn:aws:iam::123456789012:role/example-rosa-hcp-cluster-openshift-ingress-operator',
          status: 'Active',
          operatorType: 'Ingress',
          clusterPrefix: 'example',
          version: '4.19',
          managed: 'Yes',
          description: 'Manages OpenShift ingress routing and load balancing',
        },
        {
          name: 'example-rosa-hcp-cluster-openshift-image-registry-operator',
          arn: 'arn:aws:iam::123456789012:role/example-rosa-hcp-cluster-openshift-image-registry-operator',
          status: 'Active',
          operatorType: 'Image Registry',
          clusterPrefix: 'example',
          version: '4.19',
          managed: 'Yes',
          description: 'Manages container image registry operations',
        },
        {
          name: 'example-rosa-hcp-cluster-cloud-credential-operator',
          arn: 'arn:aws:iam::123456789012:role/example-rosa-hcp-cluster-cloud-credential-operator',
          status: 'Active',
          operatorType: 'Cloud Credential',
          clusterPrefix: 'example',
          version: '4.19',
          managed: 'Yes',
          description: 'Manages cloud provider credentials and permissions',
        },
        {
          name: 'example-rosa-hcp-cluster-ebs-csi-driver-operator',
          arn: 'arn:aws:iam::123456789012:role/example-rosa-hcp-cluster-ebs-csi-driver-operator',
          status: 'Active',
          operatorType: 'EBS CSI Driver',
          clusterPrefix: 'example',
          version: '4.19',
          managed: 'Yes',
          description: 'Manages AWS EBS storage for persistent volumes',
        },
        {
          name: 'prod-rosa-hcp-cluster-openshift-ingress-operator',
          arn: 'arn:aws:iam::123456789012:role/prod-rosa-hcp-cluster-openshift-ingress-operator',
          status: 'Active',
          operatorType: 'Ingress',
          clusterPrefix: 'prod',
          version: '4.19',
          managed: 'Yes',
          description: 'Manages OpenShift ingress routing and load balancing',
        },
        {
          name: 'prod-rosa-hcp-cluster-openshift-image-registry-operator',
          arn: 'arn:aws:iam::123456789012:role/prod-rosa-hcp-cluster-openshift-image-registry-operator',
          status: 'Active',
          operatorType: 'Image Registry',
          clusterPrefix: 'prod',
          version: '4.19',
          managed: 'Yes',
          description: 'Manages container image registry operations',
        },
        {
          name: 'prod-rosa-hcp-cluster-cloud-credential-operator',
          arn: 'arn:aws:iam::123456789012:role/prod-rosa-hcp-cluster-cloud-credential-operator',
          status: 'Active',
          operatorType: 'Cloud Credential',
          clusterPrefix: 'prod',
          version: '4.19',
          managed: 'Yes',
          description: 'Manages cloud provider credentials and permissions',
        },
        {
          name: 'prod-rosa-hcp-cluster-ebs-csi-driver-operator',
          arn: 'arn:aws:iam::123456789012:role/prod-rosa-hcp-cluster-ebs-csi-driver-operator',
          status: 'Active',
          operatorType: 'EBS CSI Driver',
          clusterPrefix: 'prod',
          version: '4.19',
          managed: 'Yes',
          description: 'Manages AWS EBS storage for persistent volumes',
        },
        {
          name: 'test-rosa-hcp-cluster-openshift-ingress-operator',
          arn: 'arn:aws:iam::123456789012:role/test-rosa-hcp-cluster-openshift-ingress-operator',
          status: 'Active',
          operatorType: 'Ingress',
          clusterPrefix: 'test',
          version: '4.19',
          managed: 'Yes',
          description: 'Manages OpenShift ingress routing and load balancing',
        },
        {
          name: 'test-rosa-hcp-cluster-openshift-image-registry-operator',
          arn: 'arn:aws:iam::123456789012:role/test-rosa-hcp-cluster-openshift-image-registry-operator',
          status: 'Active',
          operatorType: 'Image Registry',
          clusterPrefix: 'test',
          version: '4.19',
          managed: 'Yes',
          description: 'Manages container image registry operations',
        },
        {
          name: 'dev-rosa-hcp-cluster-openshift-ingress-operator',
          arn: 'arn:aws:iam::123456789012:role/dev-rosa-hcp-cluster-openshift-ingress-operator',
          status: 'Active',
          operatorType: 'Ingress',
          clusterPrefix: 'dev',
          version: '4.19',
          managed: 'Yes',
          description: 'Manages OpenShift ingress routing and load balancing',
        },
        {
          name: 'dev-rosa-hcp-cluster-cloud-credential-operator',
          arn: 'arn:aws:iam::123456789012:role/dev-rosa-hcp-cluster-cloud-credential-operator',
          status: 'Active',
          operatorType: 'Cloud Credential',
          clusterPrefix: 'dev',
          version: '4.19',
          managed: 'Yes',
          description: 'Manages cloud provider credentials and permissions',
        },
      ];

      const mockOidcId =
        'https://oidc-rh-oidc.s3.us-east-1.amazonaws.com/12345678-abcd-1234-5678-123456789012';

      // Get current subnet values or use defaults
      const currentSubnets =
        rosaHcpResources.subnets.length > 0
          ? rosaHcpResources.subnets
          : [
              {
                id: 'private-subnet',
                name: 'Not configured',
                type: 'Private',
                az: 'us-east-1a',
                cidr: '10.0.1.0/24',
              },
              {
                id: 'public-subnet',
                name: 'Not configured',
                type: 'Public',
                az: 'us-east-1a',
                cidr: '10.0.101.0/24',
              },
            ];

      // Simulate network delay
      await new Promise((resolve) => setTimeout(resolve, 1500));

      setRosaHcpResources((prev) => ({
        accountRoles: mockAccountRoles,
        operatorRoles: mockOperatorRoles,
        oidcId: mockOidcId,
        subnets: currentSubnets,
        loading: false,
        lastChecked: new Date(),
        error: null,
      }));

      addNotification('✅ ROSA HCP resources loaded successfully', 'success');
    } catch (error) {
      console.error('Failed to fetch ROSA HCP resources:', error);
      setRosaHcpResources((prev) => ({
        ...prev,
        loading: false,
        error: 'Failed to load ROSA HCP resources',
      }));
      addNotification('❌ Failed to fetch ROSA HCP resources', 'error');
    }
  };

  // Create new account roles
  const createAccountRoles = async () => {
    try {
      addNotification('🚀 Creating ROSA account roles...', 'info', 3000);

      // In real implementation, this would call the backend
      // which would execute: rosa create account-roles --mode auto --yes

      // Simulate the creation process
      await new Promise((resolve) => setTimeout(resolve, 3000));

      addNotification('✅ Account roles created successfully', 'success');

      // Refresh the resources to show the new roles
      setTimeout(() => {
        fetchRosaHcpResources();
      }, 1000);
    } catch (error) {
      console.error('Failed to create account roles:', error);
      addNotification('❌ Failed to create account roles', 'error');
    }
  };

  // Create new operator roles
  const createOperatorRoles = async () => {
    try {
      addNotification('🚀 Creating ROSA operator roles...', 'info', 3000);

      // In real implementation, this would call the backend
      // which would execute: rosa create operator-roles --cluster-name <cluster> --mode auto --yes

      // Simulate the creation process
      await new Promise((resolve) => setTimeout(resolve, 3000));

      addNotification('✅ Operator roles created successfully', 'success');

      // Refresh the resources to show the new roles
      setTimeout(() => {
        fetchRosaHcpResources();
      }, 1000);
    } catch (error) {
      console.error('Failed to create operator roles:', error);
      addNotification('❌ Failed to create operator roles', 'error');
    }
  };

  // Handle OIDC provider creation or info entry
  const handleOidcSubmit = async (oidcUrl) => {
    setOidcLoading(true);

    try {
      if (oidcModalMode === 'create') {
        // For create mode, we don't need a URL input - rosa will generate it
        addNotification('🚀 Creating OIDC configuration with ROSA CLI...', 'info', 3000);

        // In real implementation, this would call the backend to execute:
        // rosa create oidc-config --mode=auto

        // Simulate the creation process
        await new Promise((resolve) => setTimeout(resolve, 3000));

        // Generate a mock OIDC URL that would be returned by the rosa command
        const generatedOidcUrl = `https://oidc-rh-oidc.s3.us-east-1.amazonaws.com/${Date.now()}-abcd-1234-5678-123456789012`;

        // Update the OIDC ID in the resources state with generated URL
        setRosaHcpResources((prev) => ({
          ...prev,
          oidcId: generatedOidcUrl,
        }));

        // Store in localStorage for persistence
        localStorage.setItem('rosa-oidc-id', generatedOidcUrl);

        addNotification(
          '✅ OIDC configuration created successfully with rosa create oidc-config --mode=auto',
          'success'
        );
      } else {
        // For enter mode, validate the URL input
        if (!oidcUrl.trim()) {
          addNotification('Please enter a valid OIDC URL', 'error');
          return;
        }

        addNotification('💾 Saving OIDC information...', 'info', 2000);
        // Simulate saving process
        await new Promise((resolve) => setTimeout(resolve, 2000));

        // Update the OIDC ID in the resources state
        setRosaHcpResources((prev) => ({
          ...prev,
          oidcId: oidcUrl.trim(),
        }));

        // Store in localStorage for persistence
        localStorage.setItem('rosa-oidc-id', oidcUrl.trim());

        addNotification('✅ OIDC information saved successfully', 'success');
      }

      setShowOidcModal(false);
      setOidcInput('');
    } catch (error) {
      console.error(
        `Failed to ${oidcModalMode === 'create' ? 'create OIDC configuration' : 'save OIDC information'}:`,
        error
      );
      addNotification(
        `❌ Failed to ${oidcModalMode === 'create' ? 'create OIDC configuration' : 'save OIDC information'}`,
        'error'
      );
    } finally {
      setOidcLoading(false);
    }
  };

  // Handle prefix submission
  const handlePrefixSubmit = async (prefix) => {
    if (!prefix.trim()) {
      addNotification('Please enter a prefix', 'error');
      return;
    }

    if (prefix.trim().length > 4) {
      addNotification('Prefix must be 4 characters or less', 'error');
      return;
    }

    setPrefixLoading(true);

    try {
      addNotification('💾 Saving prefix...', 'info', 2000);

      // Simulate saving process
      await new Promise((resolve) => setTimeout(resolve, 2000));

      setSavedPrefix(prefix.trim());
      addNotification('✅ Prefix saved successfully', 'success');
      setShowPrefixModal(false);
      setPrefixInput('');

      // Store in localStorage for persistence
      localStorage.setItem('rosa-prefix', prefix.trim());
    } catch (error) {
      console.error('Failed to save prefix:', error);
      addNotification('❌ Failed to save prefix', 'error');
    } finally {
      setPrefixLoading(false);
    }
  };

  // Handle subnet creation with Terraform
  const handleCreateSubnets = async (subnetData) => {
    if (!subnetData.clusterName.trim()) {
      addNotification('Please enter a cluster name', 'error');
      return;
    }

    setCreateSubnetLoading(true);

    try {
      addNotification('🚀 Creating VPC and subnets with Terraform...', 'info', 3000);

      // In real implementation, this would call the backend to execute the script:
      // 1. mkdir rosa_vpc_with_terraform
      // 2. cd rosa_vpc_with_terraform
      // 3. curl -s -o setup-vpc.tf https://raw.githubusercontent.com/openshift-cs/OpenShift-Troubleshooting-Templates/master/rosa-hcp-terraform/setup-vpc.tf
      // 4. terraform init
      // 5. terraform plan -out rosa.plan -var aws_region=${region} -var cluster_name=${clusterName}
      // 6. terraform apply rosa.plan

      // Simulate the terraform creation process
      await new Promise((resolve) => setTimeout(resolve, 5000));

      // Generate subnet names that would be created by terraform
      const generatedSubnets = [
        {
          id: 'private-subnet',
          name: `${subnetData.clusterName}-private-${subnetData.region}a`,
          type: 'Private',
          az: `${subnetData.region}a`,
          cidr: '10.0.1.0/24',
        },
        {
          id: 'public-subnet',
          name: `${subnetData.clusterName}-public-${subnetData.region}a`,
          type: 'Public',
          az: `${subnetData.region}a`,
          cidr: '10.0.101.0/24',
        },
      ];

      setRosaHcpResources((prev) => ({
        ...prev,
        subnets: generatedSubnets,
      }));

      // Update the input fields with the created subnet names
      setSubnetInput({
        privateSubnet: generatedSubnets[0].name,
        publicSubnet: generatedSubnets[1].name,
      });

      addNotification('✅ VPC and subnets created successfully with Terraform', 'success');
      setShowCreateSubnetModal(false);
      setCreateSubnetInput({ region: 'us-west-2', clusterName: '' });

      // Store in localStorage for persistence
      localStorage.setItem(
        'rosa-subnet-info',
        JSON.stringify({
          privateSubnet: generatedSubnets[0].name,
          publicSubnet: generatedSubnets[1].name,
        })
      );
    } catch (error) {
      console.error('Failed to create subnets with Terraform:', error);
      addNotification('❌ Failed to create VPC and subnets with Terraform', 'error');
    } finally {
      setCreateSubnetLoading(false);
    }
  };

  // Handle subnet information submission
  const handleSubnetInfoSubmit = async (subnetData) => {
    if (!subnetData.privateSubnet.trim() || !subnetData.publicSubnet.trim()) {
      addNotification('Please enter both private and public subnet information', 'error');
      return;
    }

    setSubnetLoading(true);

    try {
      addNotification('💾 Saving subnet information...', 'info', 2000);

      // Simulate saving process
      await new Promise((resolve) => setTimeout(resolve, 2000));

      // Update the subnets in the resources state (always show only 2 subnets)
      const updatedSubnets = [
        {
          id: 'private-subnet',
          name: subnetData.privateSubnet,
          type: 'Private',
          az: 'us-east-1a',
          cidr: '10.0.1.0/24',
        },
        {
          id: 'public-subnet',
          name: subnetData.publicSubnet,
          type: 'Public',
          az: 'us-east-1a',
          cidr: '10.0.101.0/24',
        },
      ];

      setRosaHcpResources((prev) => ({
        ...prev,
        subnets: updatedSubnets,
      }));

      addNotification('✅ Subnet information saved successfully', 'success');
      setShowSubnetModal(false);
      setSubnetInput({ privateSubnet: '', publicSubnet: '' });

      // Store in localStorage for persistence
      localStorage.setItem('rosa-subnet-info', JSON.stringify(subnetData));
    } catch (error) {
      console.error('Failed to save subnet information:', error);
      addNotification('❌ Failed to save subnet information', 'error');
    } finally {
      setSubnetLoading(false);
    }
  };

  // Load stored OIDC ID and subnet info on component mount
  React.useEffect(() => {
    const storedOidcId = localStorage.getItem('rosa-oidc-id');
    if (storedOidcId && !rosaHcpResources.oidcId) {
      setRosaHcpResources((prev) => ({
        ...prev,
        oidcId: storedOidcId,
      }));
    }

    // Load stored subnet info
    const storedSubnetInfo = localStorage.getItem('rosa-subnet-info');
    if (storedSubnetInfo) {
      try {
        const subnetData = JSON.parse(storedSubnetInfo);
        setSubnetInput(subnetData);

        // Update the subnets display with stored values
        const displaySubnets = [
          {
            id: 'private-subnet',
            name: subnetData.privateSubnet || 'Not configured',
            type: 'Private',
            az: 'us-east-1a',
            cidr: '10.0.1.0/24',
          },
          {
            id: 'public-subnet',
            name: subnetData.publicSubnet || 'Not configured',
            type: 'Public',
            az: 'us-east-1a',
            cidr: '10.0.101.0/24',
          },
        ];

        setRosaHcpResources((prev) => ({
          ...prev,
          subnets: displaySubnets,
        }));
      } catch (error) {
        console.error('Failed to parse stored subnet info:', error);
      }
    } else {
      // Set default display if no stored values
      const defaultSubnets = [
        {
          id: 'private-subnet',
          name: 'Not configured',
          type: 'Private',
          az: 'us-east-1a',
          cidr: '10.0.1.0/24',
        },
        {
          id: 'public-subnet',
          name: 'Not configured',
          type: 'Public',
          az: 'us-east-1a',
          cidr: '10.0.101.0/24',
        },
      ];

      setRosaHcpResources((prev) => ({
        ...prev,
        subnets: defaultSubnets,
      }));
    }

    // Load stored prefix
    const storedPrefix = localStorage.getItem('rosa-prefix');
    if (storedPrefix) {
      setSavedPrefix(storedPrefix);
    }

    // Load verified Kind cluster information
    const storedKindCluster = localStorage.getItem('verified-kind-cluster');
    if (storedKindCluster) {
      try {
        const clusterInfo = JSON.parse(storedKindCluster);
        setVerifiedKindClusterInfo(clusterInfo);
        // Fetch active resources for the stored cluster
        if (clusterInfo.name) {
          fetchActiveResources(clusterInfo.name, clusterInfo.namespace || 'ns-rosa-hcp');
        }
      } catch (error) {
        console.error('Failed to parse stored Kind cluster info:', error);
      }
    }
  }, []);

  const userFriendlyCategories = [
    {
      id: 'no-clue',
      title: 'I have no clue',
      subtitle: "I'm new to this, help me understand",
      description:
        'Get started with guided tutorials and learn about ROSA CAPI/CAPA test automation',
      icon: QuestionMarkCircleIcon,
      color: 'bg-blue-600',
      textColor: 'text-blue-700',
      bgColor: 'bg-blue-50 hover:bg-blue-100',
      borderColor: 'border-blue-300',
      puppyImage:
        'https://images.unsplash.com/photo-1552053831-71594a27632d?w=100&h=100&fit=crop&crop=face',
      action: () => navigate('/onboarding/tour'),
    },
    {
      id: 'broken',
      title: 'My stuff is broken',
      subtitle: "Something isn't working, help me fix it",
      description: 'Run diagnostics, troubleshoot issues, and get automated fixes',
      icon: WrenchScrewdriverIcon,
      color: 'bg-red-600',
      textColor: 'text-red-700',
      bgColor: 'bg-red-50 hover:bg-red-100',
      borderColor: 'border-red-300',
      puppyImage:
        'https://images.unsplash.com/photo-1518717758536-85ae29035b6d?w=100&h=100&fit=crop&crop=face',
      action: () => navigate('/diagnostics'),
    },
    {
      id: 'environment',
      title: 'Tell me about my environment',
      subtitle: "What do I have set up? What's my current state?",
      description: 'View your AWS setup, existing clusters, and resource usage',
      icon: ChartBarIcon,
      color: 'bg-green-600',
      textColor: 'text-green-700',
      bgColor: 'bg-green-50 hover:bg-green-100',
      borderColor: 'border-green-300',
      puppyImage:
        'https://images.unsplash.com/photo-1561037404-61cd46aa615b?w=100&h=100&fit=crop&crop=face',
      action: () => navigate('/environment/overview'),
    },
    {
      id: 'user-info',
      title: 'Tell me about my user information',
      subtitle: 'What are my permissions? What can I access?',
      description: 'Check your identity, permissions, quotas, and recent activity',
      icon: UserIcon,
      color: 'bg-purple-600',
      textColor: 'text-purple-700',
      bgColor: 'bg-purple-50 hover:bg-purple-100',
      borderColor: 'border-purple-300',
      puppyImage:
        'https://images.unsplash.com/photo-1583337130417-3346a1be7dee?w=100&h=100&fit=crop&crop=face',
      action: () => navigate('/user/profile'),
    },
  ];

  const configureEnvironment = [
    {
      id: 'check-components',
      title: 'MCE Cluster Status',
      subtitle: '',
      description: 'Ensure all CAPI/CAPA components are present and configured',
      details:
        'Validates that all required CAPI/CAPA components are properly installed and configured in your MCE environment',
      icon: CheckCircleIcon,
      color: 'bg-emerald-600',
      textColor: 'text-emerald-700',
      bgColor: 'bg-emerald-50 hover:bg-emerald-100',
      borderColor: 'border-emerald-300',
      duration: '',
      tooltip: 'Verify all CAPI/CAPA components are properly installed and configured',
      action: async () => {
        try {
          // Set loading state for this specific operation
          setAnsibleResults((prev) => ({
            ...prev,
            'check-components': { loading: true, result: null, timestamp: new Date() },
          }));

          // Create an AbortController for timeout
          const controller = new AbortController();
          const timeoutId = setTimeout(() => controller.abort(), 180000); // 180 second timeout (3 minutes) - OCP API can be slow

          const response = await fetch('http://localhost:8000/api/ansible/run-task', {
            method: 'POST',
            headers: {
              'Content-Type': 'application/json',
            },
            body: JSON.stringify({
              task_file: 'tasks/validate-capa-environment.yml',
              description: 'Validate CAPA environment components',
            }),
            signal: controller.signal,
          });

          clearTimeout(timeoutId);

          const result = await response.json();

          console.log('[check-components] Validation response:', {
            ok: response.ok,
            status: response.status,
            result: result,
          });

          if (response.ok) {
            if (result.success) {
              // Store the result for display in the UI
              setAnsibleResults((prev) => ({
                ...prev,
                'check-components': {
                  loading: false,
                  result: result,
                  timestamp: new Date(),
                  success: true,
                },
              }));

              // Automatically expand the MCE card so it stays open
              setExpandedCards((prev) => {
                const newSet = new Set(prev);
                newSet.add('check-components');
                console.log('✅ Auto-expanding MCE card after validation');
                return newSet;
              });

              // Parse output to determine component status
              const output = result.output || '';
              console.log('Local Test Environment Verification Result:', {
                success: true,
                fullOutput: output,
              });
            } else {
              addNotification(
                `⚠️ Local Test Environment Verification completed with issues: ${result.message || 'Check logs for details'}`,
                'error',
                8000
              );

              setAnsibleResults((prev) => ({
                ...prev,
                'check-components': {
                  loading: false,
                  result: result,
                  timestamp: new Date(),
                  success: false,
                },
              }));

              // Keep MCE Test Environment section expanded to show errors
              setCollapsedSections((prev) => {
                const newSet = new Set(prev);
                newSet.delete('configure-environment');
                return newSet;
              });

              // Auto-expand the check-components card to show the error details
              setExpandedCards((prev) => {
                const newSet = new Set(prev);
                newSet.add('check-components');
                console.log('⚠️ Auto-expanding MCE card to show issues');
                return newSet;
              });
            }
          } else {
            const errorMsg =
              result.error || result.message || result.detail || JSON.stringify(result);
            addNotification(`❌ Failed to run component validation: ${errorMsg}`, 'error', 8000);

            setAnsibleResults((prev) => ({
              ...prev,
              'check-components': {
                loading: false,
                result: {
                  error: errorMsg,
                  output: result.output || '',
                  return_code: result.return_code,
                  fullResponse: result,
                },
                timestamp: new Date(),
                success: false,
              },
            }));

            // Keep MCE Test Environment section expanded to show errors
            setCollapsedSections((prev) => {
              const newSet = new Set(prev);
              newSet.delete('configure-environment');
              return newSet;
            });

            // Auto-expand the check-components card to show the error details
            setExpandedCards((prev) => {
              const newSet = new Set(prev);
              newSet.add('check-components');
              console.log('❌ Auto-expanding MCE card to show validation error');
              return newSet;
            });
          }
        } catch (error) {
          console.error('Error running component validation:', error);

          // Handle timeout specifically
          if (error.name === 'AbortError') {
            addNotification(
              '⏱️ Local Test Environment Verification timed out after 3 minutes. This may indicate connection issues.',
              'error',
              8000
            );
          } else {
            addNotification(
              '❌ Failed to run component validation. Check console for details.',
              'error',
              8000
            );
          }

          setAnsibleResults((prev) => ({
            ...prev,
            'check-components': {
              loading: false,
              result: { error: error.name === 'AbortError' ? 'Request timed out' : error.message },
              timestamp: new Date(),
              success: false,
            },
          }));

          // Keep MCE Test Environment section expanded to show errors
          setCollapsedSections((prev) => {
            const newSet = new Set(prev);
            newSet.delete('configure-environment');
            return newSet;
          });

          // Auto-expand the check-components card to show the error details
          setExpandedCards((prev) => {
            const newSet = new Set(prev);
            newSet.add('check-components');
            console.log('❌ Auto-expanding MCE card to show exception error');
            return newSet;
          });
        }
      },
    },
    {
      id: 'get-capi-capa-status',
      title: 'Get CAPI/CAPA/HyperShift Status',
      subtitle: 'Check component enablement',
      description: 'Get current status of CAPI, CAPA, and HyperShift components',
      details:
        'Queries the MCE environment to determine which components (CAPI, CAPA, HyperShift) are currently enabled',
      icon: CheckCircleIcon,
      color: 'bg-blue-600',
      textColor: 'text-blue-700',
      bgColor: 'bg-blue-50 hover:bg-blue-100',
      borderColor: 'border-blue-300',
      duration: '~30s',
      tooltip: 'Check which CAPI/CAPA/HyperShift components are enabled',
      hidden: true, // Hide from UI but keep functionality
      action: async () => {
        try {
          // Set loading state for this specific operation
          setAnsibleResults((prev) => ({
            ...prev,
            'get-capi-capa-status': { loading: true, result: null, timestamp: new Date() },
          }));

          // Create an AbortController for timeout
          // MCE operations need longer timeout due to OCP login + network latency + oc commands
          const controller = new AbortController();
          const timeoutId = setTimeout(() => controller.abort(), 180000); // 180 second (3 minute) timeout

          const response = await fetch('http://localhost:8000/api/ansible/run-task', {
            method: 'POST',
            headers: {
              'Content-Type': 'application/json',
            },
            body: JSON.stringify({
              task_file: 'tasks/get_capi_capa_status.yml',
              description: 'Get CAPI/CAPA status',
            }),
            signal: controller.signal,
          });

          clearTimeout(timeoutId);

          const result = await response.json();

          if (response.ok) {
            if (result.success) {
              // Store the result for display in the UI
              setAnsibleResults((prev) => ({
                ...prev,
                'get-capi-capa-status': {
                  loading: false,
                  result: result,
                  timestamp: new Date(),
                  success: true,
                },
              }));

              console.log('CAPI/CAPA Status Check Result:', {
                success: true,
                fullOutput: result.output || '',
              });
            } else {
              addNotification(
                `⚠️ CAPI/CAPA Status Check completed with issues: ${result.message || 'Check logs for details'}`,
                'error',
                8000
              );

              setAnsibleResults((prev) => ({
                ...prev,
                'get-capi-capa-status': {
                  loading: false,
                  result: result,
                  timestamp: new Date(),
                  success: false,
                },
              }));
            }
          } else {
            addNotification(
              `❌ Failed to get CAPI/CAPA status: ${result.error || 'Unknown error'}`,
              'error',
              8000
            );

            setAnsibleResults((prev) => ({
              ...prev,
              'get-capi-capa-status': {
                loading: false,
                result: { error: result.error || 'Unknown error' },
                timestamp: new Date(),
                success: false,
              },
            }));
          }
        } catch (error) {
          console.error('Error getting CAPI/CAPA status:', error);

          // Handle timeout specifically
          if (error.name === 'AbortError') {
            addNotification('⏱️ CAPI/CAPA Status Check timed out after 60 seconds.', 'error', 8000);
          } else {
            addNotification(
              '❌ Failed to get CAPI/CAPA status. Check console for details.',
              'error',
              8000
            );
          }

          setAnsibleResults((prev) => ({
            ...prev,
            'get-capi-capa-status': {
              loading: false,
              result: { error: error.name === 'AbortError' ? 'Request timed out' : error.message },
              timestamp: new Date(),
              success: false,
            },
          }));
        }
      },
    },
    {
      id: 'enable-capi-capa',
      title: 'Enable CAPI/CAPA Result',
      subtitle: 'View the output from enabling CAPI/CAPA',
      description: 'Displays the result of the last Enable CAPI/CAPA operation',
      icon: CheckCircleIcon,
      color: 'bg-blue-600',
      textColor: 'text-blue-700',
      bgColor: 'bg-blue-50 hover:bg-blue-100',
      borderColor: 'border-blue-300',
      duration: '',
      tooltip: 'View Enable CAPI/CAPA operation result',
      hidden: true, // Hidden by default, shown when there are results
      action: async () => {
        // This is a display-only operation, no action needed
      },
    },
  ];

  const manageROSAClusters = [
    {
      id: 'create-cluster',
      title: 'Create ROSA HCP cluster',
      subtitle: 'Deploy new resources',
      description: 'Create ROSA HCP cluster or apply custom resource files',
      icon: CubeIcon,
      color: 'bg-orange-600',
      textColor: 'text-orange-700',
      bgColor: 'bg-orange-50 hover:bg-orange-100',
      borderColor: 'border-orange-300',
      duration: '~15m',
      tooltip: 'Launch a new ROSA HCP cluster with automated provisioning',
      action: () => executeAutomationAction(() => navigate('/clusters/create'), 'Cluster creation'),
    },
    {
      id: 'upgrade-cluster',
      title: 'Upgrade ROSA HCP cluster',
      subtitle: 'Update existing cluster',
      description: 'Upgrade cluster to newer OpenShift version',
      icon: ArrowUpIcon,
      color: 'bg-cyan-600',
      textColor: 'text-cyan-700',
      bgColor: 'bg-cyan-50 hover:bg-cyan-100',
      borderColor: 'border-cyan-300',
      duration: '~30m',
      tooltip: 'Upgrade your cluster to the latest OpenShift version safely',
      action: () =>
        executeAutomationAction(() => console.log('Upgrade cluster'), 'Cluster upgrade'),
    },
    {
      id: 'delete-cluster',
      title: 'Delete ROSA HCP cluster',
      subtitle: 'Remove resources',
      description: 'Delete cluster or remove custom resources',
      icon: TrashIcon,
      color: 'bg-red-600',
      textColor: 'text-red-700',
      bgColor: 'bg-red-50 hover:bg-red-100',
      borderColor: 'border-red-300',
      duration: '~10m',
      tooltip: 'Safely remove cluster and clean up all associated resources',
      action: () =>
        executeAutomationAction(() => console.log('Delete cluster'), 'Cluster deletion'),
    },
  ];

  // All operations for command palette
  const allOperations = [
    ...configureEnvironment
      .filter((op) => !op.hidden)
      .map((op) => ({ ...op, category: 'Configure Environment' })),
    ...manageROSAClusters
      .filter((op) => !op.hidden)
      .map((op) => ({ ...op, category: 'Manage Clusters' })),
    ...userFriendlyCategories
      .filter((op) => !op.hidden)
      .map((op) => ({ ...op, category: 'Getting Started' })),
  ];

  const filteredOperations = allOperations.filter(
    (op) =>
      op.title.toLowerCase().includes(searchTerm.toLowerCase()) ||
      op.subtitle.toLowerCase().includes(searchTerm.toLowerCase())
  );

  const toggleCardExpansion = (cardId) => {
    console.log('🔄 Toggling card expansion for:', cardId);
    setExpandedCards((prev) => {
      const newSet = new Set(prev);
      if (newSet.has(cardId)) {
        console.log('  ➖ Removing from expandedCards');
        newSet.delete(cardId);
      } else {
        console.log('  ➕ Adding to expandedCards');
        newSet.add(cardId);
      }
      console.log('  📦 New expandedCards:', [...newSet]);
      return newSet;
    });
  };

  const handleFeedbackSubmit = (e) => {
    e.preventDefault();
    // Here you would normally send to your backend
    console.log('Feedback submitted:', feedbackData);

    // Show success notification
    addNotification('Thank you for your feedback! We appreciate your input.', 'success');

    // Reset and close
    setFeedbackData({ type: 'general', message: '', email: '' });
    setShowFeedback(false);
  };

  const addNotification = useCallback((message, type = 'info', duration = 5000) => {
    const id = Date.now();
    const notification = { id, message, type };
    setNotifications((prev) => [...prev, notification]);

    setTimeout(() => {
      setNotifications((prev) => prev.filter((n) => n.id !== id));
    }, duration);
  }, []);

  const toggleFavorite = (operationId) => {
    setFavorites((prev) => {
      const newSet = new Set(prev);
      if (newSet.has(operationId)) {
        newSet.delete(operationId);
        addNotification('Removed from favorites', 'info');
      } else {
        newSet.add(operationId);
        addNotification('Added to favorites', 'success');
      }
      return newSet;
    });
  };

  // Environment configuration
  const environments = [
    {
      id: 'minikube',
      name: 'Minikube',
      icon: '⚡',
      description: 'Local Kubernetes test environment',
      status: verifiedMinikubeClusterInfo ? 'active' : 'inactive',
    },
    {
      id: 'mce',
      name: 'MCE',
      icon: '🎯',
      description: 'Multi-Cluster Engine environment',
      status: ocpStatus?.status === 'connected' ? 'active' : 'inactive',
    },
  ];

  const handleEnvironmentChange = (envId) => {
    setSelectedEnvironment(envId);
    setShowEnvironmentDropdown(false);
  };

  const addToRecent = (operation) => {
    setRecentOperations((prev) => {
      const filtered = prev.filter((op) => op.id !== operation.id);
      const newOp = { ...operation, timestamp: Date.now() };
      console.log('Adding to recent operations:', newOp);
      return [newOp, ...filtered].slice(0, 5);
    });
  };

  const updateRecentOperationStatus = (operationId, status, ansibleResultKey) => {
    setRecentOperations((prev) => {
      const updated = prev.map((op) => {
        if (op.id === operationId) {
          // If ansibleResultKey is provided, update it; otherwise keep existing
          return ansibleResultKey ? { ...op, status, ansibleResultKey } : { ...op, status };
        }
        return op;
      });
      console.log('Updated operation status:', operationId, status, ansibleResultKey);
      return updated;
    });
  };

  // Cleanup stale "in-progress" operations on mount
  React.useEffect(() => {
    const cleanupStaleOperations = () => {
      setRecentOperations((prev) => {
        // Filter out operations with "Verifying...", "Configuring...", or other in-progress statuses
        // that are older than 5 minutes (likely stuck from previous session)
        const now = Date.now();
        const fiveMinutesAgo = now - 5 * 60 * 1000;

        const cleaned = prev.filter((op) => {
          // Keep operations that don't have in-progress status
          if (
            !op.status.includes('⏳') &&
            !op.status.includes('Verifying...') &&
            !op.status.includes('Configuring...') &&
            !op.status.includes('Running...') &&
            !op.status.includes('Processing...')
          ) {
            return true;
          }

          // Keep recent in-progress operations (less than 5 minutes old)
          if (op.timestamp && op.timestamp > fiveMinutesAgo) {
            return true;
          }

          // Remove old in-progress operations (likely stale)
          console.log('Removing stale operation:', op.id, op.status);
          return false;
        });

        return cleaned;
      });
    };

    // Run cleanup on mount
    cleanupStaleOperations();

    // Also run cleanup every 10 seconds to catch any operations that become stale quickly
    const cleanupInterval = setInterval(cleanupStaleOperations, 10000);

    return () => clearInterval(cleanupInterval);
  }, []);

  // Auto-fetch active resources when verified Minikube cluster info is available
  React.useEffect(() => {
    if (verifiedMinikubeClusterInfo?.name && verifiedMinikubeClusterInfo?.namespace) {
      console.log(
        '📡 Auto-fetching active resources for verified cluster:',
        verifiedMinikubeClusterInfo.name
      );
      fetchMinikubeActiveResources(
        verifiedMinikubeClusterInfo.name,
        verifiedMinikubeClusterInfo.namespace
      ).catch((err) => console.error('Auto-fetch active resources failed:', err));
    }
  }, [verifiedMinikubeClusterInfo?.name, verifiedMinikubeClusterInfo?.namespace]);

  const toggleSection = (sectionId) => {
    setCollapsedSections((prev) => {
      const newSet = new Set(prev);
      if (newSet.has(sectionId)) {
        newSet.delete(sectionId);
      } else {
        newSet.add(sectionId);
      }
      return newSet;
    });
  };

  const executeOperation = async (operation) => {
    // Check if automation is disabled
    if (isAutomationDisabled()) {
      addNotification(
        `❌ ${operation.title} blocked: ${getDisabledReason()}. Fix prerequisites before running automation.`,
        'error',
        8000
      );
      return;
    }

    const isDestructive = ['delete', 'remove', 'destroy'].some((word) =>
      operation.title.toLowerCase().includes(word)
    );

    if (isDestructive) {
      setShowConfirmDialog({
        title: `Confirm ${operation.title}`,
        message: `Are you sure you want to ${operation.title.toLowerCase()}? This action cannot be undone.`,
        onConfirm: () => performOperation(operation),
        type: 'danger',
      });
      return;
    }

    performOperation(operation);
  };

  const performOperation = async (operation) => {
    setLoadingStates((prev) => new Set([...prev, operation.id]));
    addToRecent(operation);

    try {
      // Simulate operation
      await new Promise((resolve) => setTimeout(resolve, 2000));

      // Execute the original action
      operation.action();

      addNotification(`${operation.title} completed successfully`, 'success');
    } catch (error) {
      addNotification(`Failed to execute ${operation.title}`, 'error');
    } finally {
      setLoadingStates((prev) => {
        const newSet = new Set(prev);
        newSet.delete(operation.id);
        return newSet;
      });
      setShowConfirmDialog(null);
    }
  };

  return (
    <div
      className={`min-h-screen transition-all duration-300 ${
        darkMode
          ? 'bg-gradient-to-br from-gray-900 to-gray-800 text-white'
          : 'bg-gradient-to-br from-gray-50 to-gray-100'
      }`}
      role="main"
      aria-label="ROSA CAPI/CAPA Test Automation Dashboard"
    >
      {/* Testing Command Center Header */}
      <div className="border-b border-purple-200 bg-gradient-to-r from-purple-100 via-pink-50 to-purple-100 shadow-md">
        <div className="max-w-7xl mx-auto px-4 sm:px-6 lg:px-8 py-4">
          <div className="flex items-center justify-between">
            <div className="flex items-center space-x-3">
              <div className="w-12 h-12 bg-gradient-to-br from-purple-600 to-pink-600 rounded-lg flex items-center justify-center shadow-lg">
                <svg
                  className="h-7 w-7 text-white"
                  fill="none"
                  stroke="currentColor"
                  viewBox="0 0 24 24"
                >
                  <path
                    strokeLinecap="round"
                    strokeLinejoin="round"
                    strokeWidth={2}
                    d="M9 3v2m6-2v2M9 19v2m6-2v2M5 9H3m2 6H3m18-6h-2m2 6h-2M7 19h10a2 2 0 002-2V7a2 2 0 00-2-2H7a2 2 0 00-2 2v10a2 2 0 002 2zM9 9h6v6H9V9z"
                  />
                </svg>
              </div>
              <div>
                <h1 className="text-2xl font-bold text-gray-900">🎯 Testing Command Center</h1>
                <p className="text-sm text-gray-600">
                  CAPI/CAPA Multi-Environment Testing Dashboard
                </p>
              </div>
            </div>

            <div className="flex items-center space-x-6">
              {/* Today's Tests */}
              <div className="text-center">
                <div className="text-2xl font-bold text-purple-700">
                  {(() => {
                    const today = new Date();
                    today.setHours(0, 0, 0, 0);
                    return recentOperations.filter((op) => {
                      if (!op.timestamp) return false;
                      const opDate = new Date(op.timestamp);
                      opDate.setHours(0, 0, 0, 0);
                      return opDate.getTime() === today.getTime();
                    }).length;
                  })()}
                </div>
                <div className="text-xs text-gray-600">Today's Tests</div>
              </div>

              {/* Success Rate */}
              <div className="text-center">
                <div className="text-2xl font-bold text-green-700">
                  {(() => {
                    if (recentOperations.length === 0) return '0%';
                    const successful = recentOperations.filter(
                      (op) =>
                        op.result?.success ||
                        op.result?.status === 'success' ||
                        (!op.result?.error && op.result?.output)
                    ).length;
                    return Math.round((successful / recentOperations.length) * 100) + '%';
                  })()}
                </div>
                <div className="text-xs text-gray-600">Success Rate</div>
              </div>

              {/* Active Operations */}
              <div className="text-center">
                <div className="text-2xl font-bold text-blue-700 flex items-center justify-center">
                  {(() => {
                    const minikubeResources = verifiedMinikubeClusterInfo
                      ? parseDynamicResources(
                          ansibleResults[`check-components-${verifiedMinikubeClusterInfo.name}`]
                            ?.result?.output || ''
                        )
                      : [];
                    const mceResources = ocpStatus?.connected
                      ? parseDynamicResources(
                          ansibleResults['check-mce-components']?.result?.output || ''
                        )
                      : [];
                    const allResources = [...minikubeResources, ...mceResources];
                    const activeCount = allResources.filter(
                      (r) =>
                        r.status === 'Provisioning' ||
                        r.status === 'Configuring' ||
                        r.status === 'Pending'
                    ).length;
                    return activeCount > 0 ? (
                      <>
                        <span className="w-2 h-2 bg-blue-500 rounded-full mr-1.5 animate-pulse"></span>
                        {activeCount}
                      </>
                    ) : (
                      activeCount
                    );
                  })()}
                </div>
                <div className="text-xs text-gray-600">Active</div>
              </div>
            </div>
          </div>
        </div>
      </div>

      <div className="max-w-7xl mx-auto px-3 sm:px-4 lg:px-6 py-4 md:py-6 space-y-4 md:space-y-5">
        {/* Environment Selector Dropdown */}
        {(verifiedMinikubeClusterInfo || ocpStatus?.status === 'connected') && (
          <div className="mb-6">
            <div className="flex items-center justify-between mb-4">
              <h2 className="text-xl font-bold text-gray-900">
                {selectedEnvironment === 'mce'
                  ? 'MCE Test Environment'
                  : 'Minikube Test Environment'}
              </h2>

              {/* Dropdown Selector */}
              <div className="relative">
                <button
                  onClick={() => setShowEnvironmentDropdown(!showEnvironmentDropdown)}
                  className="flex items-center gap-2 px-4 py-2 bg-white border-2 border-purple-300 rounded-lg hover:border-purple-500 transition-all duration-200 shadow-sm hover:shadow-md"
                >
                  <span className="text-lg">
                    {environments.find((e) => e.id === selectedEnvironment)?.icon}
                  </span>
                  <span className="font-semibold text-gray-900">
                    {environments.find((e) => e.id === selectedEnvironment)?.name}
                  </span>
                  <ChevronDownIcon
                    className={`h-4 w-4 text-gray-500 transition-transform duration-200 ${showEnvironmentDropdown ? 'rotate-180' : ''}`}
                  />
                </button>

                {/* Dropdown Menu */}
                {showEnvironmentDropdown && (
                  <div className="absolute right-0 mt-2 w-80 bg-white border-2 border-purple-200 rounded-lg shadow-xl z-50">
                    <div className="p-2">
                      <div className="text-xs font-semibold text-gray-500 uppercase tracking-wide px-3 py-2">
                        Select Environment
                      </div>
                      {environments.map((env) => (
                        <button
                          key={env.id}
                          onClick={() => handleEnvironmentChange(env.id)}
                          className={`w-full text-left px-3 py-3 rounded-lg transition-all duration-150 ${
                            selectedEnvironment === env.id
                              ? 'bg-purple-50 border-2 border-purple-300'
                              : 'hover:bg-gray-50 border-2 border-transparent'
                          }`}
                        >
                          <div className="flex items-start gap-3">
                            <span className="text-2xl">{env.icon}</span>
                            <div className="flex-1">
                              <div className="flex items-center gap-2">
                                <span className="font-semibold text-gray-900">{env.name}</span>
                                {selectedEnvironment === env.id && (
                                  <CheckCircleIcon className="h-4 w-4 text-purple-600" />
                                )}
                              </div>
                              <p className="text-xs text-gray-600 mt-0.5">{env.description}</p>
                              <div className="flex items-center gap-1 mt-1">
                                <span
                                  className={`w-2 h-2 rounded-full ${env.status === 'active' ? 'bg-green-500' : 'bg-gray-300'}`}
                                ></span>
                                <span className="text-xs text-gray-500 capitalize">
                                  {env.status}
                                </span>
                              </div>
                            </div>
                          </div>
                        </button>
                      ))}
                    </div>
                  </div>
                )}
              </div>
            </div>
          </div>
        )}

        {/* Test Environments Section - Minikube */}
        {selectedEnvironment === 'minikube' && verifiedMinikubeClusterInfo && (
          <div className="mb-6">
            <div className="grid grid-cols-1 lg:grid-cols-3 gap-8">
              {/* Minikube Test Environment Connections */}
              <div className="bg-white rounded-lg border-2 border-purple-200 p-6 shadow-lg">
                <div className="flex flex-col space-y-3 mb-4">
                  <h4 className="text-base font-semibold text-purple-900 flex items-center">
                    <svg
                      className="h-5 w-5 text-purple-600 mr-2"
                      fill="none"
                      stroke="currentColor"
                      viewBox="0 0 24 24"
                    >
                      <path
                        strokeLinecap="round"
                        strokeLinejoin="round"
                        strokeWidth={2}
                        d="M13 10V3L4 14h7v7l9-11h-7z"
                      />
                    </svg>
                    Minikube Configuration
                  </h4>

                  {/* Action Buttons */}
                  <div className="flex items-center gap-2">
                    <button
                      onClick={async (e) => {
                        e.stopPropagation();

                        console.log('Manual verify clicked for Minikube cluster');

                        // Verify Minikube cluster status
                        if (verifiedMinikubeClusterInfo?.name) {
                          // Create unique ID for this verification using timestamp
                          const verifyId = `validate-minikube-capa`;

                          // Add to recent operations with "Verifying..." status
                          addToRecent({
                            id: verifyId,
                            title: 'Minikube Verify Environment',
                            color: 'bg-purple-600',
                            status: '⏳ Verifying...',
                            ansibleResultKey: 'validate-minikube-capa',
                          });

                          console.log('Starting Minikube validation...');
                          try {
                            // First, refresh cluster info to get updated version
                            const verifyResponse = await fetch(
                              'http://localhost:8000/api/minikube/verify-cluster',
                              {
                                method: 'POST',
                                headers: { 'Content-Type': 'application/json' },
                                body: JSON.stringify({
                                  cluster_name: verifiedMinikubeClusterInfo.name,
                                }),
                              }
                            );

                            const verifyData = await verifyResponse.json();

                            // Update cluster info with fresh data including version and component_versions
                            if (verifyResponse.ok && verifyData.accessible) {
                              setVerifiedMinikubeClusterInfo((prev) => ({
                                ...prev,
                                version: verifyData.cluster_info?.version || prev.version,
                                status: verifyData.cluster_info?.status || prev.status,
                                components: verifyData.cluster_info?.components || prev.components,
                                component_versions:
                                  verifyData.cluster_info?.component_versions ||
                                  prev.component_versions,
                                component_timestamps:
                                  verifyData.cluster_info?.component_timestamps ||
                                  prev.component_timestamps,
                                verifiedDate: new Date().toLocaleString('en-US', {
                                  month: 'short',
                                  day: 'numeric',
                                  year: 'numeric',
                                  hour: 'numeric',
                                  minute: '2-digit',
                                  hour12: true,
                                }),
                              }));

                              // Get completion time with seconds
                              const completionTime = new Date().toLocaleTimeString('en-US', {
                                hour: 'numeric',
                                minute: '2-digit',
                                second: '2-digit',
                                hour12: true,
                              });

                              updateRecentOperationStatus(
                                verifyId,
                                `✅ Verification completed at ${completionTime}`
                              );

                              // Fetch active resources after successful verification (non-blocking)
                              fetchMinikubeActiveResources(
                                verifiedMinikubeClusterInfo.name,
                                verifiedMinikubeClusterInfo.namespace
                              ).catch((err) =>
                                console.error('Failed to fetch active resources:', err)
                              );
                            } else {
                              // Get completion time with seconds
                              const completionTime = new Date().toLocaleTimeString('en-US', {
                                hour: 'numeric',
                                minute: '2-digit',
                                second: '2-digit',
                                hour12: true,
                              });

                              setRecentOperations((prev) => {
                                const updated = [...prev];
                                const index = updated.findIndex(op => op.id === verifyId);
                                if (index !== -1) {
                                  updated[index] = {
                                    ...updated[index],
                                    status: `❌ Verification failed at ${completionTime}: ${verifyData.message || 'Unknown error'}`,
                                    output: verifyData.output || 'No output available'
                                  };
                                }
                                return updated;
                              });
                            }
                          } catch (error) {
                            // Update operation status with error and timestamp (including seconds)
                            const completionTime = new Date().toLocaleTimeString('en-US', {
                              hour: 'numeric',
                              minute: '2-digit',
                              second: '2-digit',
                              hour12: true,
                            });
                            console.log('Verification failed at:', completionTime, error);

                            setRecentOperations((prev) => {
                              const updated = [...prev];
                              const index = updated.findIndex(op => op.id === verifyId);
                              if (index !== -1) {
                                updated[index] = {
                                  ...updated[index],
                                  status: `❌ Verification failed at ${completionTime}: ${error.message || error.toString()}`,
                                  output: error.output || 'No output available'
                                };
                              }
                              return updated;
                            });
                          }
                        }
                      }}
                      className="bg-emerald-600 hover:bg-emerald-700 text-white text-xs px-3 py-1.5 rounded-lg transition-colors duration-200 font-medium flex items-center gap-1.5"
                      title="Verify Minikube cluster and CAPI/CAPA environment"
                    >
                      <ArrowPathIcon className="h-3 w-3" />
                      <span>Verify</span>
                    </button>
                    <button
                      onClick={(e) => {
                        e.stopPropagation();
                        setShowMinikubeConfigModal(true);
                      }}
                      className="bg-purple-600 hover:bg-purple-700 text-white text-xs px-3 py-1.5 rounded-lg transition-colors duration-200 font-medium flex items-center gap-1.5"
                      title="Configure Minikube cluster"
                    >
                      <Cog6ToothIcon className="h-3 w-3" />
                      <span>Configure</span>
                    </button>
                  </div>
                </div>

                {/* Minikube Environment Info */}
                <div className="mb-4 bg-purple-50 rounded-lg p-4 border border-purple-100">
                  <div className="flex items-center justify-between mb-4">
                    <div className="text-base font-semibold text-purple-900">
                      {verifiedMinikubeClusterInfo.name}
                    </div>
                    <div className="flex items-center gap-1.5 px-2 py-1 bg-white rounded-md border border-purple-200">
                      <span
                        className={`w-2 h-2 rounded-full ${
                          verifiedMinikubeClusterInfo.status === 'running'
                            ? 'bg-green-500'
                            : 'bg-red-500'
                        }`}
                      ></span>
                      <span className="text-xs font-medium text-purple-700">
                        {verifiedMinikubeClusterInfo.cluster_info?.version || 'v1.34.0'}
                      </span>
                    </div>
                  </div>

                  <div className="grid grid-cols-3 gap-3 mb-3">
                    {/* Status */}
                    <div className="bg-white rounded-md p-2 border border-purple-100">
                      <div className="text-xs text-purple-600 mb-1">Status:</div>
                      <div className="flex items-center gap-1.5">
                        <span
                          className={`w-2 h-2 rounded-full ${
                            verifiedMinikubeClusterInfo.status === 'running'
                              ? 'bg-green-500'
                              : 'bg-red-500'
                          }`}
                        ></span>
                        <span className="text-sm font-medium text-purple-900 capitalize">
                          {verifiedMinikubeClusterInfo.status || 'Unknown'}
                        </span>
                      </div>
                    </div>

                    {/* CAPI/CAPA */}
                    <div className="bg-white rounded-md p-2 border border-purple-100">
                      <div className="text-xs text-purple-600 mb-1">CAPI/CAPA:</div>
                      <div className="flex items-center gap-1">
                        <svg
                          className="h-3.5 w-3.5 text-green-600"
                          fill="currentColor"
                          viewBox="0 0 20 20"
                        >
                          <path
                            fillRule="evenodd"
                            d="M16.707 5.293a1 1 0 010 1.414l-8 8a1 1 0 01-1.414 0l-4-4a1 1 0 011.414-1.414L8 12.586l7.293-7.293a1 1 0 011.414 0z"
                            clipRule="evenodd"
                          />
                        </svg>
                        <span className="text-sm font-medium text-green-700">Enabled</span>
                      </div>
                    </div>

                    {/* Clusters */}
                    <div className="bg-white rounded-md p-2 border border-purple-100">
                      <div className="text-xs text-purple-600 mb-1">Clusters:</div>
                      <div className="text-sm font-bold text-purple-900">
                        {
                          parseDynamicResources(
                            ansibleResults[`check-components-${verifiedMinikubeClusterInfo.name}`]
                              ?.result?.output || ''
                          ).filter((r) => r.type === 'ROSACluster').length
                        }
                      </div>
                    </div>
                  </div>

                  <div className="space-y-2">
                    {/* Last Verified */}
                    <div className="bg-white rounded-md p-2 border border-purple-100">
                      <div className="text-xs font-medium text-purple-600 mb-1">Last Verified</div>
                      <div className="text-xs text-purple-900">
                        {ansibleResults[`validate-minikube-capa`]?.timestamp
                          ? new Date(
                              ansibleResults[`validate-minikube-capa`].timestamp
                            ).toLocaleString('en-US', {
                              month: 'short',
                              day: 'numeric',
                              year: 'numeric',
                              hour: 'numeric',
                              minute: '2-digit',
                              hour12: true,
                            })
                          : 'Not verified yet'}
                      </div>
                    </div>
                  </div>
                </div>

                {/* Cluster list */}
                <div className="space-y-2">
                  {parseDynamicResources(
                    ansibleResults[`check-components-${verifiedMinikubeClusterInfo.name}`]?.result
                      ?.output || ''
                  )
                    .filter((r) => r.type === 'ROSACluster')
                    .map((cluster, idx) => (
                      <div
                        key={idx}
                        className="bg-white rounded-lg border border-purple-200 p-3 hover:shadow-md transition-shadow"
                      >
                        <div className="flex items-center justify-between">
                          <div className="flex items-center space-x-3">
                            <div className="w-8 h-8 bg-purple-100 rounded-lg flex items-center justify-center">
                              <svg
                                className="h-4 w-4 text-purple-600"
                                fill="none"
                                stroke="currentColor"
                                viewBox="0 0 24 24"
                              >
                                <path
                                  strokeLinecap="round"
                                  strokeLinejoin="round"
                                  strokeWidth={2}
                                  d="M19 11H5m14 0a2 2 0 012 2v6a2 2 0 01-2 2H5a2 2 0 01-2-2v-6a2 2 0 012-2m14 0V9a2 2 0 00-2-2M5 11V9a2 2 0 012-2m0 0V5a2 2 0 012-2h6a2 2 0 012 2v2M7 7h10"
                                />
                              </svg>
                            </div>
                            <div>
                              <div className="text-sm font-semibold text-gray-900">
                                {cluster.name}
                              </div>
                              <div className="text-xs text-purple-600">ROSACluster</div>
                            </div>
                          </div>
                          <div>
                            <span
                              className={`px-2 py-1 rounded-full text-xs font-medium ${
                                cluster.status === 'Ready'
                                  ? 'bg-green-100 text-green-800 border border-green-200'
                                  : 'bg-amber-100 text-amber-800 border border-amber-200'
                              }`}
                            >
                              {cluster.status}
                            </span>
                          </div>
                        </div>
                      </div>
                    ))}

                  {parseDynamicResources(
                    ansibleResults[`check-components-${verifiedMinikubeClusterInfo.name}`]?.result
                      ?.output || ''
                  ).filter((r) => r.type === 'ROSACluster').length === 0 && (
                    <div className="text-center py-4 text-sm text-gray-500 italic">
                      No ROSA clusters found. Create one from the Minikube section below.
                    </div>
                  )}
                </div>
              </div>

              {/* Key Components */}
              <div className="bg-white rounded-lg border-2 border-purple-200 p-6 shadow-lg">
                <div className="mb-4">
                  <h4 className="text-base font-semibold text-purple-900 mb-2 flex items-center justify-between">
                    <span className="flex items-center">
                      <svg
                        className="h-5 w-5 text-purple-600 mr-2"
                        fill="none"
                        stroke="currentColor"
                        viewBox="0 0 24 24"
                      >
                        <path
                          strokeLinecap="round"
                          strokeLinejoin="round"
                          strokeWidth={2}
                          d="M19.428 15.428a2 2 0 00-1.022-.547l-2.387-.477a6 6 0 00-3.86.517l-.318.158a6 6 0 01-3.86.517L6.05 15.21a2 2 0 00-1.806.547M8 4h8l-1 1v5.172a2 2 0 00.586 1.414l5 5c1.26 1.26.367 3.414-1.415 3.414H4.828c-1.782 0-2.674-2.154-1.414-3.414l5-5A2 2 0 009 10.172V5L8 4z"
                        />
                      </svg>
                      CAPI/CAPA Components
                    </span>
                    <span className="text-xs font-normal text-purple-600">
                      (
                      {
                        Object.keys(verifiedMinikubeClusterInfo?.component_timestamps || {}).filter(
                          (key) =>
                            [
                              'capi-controller',
                              'capa-controller',
                              'rosa-crd',
                              'cert-manager',
                            ].includes(key)
                        ).length
                      }{' '}
                      configured)
                    </span>
                  </h4>
                </div>

                {/* Action Buttons - Always show for verified cluster */}
                <div className="mb-4 flex items-center justify-start space-x-2">
                  {/* Terminal Button */}
                  {verifiedMinikubeClusterInfo && (
                    <button
                      onClick={(e) => {
                        e.stopPropagation();
                        setShowMinikubeTerminalModal(true);
                      }}
                      className="bg-teal-600 hover:bg-teal-700 text-white text-xs px-3 py-1.5 rounded-lg transition-colors duration-200 font-medium flex items-center gap-1.5"
                      title="Open terminal for verified cluster"
                    >
                      <CommandLineIcon className="h-3 w-3" />
                      <span>Terminal</span>
                    </button>
                  )}

                  {/* Provision ROSA HCP Cluster Button */}
                  <button
                    onClick={async () => {
                      let operationId; // Declare outside try block for catch access
                      try {
                        // Prompt user for cluster definition file name
                        const clusterFile = window.prompt(
                          'Enter the YAML cluster definition file name:\n\n' +
                            'Example: rosa-hcp-test.yml\n' +
                            'Example: clusters/my-cluster.yaml\n\n' +
                            'File should be in your automation-capi directory',
                          lastRosaYamlPath || 'rosa-hcp-test.yml'
                        );

                        if (!clusterFile) return;

                        const trimmedFile = clusterFile.trim();

                        if (
                          !confirm(
                            `Provision ROSA HCP Cluster using "${trimmedFile}"?\n\nThis will:\n- Create namespace ns-rosa-hcp\n- Apply AWS Identity configuration\n- Create OCM client secret\n- Apply ROSA HCP cluster definition from ${trimmedFile}`
                          )
                        ) {
                          return;
                        }

                        // Create unique operation ID
                        operationId = `provision-rosa-hcp-${Date.now()}`;

                        // Add to recent operations with "Provisioning..." status
                        addToRecent({
                          id: operationId,
                          title: `Minikube Provision ROSA HCP: ${trimmedFile}`,
                          color: 'bg-rose-600',
                          status: '⏳ Provisioning...',
                        });

                        // Small delay to show the "Provisioning..." status
                        await new Promise((resolve) => setTimeout(resolve, 100));

                        // Save the file path for next time
                        setLastRosaYamlPath(trimmedFile);

                        const response = await fetch('http://localhost:8000/api/ansible/run-task', {
                          method: 'POST',
                          headers: { 'Content-Type': 'application/json' },
                          body: JSON.stringify({
                            task_file: 'tasks/provision-rosa-hcp-cluster.yml',
                            description: `Provision ROSA HCP Cluster: ${trimmedFile}`,
                            kube_context:
                              verifiedMinikubeClusterInfo?.contextName ||
                              verifiedMinikubeClusterInfo?.name,
                            extra_vars: {
                              ROSA_HCP_CLUSTER_FILE: trimmedFile,
                            },
                          }),
                        });

                        const result = await response.json();
                        const completionTime = new Date().toLocaleTimeString('en-US', {
                          hour: 'numeric',
                          minute: '2-digit',
                          second: '2-digit',
                          hour12: true,
                        });

                        console.log('[Minikube Provision ROSA HCP] Response:', {
                          ok: response.ok,
                          success: result.success,
                          result: result,
                        });

                        if (result.success) {
                          // Store successful result
                          setAnsibleResults((prev) => ({
                            ...prev,
                            [operationId]: {
                              loading: false,
                              success: true,
                              result: {
                                output: result.output,
                                timestamp: new Date(),
                                task_file: 'tasks/provision-rosa-hcp-cluster.yml',
                                type: 'Provision ROSA HCP Cluster',
                                cluster_file: trimmedFile,
                              },
                              timestamp: new Date(),
                            },
                          }));

                          // Update operation status
                          updateRecentOperationStatus(
                            operationId,
                            `✅ Provisioned successfully at ${completionTime}`
                          );

                          // Refresh active resources
                          await fetchMinikubeActiveResources(
                            verifiedMinikubeClusterInfo.name,
                            verifiedMinikubeClusterInfo.namespace
                          );
                        } else {
                          // Extract detailed error message
                          const errorDetails = {
                            message: result.message || 'Unknown error',
                            error: result.error || '',
                            return_code: result.return_code,
                            fullResponse: result,
                          };

                          console.log('[Minikube Provision ROSA HCP] Error details:', errorDetails);

                          setAnsibleResults((prev) => ({
                            ...prev,
                            [operationId]: {
                              loading: false,
                              success: false,
                              result: {
                                error: result.error || result.message || 'Provisioning failed',
                                output: result.output || '',
                                timestamp: new Date(),
                                task_file: 'tasks/provision-rosa-hcp-cluster.yml',
                                type: 'Provision ROSA HCP Cluster',
                                cluster_file: trimmedFile,
                              },
                              timestamp: new Date(),
                            },
                          }));

                          updateRecentOperationStatus(
                            operationId,
                            `❌ Provisioning failed at ${completionTime}`
                          );
                        }
                      } catch (error) {
                        console.error('[Minikube Provision ROSA HCP] Exception:', error);
                        const completionTime = new Date().toLocaleTimeString('en-US', {
                          hour: 'numeric',
                          minute: '2-digit',
                          second: '2-digit',
                          hour12: true,
                        });
                        if (operationId) {
                          setAnsibleResults((prev) => ({
                            ...prev,
                            [operationId]: {
                              loading: false,
                              success: false,
                              result: {
                                error: error.toString(),
                                timestamp: new Date(),
                                task_file: 'tasks/provision-rosa-hcp-cluster.yml',
                                type: 'Provision ROSA HCP Cluster',
                              },
                              timestamp: new Date(),
                            },
                          }));
                          updateRecentOperationStatus(
                            operationId,
                            `❌ Provisioning failed at ${completionTime}`
                          );
                        }
                      }
                    }}
                    className="bg-purple-600 hover:bg-purple-700 text-white px-3 py-1.5 rounded-lg text-xs font-medium transition-colors flex items-center"
                  >
                    <svg
                      className="h-3.5 w-3.5 mr-1.5"
                      fill="none"
                      stroke="currentColor"
                      viewBox="0 0 24 24"
                    >
                      <path
                        strokeLinecap="round"
                        strokeLinejoin="round"
                        strokeWidth={2}
                        d="M12 6v6m0 0v6m0-6h6m-6 0H6"
                      />
                    </svg>
                    <span>Provision</span>
                  </button>

                  {/* Configure AutoNode Button */}
                  {(() => {
                    // Check if we have ansible results with dynamic resources
                    const hasROSACluster =
                      parseDynamicResources(
                        ansibleResults[`check-components-${verifiedMinikubeClusterInfo.name}`]
                          ?.result?.output || ''
                      ).filter((r) => r.type === 'ROSACluster').length > 0;

                    return hasROSACluster ? (
                      <button
                        onClick={async () => {
                          let operationId;
                          try {
                            if (
                              !confirm(
                                'Configure AutoNode for ROSA HCP Cluster?\n\nThis will:\n- Configure EC2NodeClass\n- Create NodePool\n- Verify AutoNode configuration'
                              )
                            )
                              return;

                            operationId = `configure-autonode-${Date.now()}`;

                            addToRecent({
                              id: operationId,
                              title: 'Minikube Configure AutoNode',
                              color: 'bg-violet-600',
                              status: '⏳ Configuring...',
                            });

                            await new Promise((resolve) => setTimeout(resolve, 100));

                            const response = await fetch(
                              'http://localhost:8000/api/ansible/run-playbook',
                              {
                                method: 'POST',
                                headers: { 'Content-Type': 'application/json' },
                                body: JSON.stringify({
                                  playbook: 'test-autonode.yml',
                                  description: 'Configure AutoNode',
                                  extra_vars: {
                                    KUBE_CONTEXT:
                                      verifiedMinikubeClusterInfo?.contextName ||
                                      verifiedMinikubeClusterInfo?.name,
                                  },
                                }),
                              }
                            );

                            const result = await response.json();

                            if (!result.job_id) {
                              throw new Error('No job_id returned from server');
                            }

                            const jobId = result.job_id;
                            console.log(
                              '[Configure AutoNode] Job created, polling for status. Job ID:',
                              jobId
                            );

                            // Poll for job status
                            const pollInterval = setInterval(async () => {
                              try {
                                const jobResponse = await fetch(
                                  `http://localhost:8000/api/jobs/${jobId}`
                                );
                                const jobData = await jobResponse.json();
                                console.log(
                                  '[Configure AutoNode] Job status update:',
                                  jobData.status,
                                  jobData.message
                                );

                                const completionTime = new Date().toLocaleTimeString('en-US', {
                                  hour: 'numeric',
                                  minute: '2-digit',
                                  second: '2-digit',
                                  hour12: true,
                                });

                                // Update status while running
                                if (jobData.status === 'running' || jobData.status === 'pending') {
                                  updateRecentOperationStatus(
                                    operationId,
                                    `⏳ ${jobData.message || 'Configuring...'}`
                                  );
                                }

                                // Handle completion
                                if (jobData.status === 'completed') {
                                  clearInterval(pollInterval);
                                  setAnsibleResults((prev) => ({
                                    ...prev,
                                    [operationId]: {
                                      loading: false,
                                      success: true,
                                      result: {
                                        output: jobData.logs ? jobData.logs.join('\n') : '',
                                        timestamp: new Date(),
                                        playbook: 'test-autonode.yml',
                                        type: 'Configure AutoNode',
                                      },
                                      timestamp: new Date(),
                                    },
                                  }));

                                  updateRecentOperationStatus(
                                    operationId,
                                    `✅ AutoNode configured at ${completionTime}`
                                  );

                                  // Refresh active resources
                                  await fetchMinikubeActiveResources(
                                    verifiedMinikubeClusterInfo.name,
                                    verifiedMinikubeClusterInfo.namespace
                                  );
                                } else if (jobData.status === 'failed') {
                                  clearInterval(pollInterval);
                                  setAnsibleResults((prev) => ({
                                    ...prev,
                                    [operationId]: {
                                      loading: false,
                                      success: false,
                                      result: {
                                        error: jobData.message || 'Configuration failed',
                                        output: jobData.logs ? jobData.logs.join('\n') : '',
                                        timestamp: new Date(),
                                        playbook: 'test-autonode.yml',
                                        type: 'Configure AutoNode',
                                      },
                                      timestamp: new Date(),
                                    },
                                  }));

                                  updateRecentOperationStatus(
                                    operationId,
                                    `❌ AutoNode configuration failed at ${completionTime}`
                                  );
                                }
                              } catch (pollError) {
                                console.error(
                                  '[Configure AutoNode] Error polling job status:',
                                  pollError
                                );
                                clearInterval(pollInterval);
                                const completionTime = new Date().toLocaleTimeString('en-US', {
                                  hour: 'numeric',
                                  minute: '2-digit',
                                  second: '2-digit',
                                  hour12: true,
                                });
                                updateRecentOperationStatus(
                                  operationId,
                                  `❌ Lost connection to job at ${completionTime}`
                                );
                              }
                            }, 3000); // Poll every 3 seconds

                            // Set timeout to stop polling after 30 minutes
                            setTimeout(() => {
                              clearInterval(pollInterval);
                              console.log('[Configure AutoNode] Polling timeout reached');
                            }, 1800000);
                          } catch (error) {
                            console.error('[Configure AutoNode] Exception:', error);
                            const completionTime = new Date().toLocaleTimeString('en-US', {
                              hour: 'numeric',
                              minute: '2-digit',
                              second: '2-digit',
                              hour12: true,
                            });
                            if (operationId) {
                              setAnsibleResults((prev) => ({
                                ...prev,
                                [operationId]: {
                                  loading: false,
                                  success: false,
                                  result: {
                                    error: error.toString(),
                                    timestamp: new Date(),
                                    playbook: 'test-autonode.yml',
                                    type: 'Configure AutoNode',
                                  },
                                  timestamp: new Date(),
                                },
                              }));
                              updateRecentOperationStatus(
                                operationId,
                                `❌ AutoNode configuration failed at ${completionTime}`
                              );
                            }
                          }
                        }}
                        className="bg-violet-600 hover:bg-violet-700 text-white px-3 py-1.5 rounded-lg text-xs font-medium transition-colors flex items-center"
                      >
                        <svg
                          className="h-3.5 w-3.5 mr-1.5"
                          fill="none"
                          stroke="currentColor"
                          viewBox="0 0 24 24"
                        >
                          <path
                            strokeLinecap="round"
                            strokeLinejoin="round"
                            strokeWidth={2}
                            d="M10.325 4.317c.426-1.756 2.924-1.756 3.35 0a1.724 1.724 0 002.573 1.066c1.543-.94 3.31.826 2.37 2.37a1.724 1.724 0 001.065 2.572c1.756.426 1.756 2.924 0 3.35a1.724 1.724 0 00-1.066 2.573c.94 1.543-.826 3.31-2.37 2.37a1.724 1.724 0 00-2.572 1.065c-.426 1.756-2.924 1.756-3.35 0a1.724 1.724 0 00-2.573-1.066c-1.543.94-3.31-.826-2.37-2.37a1.724 1.724 0 00-1.065-2.572c-1.756-.426-1.756-2.924 0-3.35a1.724 1.724 0 001.066-2.573c-.94-1.543.826-3.31 2.37-2.37.996.608 2.296.07 2.572-1.065z"
                          />
                          <path
                            strokeLinecap="round"
                            strokeLinejoin="round"
                            strokeWidth={2}
                            d="M15 12a3 3 0 11-6 0 3 3 0 016 0z"
                          />
                        </svg>
                        <span>Configure AutoNode</span>
                      </button>
                    ) : null;
                  })()}
                </div>

                {/* Key Components List - Show CAPI/CAPA component versions */}
                <div className="space-y-2">
                  {(() => {
                    // Use component_timestamps to build the list
                    const componentTimestamps =
                      verifiedMinikubeClusterInfo?.component_timestamps || {};

                    // Map timestamps to component display
                    const componentMap = {
                      'capi-controller': {
                        displayName: 'CAPI Controller',
                        type: 'Deployment',
                        name: 'capi-controller-manager',
                        namespace: 'capi-system',
                      },
                      'capa-controller': {
                        displayName: 'CAPA Controller',
                        type: 'Deployment',
                        name: 'capa-controller-manager',
                        namespace: 'capa-system',
                      },
                      'rosa-crd': {
                        displayName: 'ROSA CRD',
                        type: 'CustomResourceDefinition',
                        name: 'rosaclusters.infrastructure.cluster.x-k8s.io',
                        namespace: '',
                      },
                      'cert-manager': {
                        displayName: 'Cert Manager',
                        type: 'Deployment',
                        name: 'cert-manager',
                        namespace: 'cert-manager',
                      },
                    };

                    const components = Object.keys(componentTimestamps)
                      .filter((key) => componentMap[key]) // Only show known components
                      .map((key) => ({
                        key,
                        displayName: componentMap[key].displayName,
                        timestamp: componentTimestamps[key],
                        resourceInfo: componentMap[key],
                      }));

                    if (components.length === 0) {
                      return (
                        <div className="text-xs text-purple-600/70 px-3 py-2">
                          No components found. Run Verify to detect components.
                        </div>
                      );
                    }

                    return components.map((component, idx) => {
                      const resourceInfo = component.resourceInfo;

                      return (
                        <div
                          key={idx}
                          className="flex items-center justify-between p-2 bg-white rounded-md border border-purple-100 hover:bg-purple-50 transition-colors cursor-pointer"
                          onClick={() => {
                            if (resourceInfo && resourceInfo.type !== 'CustomResourceDefinition') {
                              fetchResourceDetail(
                                verifiedMinikubeClusterInfo.name,
                                resourceInfo.type,
                                resourceInfo.name,
                                resourceInfo.namespace
                              );
                            }
                          }}
                          title={
                            resourceInfo && resourceInfo.type !== 'CustomResourceDefinition'
                              ? 'Click to view YAML'
                              : ''
                          }
                        >
                          {/* Component Name */}
                          <div className="flex items-center space-x-2">
                            <svg
                              className="h-4 w-4 text-green-500"
                              fill="currentColor"
                              viewBox="0 0 20 20"
                            >
                              <path
                                fillRule="evenodd"
                                d="M10 18a8 8 0 100-16 8 8 0 000 16zm3.707-9.293a1 1 0 00-1.414-1.414L9 10.586 7.707 9.293a1 1 0 00-1.414 1.414l2 2a1 1 0 001.414 0l4-4z"
                                clipRule="evenodd"
                              />
                            </svg>
                            <div className="text-sm font-medium text-purple-900">
                              {component.displayName}
                            </div>
                          </div>

                          {/* Timestamp Badge */}
                          <div className="flex-shrink-0">
                            <span className="text-xs font-mono text-purple-600 bg-purple-50 px-2 py-1 rounded">
                              {new Date(component.timestamp).toLocaleDateString()}
                            </span>
                          </div>
                        </div>
                      );
                    });
                  })()}
                </div>
              </div>

              {/* Active Resources */}
              <div className="bg-white rounded-lg border-2 border-purple-200 p-6 shadow-lg">
                {console.log('🎯 ACTIVE RESOURCES TILE IS RENDERING', {
                  activeResourcesLength: activeResources.length,
                  activeResources: activeResources,
                })}

                <h4 className="text-base font-semibold text-purple-900 mb-4 flex items-center justify-between">
                  <div className="flex items-center">
                    <svg
                      className="h-5 w-5 text-purple-600 mr-2"
                      fill="none"
                      stroke="currentColor"
                      viewBox="0 0 24 24"
                    >
                      <path
                        strokeLinecap="round"
                        strokeLinejoin="round"
                        strokeWidth={2}
                        d="M19 11H5m14 0a2 2 0 012 2v6a2 2 0 01-2 2H5a2 2 0 01-2-2v-6a2 2 0 012-2m14 0V9a2 2 0 00-2-2M5 11V9a2 2 0 012-2m0 0V5a2 2 0 012-2h6a2 2 0 012 2v2M7 7h10"
                      />
                    </svg>
                    Active Resources
                  </div>
                  <span className="text-xs font-normal text-purple-600">
                    (
                    {
                      activeResources.filter(
                        (r) =>
                          r.type !== 'Namespace' &&
                          r.type !== 'AWSClusterControllerIdentity' &&
                          r.type !== 'Secret (ROSA Creds)' &&
                          r.type !== 'Secret (AWS Creds)'
                      ).length
                    }{' '}
                    total)
                  </span>
                </h4>

                {/* Action Buttons - Only show when resources exist */}
                {activeResources.filter(
                  (r) =>
                    r.type !== 'Namespace' &&
                    r.type !== 'AWSClusterControllerIdentity' &&
                    r.type !== 'Secret (ROSA Creds)' &&
                    r.type !== 'Secret (AWS Creds)'
                ).length > 0 && (
                  <div className="mb-4 flex items-center justify-start space-x-2">
                    {/* Export Button */}
                    <button
                      onClick={async () => {
                        if (!activeResources || activeResources.length === 0) {
                          alert('No active resources to export');
                          return;
                        }

                        const includeComponents = window.confirm(
                          'Export Active Resources\n\n' +
                            'Do you want to include Key Component information in the export?\n\n' +
                            '✓ Yes - Include component versions and status\n' +
                            '✗ No - Export only active resources'
                        );

                        let operationId;
                        try {
                          operationId = `export-resources-${Date.now()}`;

                          addToRecent({
                            id: operationId,
                            title: 'Minikube Export Active Resources',
                            color: 'bg-indigo-600',
                            status: '⏳ Exporting...',
                          });

                          console.log(
                            `Exporting ${activeResources.length} active resources${includeComponents ? ' with key components' : ''}...`
                          );

                          const redactSensitiveData = (yamlContent) => {
                            yamlContent = yamlContent.replace(
                              /^(\s*)(data|stringData):\s*\n((?:\s+.+\n)*)/gm,
                              (match, indent, fieldName, dataBlock) => {
                                return `${indent}${fieldName}:\n${indent}  # [SENSITIVE DATA REMOVED - All secret data redacted]\n`;
                              }
                            );

                            yamlContent = yamlContent.replace(
                              /^(\s+)(password|token|apiKey|secretKey|accessKey|privateKey|certificate|clientSecret|clientID|ocmClientSecret|ocmClientID|ocmApiUrl|AWS_ACCESS_KEY_ID|AWS_SECRET_ACCESS_KEY|aws_access_key_id|aws_secret_access_key):\s+(.+)$/gim,
                              (match, indent, key, value) => {
                                return `${indent}${key}: "[SENSITIVE DATA REMOVED]"`;
                              }
                            );

                            return yamlContent;
                          };

                          const yamls = [];
                          for (const resource of activeResources) {
                            const response = await fetch(
                              'http://localhost:8000/api/minikube/get-resource-detail',
                              {
                                method: 'POST',
                                headers: {
                                  'Content-Type': 'application/json',
                                },
                                body: JSON.stringify({
                                  cluster_name: verifiedMinikubeClusterInfo?.name,
                                  resource_type: resource.type,
                                  resource_name: resource.name,
                                  namespace:
                                    verifiedMinikubeClusterInfo?.namespace || 'ns-rosa-hcp',
                                }),
                              }
                            );

                            const result = await response.json();
                            if (result.success && result.data) {
                              const redactedYaml = redactSensitiveData(result.data);
                              yamls.push(redactedYaml);
                            }
                          }

                          if (yamls.length > 0) {
                            let exportContent =
                              '# ==============================================================================\n' +
                              '# ROSA Automation - Active Resources Export (REDACTED)\n' +
                              '# ==============================================================================\n' +
                              '#\n' +
                              `# Cluster: ${verifiedMinikubeClusterInfo.name}\n` +
                              `# Version: ${verifiedMinikubeClusterInfo.version || 'Unknown'}\n` +
                              `# Exported: ${new Date().toLocaleString()}\n` +
                              '#\n' +
                              '# Component Status:\n';

                            if (includeComponents) {
                              const components = [
                                'Cert Manager (v1.13.0) - 3 pods running',
                                'CAPI Controller (v1.5.3) - 1/1 ready',
                                'CAPA Controller (v2.3.0) - 1/1 ready',
                                'ROSA CRDs (v4.20) - All installed',
                              ];
                              components.forEach((comp) => {
                                exportContent += `#   - ${comp}\n`;
                              });
                            }

                            exportContent +=
                              '#\n' +
                              '# SENSITIVE DATA NOTICE:\n' +
                              '#   - All secret data blocks have been removed\n' +
                              '#   - Credentials and tokens are redacted\n' +
                              '#   - This export is safe to share for troubleshooting\n' +
                              '#\n' +
                              '# ==============================================================================\n\n';

                            exportContent += yamls.join('\n---\n\n');

                            const blob = new Blob([exportContent], { type: 'text/yaml' });
                            const url = window.URL.createObjectURL(blob);
                            const a = document.createElement('a');
                            a.href = url;
                            a.download = `minikube-resources-${verifiedMinikubeClusterInfo.name}-${new Date().toISOString().split('T')[0]}.yaml`;
                            document.body.appendChild(a);
                            a.click();
                            document.body.removeChild(a);
                            window.URL.revokeObjectURL(url);

                            const completionTime = new Date().toLocaleTimeString('en-US', {
                              hour: 'numeric',
                              minute: '2-digit',
                              second: '2-digit',
                              hour12: true,
                            });

                            console.log(
                              `Exported ${yamls.length} resources successfully at ${completionTime}`
                            );
                            updateRecentOperationStatus(
                              operationId,
                              `✅ Exported ${yamls.length} resources at ${completionTime}`
                            );
                          } else {
                            const completionTime = new Date().toLocaleTimeString('en-US', {
                              hour: 'numeric',
                              minute: '2-digit',
                              second: '2-digit',
                              hour12: true,
                            });
                            updateRecentOperationStatus(
                              operationId,
                              `❌ Export failed at ${completionTime}`
                            );
                            alert('Failed to export resources');
                          }
                        } catch (error) {
                          console.error('Export error:', error);
                          const completionTime = new Date().toLocaleTimeString('en-US', {
                            hour: 'numeric',
                            minute: '2-digit',
                            second: '2-digit',
                            hour12: true,
                          });
                          if (operationId) {
                            updateRecentOperationStatus(
                              operationId,
                              `❌ Export failed at ${completionTime}`
                            );
                          }
                        }
                      }}
                      className="bg-indigo-600 hover:bg-indigo-700 text-white px-3 py-1.5 rounded-lg text-xs font-medium transition-colors flex items-center"
                    >
                      <svg
                        className="h-3.5 w-3.5 mr-1.5"
                        fill="none"
                        stroke="currentColor"
                        viewBox="0 0 24 24"
                      >
                        <path
                          strokeLinecap="round"
                          strokeLinejoin="round"
                          strokeWidth={2}
                          d="M12 10v6m0 0l-3-3m3 3l3-3m2 8H7a2 2 0 01-2-2V5a2 2 0 012-2h5.586a1 1 0 01.707.293l5.414 5.414a1 1 0 01.293.707V19a2 2 0 01-2 2z"
                        />
                      </svg>
                      <span>Export</span>
                    </button>

                    {/* Refresh Button */}
                    <button
                      onClick={async (e) => {
                        e.stopPropagation();
                        const operationId = `refresh-minikube-resources-${Date.now()}`;
                        try {
                          addToRecent({
                            id: operationId,
                            title: 'Minikube Refresh Active Resources',
                            color: 'bg-cyan-600',
                            status: '🔄 Refreshing...',
                          });

                          await fetchMinikubeActiveResources(
                            verifiedMinikubeClusterInfo.name,
                            verifiedMinikubeClusterInfo.namespace
                          );

                          const completionTime = new Date().toLocaleTimeString('en-US', {
                            hour: 'numeric',
                            minute: '2-digit',
                            second: '2-digit',
                            hour12: true,
                          });

                          updateRecentOperationStatus(
                            operationId,
                            `✅ Refreshed at ${completionTime}`
                          );
                        } catch (error) {
                          console.error('Refresh error:', error);
                          const completionTime = new Date().toLocaleTimeString('en-US', {
                            hour: 'numeric',
                            minute: '2-digit',
                            second: '2-digit',
                            hour12: true,
                          });
                          updateRecentOperationStatus(
                            operationId,
                            `❌ Refresh failed at ${completionTime}`
                          );
                        }
                      }}
                      className="bg-cyan-600 hover:bg-cyan-700 text-white px-3 py-1.5 rounded-lg text-xs font-medium transition-colors flex items-center"
                    >
                      <svg
                        className="h-3.5 w-3.5 mr-1.5"
                        fill="none"
                        stroke="currentColor"
                        viewBox="0 0 24 24"
                      >
                        <path
                          strokeLinecap="round"
                          strokeLinejoin="round"
                          strokeWidth={2}
                          d="M4 4v5h.582m15.356 2A8.001 8.001 0 004.582 9m0 0H9m11 11v-5h-.581m0 0a8.003 8.003 0 01-15.357-2m15.357 2H15"
                        />
                      </svg>
                      <span>Refresh</span>
                    </button>
                  </div>
                )}

                <div className="max-h-96 overflow-y-auto overflow-x-auto">
                  {activeResources.filter(
                    (r) =>
                      // Filter out infrastructure components - only show workload resources
                      r.type !== 'Namespace' &&
                      r.type !== 'AWSClusterControllerIdentity' &&
                      r.type !== 'Secret (ROSA Creds)' &&
                      r.type !== 'Secret (AWS Creds)'
                  ).length > 0 ? (
                    <table className="min-w-full divide-y divide-purple-200">
                      <thead className="bg-purple-50 sticky top-0">
                        <tr>
                          <th
                            scope="col"
                            className="px-4 py-3 text-left text-sm font-semibold text-purple-900 cursor-pointer hover:bg-purple-100 transition-colors"
                            onClick={() => {
                              const newDirection =
                                minikubeSortField === 'name' && minikubeSortDirection === 'asc'
                                  ? 'desc'
                                  : 'asc';
                              setMinikubeSortField('name');
                              setMinikubeSortDirection(newDirection);
                            }}
                          >
                            <div className="flex items-center gap-1">
                              Name
                              {minikubeSortField === 'name' && (
                                <svg
                                  className="w-4 h-4"
                                  fill="none"
                                  stroke="currentColor"
                                  viewBox="0 0 24 24"
                                >
                                  {minikubeSortDirection === 'asc' ? (
                                    <path
                                      strokeLinecap="round"
                                      strokeLinejoin="round"
                                      strokeWidth={2}
                                      d="M5 15l7-7 7 7"
                                    />
                                  ) : (
                                    <path
                                      strokeLinecap="round"
                                      strokeLinejoin="round"
                                      strokeWidth={2}
                                      d="M19 9l-7 7-7-7"
                                    />
                                  )}
                                </svg>
                              )}
                            </div>
                          </th>
                          <th
                            scope="col"
                            className="px-4 py-3 text-left text-sm font-semibold text-purple-900 cursor-pointer hover:bg-purple-100 transition-colors"
                            onClick={() => {
                              const newDirection =
                                minikubeSortField === 'type' && minikubeSortDirection === 'asc'
                                  ? 'desc'
                                  : 'asc';
                              setMinikubeSortField('type');
                              setMinikubeSortDirection(newDirection);
                            }}
                          >
                            <div className="flex items-center gap-1">
                              Type
                              {minikubeSortField === 'type' && (
                                <svg
                                  className="w-4 h-4"
                                  fill="none"
                                  stroke="currentColor"
                                  viewBox="0 0 24 24"
                                >
                                  {minikubeSortDirection === 'asc' ? (
                                    <path
                                      strokeLinecap="round"
                                      strokeLinejoin="round"
                                      strokeWidth={2}
                                      d="M5 15l7-7 7 7"
                                    />
                                  ) : (
                                    <path
                                      strokeLinecap="round"
                                      strokeLinejoin="round"
                                      strokeWidth={2}
                                      d="M19 9l-7 7-7-7"
                                    />
                                  )}
                                </svg>
                              )}
                            </div>
                          </th>
                          <th
                            scope="col"
                            className="px-4 py-3 text-left text-sm font-semibold text-purple-900 cursor-pointer hover:bg-purple-100 transition-colors"
                            onClick={() => {
                              const newDirection =
                                minikubeSortField === 'status' && minikubeSortDirection === 'asc'
                                  ? 'desc'
                                  : 'asc';
                              setMinikubeSortField('status');
                              setMinikubeSortDirection(newDirection);
                            }}
                          >
                            <div className="flex items-center gap-1">
                              Status
                              {minikubeSortField === 'status' && (
                                <svg
                                  className="w-4 h-4"
                                  fill="none"
                                  stroke="currentColor"
                                  viewBox="0 0 24 24"
                                >
                                  {minikubeSortDirection === 'asc' ? (
                                    <path
                                      strokeLinecap="round"
                                      strokeLinejoin="round"
                                      strokeWidth={2}
                                      d="M5 15l7-7 7 7"
                                    />
                                  ) : (
                                    <path
                                      strokeLinecap="round"
                                      strokeLinejoin="round"
                                      strokeWidth={2}
                                      d="M19 9l-7 7-7-7"
                                    />
                                  )}
                                </svg>
                              )}
                            </div>
                          </th>
                          <th
                            scope="col"
                            className="px-4 py-3 text-left text-sm font-semibold text-purple-900 cursor-pointer hover:bg-purple-100 transition-colors"
                            onClick={() => {
                              const newDirection =
                                minikubeSortField === 'age' && minikubeSortDirection === 'asc'
                                  ? 'desc'
                                  : 'asc';
                              setMinikubeSortField('age');
                              setMinikubeSortDirection(newDirection);
                            }}
                          >
                            <div className="flex items-center gap-1">
                              Created
                              {minikubeSortField === 'age' && (
                                <svg
                                  className="w-4 h-4"
                                  fill="none"
                                  stroke="currentColor"
                                  viewBox="0 0 24 24"
                                >
                                  {minikubeSortDirection === 'asc' ? (
                                    <path
                                      strokeLinecap="round"
                                      strokeLinejoin="round"
                                      strokeWidth={2}
                                      d="M5 15l7-7 7 7"
                                    />
                                  ) : (
                                    <path
                                      strokeLinecap="round"
                                      strokeLinejoin="round"
                                      strokeWidth={2}
                                      d="M19 9l-7 7-7-7"
                                    />
                                  )}
                                </svg>
                              )}
                            </div>
                          </th>
                        </tr>
                      </thead>
                      <tbody className="bg-white divide-y divide-purple-100">
                        {sortResources(
                          activeResources.filter(
                            (r) =>
                              // Filter out infrastructure components - only show workload resources
                              r.type !== 'Namespace' &&
                              r.type !== 'AWSClusterControllerIdentity' &&
                              r.type !== 'Secret (ROSA Creds)' &&
                              r.type !== 'Secret (AWS Creds)'
                          ),
                          minikubeSortField,
                          minikubeSortDirection
                        ).map((resource, idx) => (
                          <tr
                            key={idx}
                            className="hover:bg-purple-50 transition-colors cursor-pointer"
                            onClick={() => {
                              fetchResourceDetail(
                                verifiedMinikubeClusterInfo.name,
                                resource.type,
                                resource.name,
                                resource.namespace || 'ns-rosa-hcp'
                              );
                            }}
                            title="Click to view YAML"
                          >
                            <td className="px-4 py-3 text-sm font-medium text-purple-900">
                              {resource.name}
                            </td>
                            <td className="px-4 py-3 text-sm text-purple-700">{resource.type}</td>
                            <td className="px-4 py-3">
                              <span
                                className={`inline-flex px-2.5 py-1 rounded-full text-sm font-medium ${
                                  resource.status === 'Ready' ||
                                  resource.status === 'Active' ||
                                  resource.status === 'Configured'
                                    ? 'bg-green-100 text-green-800'
                                    : resource.status === 'Provisioning' ||
                                        resource.status === 'Configuring'
                                      ? 'bg-amber-100 text-amber-800'
                                      : 'bg-blue-100 text-blue-800'
                                }`}
                              >
                                {resource.status}
                              </span>
                            </td>
                            <td className="px-4 py-3 text-sm text-gray-600">
                              {resource.age || 'N/A'}
                            </td>
                          </tr>
                        ))}
                      </tbody>
                    </table>
                  ) : (
                    <div className="text-center py-8 text-sm text-gray-500 italic">
                      No active resources found. Click "Verify" or "Configure" to load resources.
                    </div>
                  )}
                </div>
              </div>
            </div>

            {/* Recent Operations Section */}
            <div className="mt-6 bg-white rounded-xl border-2 border-purple-200 shadow-lg overflow-hidden">
              <div
                className="flex items-center gap-3 p-6 cursor-pointer hover:bg-purple-50 transition-colors"
                onClick={() => setMinikubeRecentOpsCollapsed(!minikubeRecentOpsCollapsed)}
              >
                <div className="bg-gradient-to-br from-purple-500 to-indigo-600 p-2 rounded-lg">
                  <svg
                    className="h-5 w-5 text-white"
                    fill="none"
                    stroke="currentColor"
                    viewBox="0 0 24 24"
                  >
                    <path
                      strokeLinecap="round"
                      strokeLinejoin="round"
                      strokeWidth={2}
                      d="M12 8v4l3 3m6-3a9 9 0 11-18 0 9 9 0 0118 0z"
                    />
                  </svg>
                </div>
                <div className="flex-1">
                  <h3 className="text-base font-bold text-purple-900">Recent Operations</h3>
                  <p className="text-xs text-purple-600">
                    {recentOperations.length > 0
                      ? `Latest ${recentOperations.length} operation${recentOperations.length !== 1 ? 's' : ''}`
                      : 'No operations yet'}
                  </p>
                </div>
                <div className="p-0.5">
                  {minikubeRecentOpsCollapsed ? (
                    <ChevronDownIcon className="h-5 w-5 text-purple-600" />
                  ) : (
                    <ChevronUpIcon className="h-5 w-5 text-purple-600" />
                  )}
                </div>
              </div>

              {!minikubeRecentOpsCollapsed && (
                <div className="px-6 pb-6">
                  <div className="grid grid-cols-1 gap-3">
                    {recentOperations.length > 0 ? (
                      recentOperations.slice(0, 5).map((op, idx) => (
                        <div
                          key={op.id}
                          className="flex items-center gap-3 bg-gradient-to-r from-gray-50 to-purple-50 rounded-lg px-4 py-3 border border-purple-100 hover:shadow-md hover:border-purple-300 transition-all"
                        >
                          <div
                            className={`w-3 h-3 rounded-full flex-shrink-0 ${
                              op.status.includes('✅')
                                ? 'bg-green-500 shadow-lg shadow-green-500/50 animate-pulse'
                                : op.status.includes('❌')
                                  ? 'bg-red-500 shadow-lg shadow-red-500/50'
                                  : op.status.includes('⏳')
                                    ? 'bg-amber-500 shadow-lg shadow-amber-500/50 animate-pulse'
                                    : 'bg-blue-500 shadow-lg shadow-blue-500/50'
                            }`}
                          ></div>
                          <div className="flex-1 min-w-0">
                            <div className="flex items-center justify-between gap-2">
                              <span className="text-sm font-semibold text-gray-900 truncate">
                                {op.title}
                              </span>
                              <span className="text-xs text-gray-500 flex-shrink-0">
                                {op.timestamp ? new Date(op.timestamp).toLocaleTimeString() : ''}
                              </span>
                            </div>
                            <span className="text-xs text-gray-600 block mt-1">{op.status}</span>
                          </div>
                        </div>
                      ))
                    ) : (
                      <div className="bg-gradient-to-r from-gray-50 to-purple-50 rounded-lg px-4 py-4 border border-purple-100 text-center">
                        <svg
                          className="h-8 w-8 text-purple-300 mx-auto mb-2"
                          fill="none"
                          stroke="currentColor"
                          viewBox="0 0 24 24"
                        >
                          <path
                            strokeLinecap="round"
                            strokeLinejoin="round"
                            strokeWidth={2}
                            d="M9 5H7a2 2 0 00-2 2v12a2 2 0 002 2h10a2 2 0 002-2V7a2 2 0 00-2-2h-2M9 5a2 2 0 002 2h2a2 2 0 002-2M9 5a2 2 0 012-2h2a2 2 0 012 2"
                          />
                        </svg>
                        <p className="text-sm font-medium text-purple-600">No recent operations</p>
                        <p className="text-xs text-gray-500 mt-1">
                          Operations will appear here once you start working
                        </p>
                      </div>
                    )}
                  </div>
                </div>
              )}
            </div>

            {/* View Full Output Section - Dedicated section for detailed operation logs */}
            {ansibleResults['validate-minikube-capa'] &&
              ansibleResults['validate-minikube-capa'].result && (
                <div className="mt-6">
                  <div className="bg-gradient-to-br from-gray-900 to-gray-800 rounded-lg shadow-xl overflow-hidden">
                    <div
                      className="text-base font-semibold text-white p-4 cursor-pointer hover:bg-gray-700 transition-colors flex items-center justify-between"
                      onClick={() =>
                        setMinikubeOperationsOutputCollapsed(!minikubeOperationsOutputCollapsed)
                      }
                    >
                      <div className="flex items-center space-x-3">
                        <svg
                          className="h-5 w-5 text-green-400"
                          fill="none"
                          stroke="currentColor"
                          viewBox="0 0 24 24"
                        >
                          <path
                            strokeLinecap="round"
                            strokeLinejoin="round"
                            strokeWidth={2}
                            d="M9 12h6m-6 4h6m2 5H7a2 2 0 01-2-2V5a2 2 0 012-2h5.586a1 1 0 01.707.293l5.414 5.414a1 1 0 01.293.707V19a2 2 0 01-2 2z"
                          />
                        </svg>
                        <span>Recent Operations Output</span>
                        <span className="px-2 py-1 text-xs bg-green-500/20 text-green-400 rounded-md border border-green-500/30">
                          Minikube CAPI/CAPA
                        </span>
                      </div>
                      <div className="flex items-center space-x-2">
                        <button
                          onClick={(e) => {
                            e.preventDefault();
                            e.stopPropagation();
                            const output =
                              ansibleResults['validate-minikube-capa'].result.output ||
                              ansibleResults['validate-minikube-capa'].result.error ||
                              '';
                            navigator.clipboard.writeText(output);
                            // Show temporary feedback
                            const btn = e.currentTarget;
                            const originalText = btn.innerHTML;
                            btn.innerHTML =
                              '<svg class="h-4 w-4" fill="currentColor" viewBox="0 0 20 20"><path fill-rule="evenodd" d="M16.707 5.293a1 1 0 010 1.414l-8 8a1 1 0 01-1.414 0l-4-4a1 1 0 011.414-1.414L8 12.586l7.293-7.293a1 1 0 011.414 0z" clip-rule="evenodd" /></svg>';
                            setTimeout(() => {
                              btn.innerHTML = originalText;
                            }, 2000);
                          }}
                          className="px-3 py-1.5 text-xs bg-purple-600 text-white rounded-md hover:bg-purple-700 transition-colors flex items-center space-x-1.5"
                          title="Copy output to clipboard"
                        >
                          <svg
                            className="h-4 w-4"
                            fill="none"
                            stroke="currentColor"
                            viewBox="0 0 24 24"
                          >
                            <path
                              strokeLinecap="round"
                              strokeLinejoin="round"
                              strokeWidth={2}
                              d="M8 16H6a2 2 0 01-2-2V6a2 2 0 012-2h8a2 2 0 012 2v2m-6 12h8a2 2 0 002-2v-8a2 2 0 00-2-2h-8a2 2 0 00-2 2v8a2 2 0 002 2z"
                            />
                          </svg>
                          <span>Copy</span>
                        </button>
                        <div className="p-0.5">
                          {minikubeOperationsOutputCollapsed ? (
                            <ChevronDownIcon className="h-5 w-5 text-white" />
                          ) : (
                            <ChevronUpIcon className="h-5 w-5 text-white" />
                          )}
                        </div>
                      </div>
                    </div>

                    {!minikubeOperationsOutputCollapsed && (
                      <div className="border-t border-gray-700">
                        {/* Terminal-style output */}
                        <div className="max-h-96 overflow-y-auto bg-gray-950 p-6">
                          <div className="font-mono text-sm leading-relaxed">
                            {formatPlaybookOutput(
                              ansibleResults['validate-minikube-capa'].result.output ||
                                ansibleResults['validate-minikube-capa'].result.error ||
                                ''
                            ).map((line, idx) => (
                              <div
                                key={idx}
                                className={
                                  line.type === 'play'
                                    ? 'text-green-400 font-bold my-3 pb-2 border-b border-gray-800'
                                    : line.type === 'task'
                                      ? 'text-blue-400 font-semibold mt-3 mb-1'
                                      : line.type === 'banner'
                                        ? 'hidden'
                                        : line.content.includes('✓')
                                          ? 'text-green-300 pl-2'
                                          : line.content.includes('✗') ||
                                              line.content.includes('FAILED')
                                            ? 'text-red-400 pl-2'
                                            : line.content.includes('ok=') ||
                                                line.content.includes('changed=')
                                              ? 'text-yellow-300 mt-2 font-semibold'
                                              : 'text-gray-400 pl-2'
                                }
                              >
                                {line.content}
                              </div>
                            ))}
                          </div>
                        </div>
                      </div>
                    )}
                  </div>
                </div>
              )}
          </div>
        )}

        {/* Test Environments Section - MCE */}
        {selectedEnvironment === 'mce' && (
          <div className="mb-6 relative max-w-[1800px] mx-auto space-y-6">
            {/* Floating Settings Button */}
            <button
              onClick={() => setSettingsPanelOpen(true)}
              className="fixed top-24 right-8 z-40 bg-gradient-to-r from-cyan-600 to-blue-600 hover:from-cyan-700 hover:to-blue-700 text-white p-3 rounded-full shadow-lg hover:shadow-xl transition-all duration-200 transform hover:scale-110"
              title="Open Settings"
            >
              <Cog6ToothIcon className="h-6 w-6" />
            </button>

            {/* Configuration Section - Styled and Collapsible */}
            <div className="bg-gradient-to-br from-cyan-50 to-blue-50 rounded-2xl shadow-md border border-cyan-200 overflow-hidden animate-in fade-in slide-in-from-bottom-4 duration-300">
              {/* Configuration Header - Click anywhere to toggle */}
              <div
                className="bg-gradient-to-r from-cyan-600 to-blue-600 text-white px-6 py-4 flex items-center justify-between cursor-pointer hover:from-cyan-700 hover:to-blue-700 transition-colors"
                onClick={() => setMceConfigurationCollapsed(!mceConfigurationCollapsed)}
                title={
                  mceConfigurationCollapsed
                    ? 'Click to expand Configuration'
                    : 'Click to collapse Configuration'
                }
              >
                <div className="flex items-center gap-3">
                  <span className="text-2xl">⚙️</span>
                  <h3 className="text-xl font-bold">Configuration</h3>
                </div>
                <div className="p-2">
                  {mceConfigurationCollapsed ? (
                    <svg className="w-5 h-5" fill="none" stroke="currentColor" viewBox="0 0 24 24">
                      <path
                        strokeLinecap="round"
                        strokeLinejoin="round"
                        strokeWidth={2}
                        d="M19 9l-7 7-7-7"
                      />
                    </svg>
                  ) : (
                    <svg className="w-5 h-5" fill="none" stroke="currentColor" viewBox="0 0 24 24">
                      <path
                        strokeLinecap="round"
                        strokeLinejoin="round"
                        strokeWidth={2}
                        d="M5 15l7-7 7 7"
                      />
                    </svg>
                  )}
                </div>
              </div>

              {/* Configuration Content - Collapsible Tiles */}
              {!mceConfigurationCollapsed && (
                <div className="p-6">
                  <div className="grid grid-cols-1 lg:grid-cols-3 gap-12">
                    {/* Tile 1: MCE Test Environment - Wrapper for camper pull-out */}
                    <div
                      className={`relative transition-all duration-500 ${showClusterPanel ? 'lg:col-span-2' : ''}`}
                    >
                      <div className="flex">
                        {/* MCE Card */}
                        <div className="bg-white rounded-lg border-2 border-cyan-200 p-6 shadow-lg flex flex-col h-[600px] w-full">
                          <div className="flex flex-col space-y-3 mb-4 flex-shrink-0">
                            <h4 className="text-base font-semibold text-cyan-900 flex items-center">
                              <svg
                                className="h-5 w-5 text-cyan-600 mr-2"
                                fill="none"
                                stroke="currentColor"
                                viewBox="0 0 24 24"
                              >
                                <path
                                  strokeLinecap="round"
                                  strokeLinejoin="round"
                                  strokeWidth={2}
                                  d="M13 10V3L4 14h7v7l9-11h-7z"
                                />
                              </svg>
                              MCE Environment
                            </h4>

                            {/* Action Buttons */}
                            <div className="flex items-center gap-2">
                              <button
                                onClick={async () => {
                                  console.log('MCE Verify button clicked');
                                  const timestamp = Date.now();

                                  // Add to recent operations
                                  const newOperation = {
                                    title: 'MCE Environment Verification',
                                    status: '⏳ Verifying...',
                                    timestamp: timestamp,
                                    playbook: 'Ansible Task: tasks/validate-capa-environment.yml',
                                  };
                                  setRecentOperations((prev) =>
                                    [newOperation, ...prev].slice(0, 10)
                                  );

                                  try {
                                    // Set loading state
                                    setAnsibleResults((prev) => ({
                                      ...prev,
                                      'check-mce-components': {
                                        loading: true,
                                        result: null,
                                        timestamp: new Date(),
                                      },
                                    }));

                                    console.log('Running validation task...');
                                    // Call the Ansible task to validate CAPA environment
                                    const response = await fetch(
                                      'http://localhost:8000/api/ansible/run-task',
                                      {
                                        method: 'POST',
                                        headers: {
                                          'Content-Type': 'application/json',
                                        },
                                        body: JSON.stringify({
                                          task_file: 'tasks/validate-capa-environment.yml',
                                          description: 'Validate MCE environment',
                                        }),
                                      }
                                    );

                                    const data = await response.json();
                                    console.log('Validation task response:', data);

                                    if (data.success) {
                                      // Also refresh the UI state by fetching MCE features
                                      const mceResponse = await fetch(
                                        'http://localhost:8000/api/mce/features'
                                      );
                                      const mceData = await mceResponse.json();
                                      setMceFeatures(mceData.features || []);
                                      setMceInfo(mceData.mce_info || null);
                                      setMceLastVerified(new Date().toISOString());

                                      // Fetch OCP connection status for UI display
                                      const ocpResponse = await fetch(
                                        `http://localhost:8000/api/ocp/connection-status?t=${timestamp}`
                                      );
                                      const ocpData = await ocpResponse.json();
                                      setOcpStatus(ocpData);

                                      // Update results
                                      setAnsibleResults((prev) => ({
                                        ...prev,
                                        'check-mce-components': {
                                          loading: false,
                                          result: { success: true, output: data.output },
                                          timestamp: new Date(),
                                        },
                                      }));

                                      // Update recent operation status with playbook output
                                      setRecentOperations((prev) => {
                                        const updated = [...prev];
                                        if (updated[0]?.title === 'MCE Environment Verification') {
                                          updated[0] = {
                                            ...updated[0],
                                            status: `✅ Verification completed successfully at ${new Date().toLocaleTimeString()}`,
                                            output: data.output,
                                          };
                                        }
                                        return updated;
                                      });

                                      addNotification(
                                        `✅ MCE environment verified successfully`,
                                        'success',
                                        3000
                                      );
                                    } else {
                                      // Handle validation failure with detailed output
                                      console.log('Validation failed with detailed output:', data);
                                      
                                      // Update results with failure info including detailed output
                                      setAnsibleResults((prev) => ({
                                        ...prev,
                                        'check-mce-components': {
                                          loading: false,
                                          result: { 
                                            success: false, 
                                            output: data.output || data.error || 'Validation failed',
                                            error: data.error || 'Validation task failed',
                                            return_code: data.return_code,
                                            stderr: data.stderr,
                                            stdout_lines: data.stdout_lines
                                          },
                                          timestamp: new Date(),
                                        },
                                      }));

                                      // Update recent operation status with detailed playbook output
                                      setRecentOperations((prev) => {
                                        const updated = [...prev];
                                        if (updated[0]?.title === 'MCE Environment Verification') {
                                          // Extract the actual error message from Ansible output
                                          let errorSummary = 'Validation failed';
                                          
                                          if (data.output) {
                                            // Look for the actual failure message in the output
                                            const lines = data.output.split('\n');
                                            for (const line of lines) {
                                              // Look for the fail task message
                                              if (line.includes('❌ ENVIRONMENT NEEDS TO BE CONFIGURED') || 
                                                  line.includes('❌ OCP LOGIN FAILED') ||
                                                  line.includes('CAPI controller') ||
                                                  line.includes('CAPA controller')) {
                                                errorSummary = line.trim().replace(/^.*"msg":\s*"([^"]+)".*$/, '$1') || line.trim();
                                                // Clean up JSON formatting if present
                                                errorSummary = errorSummary.replace(/^"(.*)"$/, '$1');
                                                // Take just the first line of multi-line messages
                                                errorSummary = errorSummary.split('\\n')[0];
                                                break;
                                              }
                                            }
                                            
                                            // If we couldn't find a specific error, look for the "FAILED!" line
                                            if (errorSummary === 'Validation failed') {
                                              for (const line of lines) {
                                                if (line.includes('FAILED!') && line.includes('"msg":')) {
                                                  const msgMatch = line.match(/"msg":\s*"([^"]+)"/);
                                                  if (msgMatch) {
                                                    errorSummary = msgMatch[1].split('\\n')[0];
                                                    break;
                                                  }
                                                }
                                              }
                                            }
                                          }
                                          
                                          // Fallback to data.error if we still don't have a good message
                                          if (errorSummary === 'Validation failed' && data.error) {
                                            errorSummary = data.error;
                                          }
                                          
                                          updated[0] = {
                                            ...updated[0],
                                            status: `❌ Verification failed at ${new Date().toLocaleTimeString()}: ${errorSummary}`,
                                            output: data.output || data.error || 'Validation failed - see details below',
                                            playbook: `📋 Ansible Task: tasks/validate-capa-environment.yml\n\n${data.output || data.error || 'No detailed output available'}`,
                                          };
                                        }
                                        return updated;
                                      });

                                      addNotification(
                                        `❌ MCE environment validation failed`,
                                        'error',
                                        5000
                                      );
                                      
                                      // Don't throw error here since we've handled the failure state properly
                                    }
                                  } catch (error) {
                                    console.error('Error verifying MCE:', error);
                                    setAnsibleResults((prev) => ({
                                      ...prev,
                                      'check-mce-components': {
                                        loading: false,
                                        result: { success: false, output: error.message },
                                        timestamp: new Date(),
                                      },
                                    }));

                                    // Update recent operation status with error
                                    setRecentOperations((prev) => {
                                      const updated = [...prev];
                                      if (updated[0]?.title === 'MCE Environment Verification') {
                                        updated[0] = {
                                          ...updated[0],
                                          status: `❌ Verification failed at ${new Date().toLocaleTimeString()}: ${error.message}`,
                                          output: error.output || 'No output available',
                                        };
                                      }
                                      return updated;
                                    });

                                    addNotification(
                                      '❌ Failed to verify MCE environment',
                                      'error',
                                      3000
                                    );
                                  }
                                }}
                                className="bg-emerald-600 hover:bg-emerald-700 text-white text-xs px-3 py-1.5 rounded-lg transition-colors duration-200 font-medium flex items-center gap-1.5"
                                title="Verify MCE cluster and CAPI/CAPA environment"
                              >
                                <ArrowPathIcon className="h-3 w-3" />
                                <span>Verify</span>
                              </button>
                            </div>
                          </div>

                          {/* MCE Environment Info - Scrollable content area */}
                          <div className="mb-4 bg-cyan-50 rounded-lg p-4 border border-cyan-100 flex-1 overflow-y-auto">
                            <div className="flex items-center justify-between mb-4">
                              <button
                                className="text-base font-semibold text-cyan-900 hover:text-cyan-700 hover:underline cursor-pointer"
                                onClick={async () => {
                                  try {
                                    console.log('Fetching MCE YAML...');
                                    const response = await fetch('http://localhost:8000/api/ocp/execute-command', {
                                      method: 'POST',
                                      headers: {
                                        'Content-Type': 'application/json',
                                      },
                                      body: JSON.stringify({
                                        command: `oc get multiclusterengine ${mceInfo?.name || 'multiclusterengine'} -o yaml`,
                                        description: 'Get MCE YAML'
                                      }),
                                    });

                                    const data = await response.json();
                                    
                                    if (response.ok && data.output) {
                                      // Show in modal
                                      setMceYamlData({
                                        type: 'MultiClusterEngine',
                                        name: mceInfo?.name || 'multiclusterengine',
                                        namespace: 'N/A (Cluster-scoped)',
                                        yaml: data.output
                                      });
                                      setShowMceYamlModal(true);
                                    } else {
                                      alert(`Failed to fetch MCE YAML: ${data.error || 'Unknown error'}`);
                                    }
                                  } catch (error) {
                                    console.error('Error fetching MCE YAML:', error);
                                    alert('Error fetching MCE YAML');
                                  }
                                }}
                              >
                                {mceInfo?.name || 'multiclusterengine'}
                              </button>
                              <div className="flex items-center gap-1.5 px-2 py-1 bg-white rounded-md border border-cyan-200">
                                <span
                                  className={`w-2 h-2 rounded-full ${
                                    mceInfo?.available ? 'bg-green-500' : 'bg-gray-400'
                                  }`}
                                ></span>
                                <span className="text-xs font-medium text-cyan-700">
                                  {mceInfo?.version || 'N/A'}
                                </span>
                              </div>
                            </div>


                            <div className="space-y-2">
                              {/* API Server */}
                              <div className="bg-white rounded-md p-2 border border-cyan-100">
                                <div className="text-xs font-medium text-cyan-600 mb-1">
                                  API Server
                                </div>
                                <div className="text-xs text-cyan-900 font-mono break-all">
                                  {ocpStatus?.api_url ||
                                    ocpStatus?.configured_url ||
                                    ocpStatus?.detected_values?.api_url ||
                                    'N/A'}
                                </div>
                              </div>

                              {/* Last Verified */}
                              <div className="bg-white rounded-md p-2 border border-cyan-100">
                                <div className="text-xs font-medium text-cyan-600 mb-1">
                                  Last Verified
                                </div>
                                {mceLastVerified ? (
                                  <div className="space-y-1">
                                    <div className="flex items-center gap-1.5">
                                      <span className="w-2 h-2 rounded-full bg-green-500"></span>
                                      <span className="text-xs font-medium text-green-700">
                                        Verified
                                      </span>
                                    </div>
                                    <div className="text-xs text-cyan-900">
                                      {new Date(mceLastVerified).toLocaleString('en-US', {
                                        month: 'short',
                                        day: 'numeric',
                                        year: 'numeric',
                                        hour: 'numeric',
                                        minute: '2-digit',
                                        hour12: true,
                                      })}
                                    </div>
                                  </div>
                                ) : (
                                  <div className="flex items-center gap-1.5">
                                    <span className="w-2 h-2 rounded-full bg-gray-400"></span>
                                    <span className="text-xs font-medium text-gray-500">
                                      Not Verified
                                    </span>
                                  </div>
                                )}
                              </div>
                            </div>
                          </div>
                        </div>

                        {/* Camper Pull-Out Panel - ROSA Clusters */}
                        {showClusterPanel && (
                          <div className="ml-4 transition-all duration-500 ease-out transform translate-x-0 w-[500px] flex-shrink-0">
                            <div className="bg-gradient-to-br from-gray-50 to-blue-50 rounded-lg shadow-2xl h-[600px] flex flex-col overflow-hidden border-2 border-blue-200">
                              {/* Header */}
                              <div className="bg-gradient-to-r from-blue-600 via-indigo-600 to-purple-600 text-white px-6 py-4 shadow-lg flex-shrink-0">
                                <div className="flex items-start justify-between">
                                  <div className="flex items-start gap-3">
                                    <div className="bg-white/20 p-2 rounded-lg backdrop-blur-sm">
                                      <span className="text-2xl">🌩️</span>
                                    </div>
                                    <div>
                                      <h3 className="text-2xl font-bold">ROSA Clusters</h3>
                                      <p className="text-blue-100 text-xs mt-0.5">
                                        Provisioned via OpenShift/MCE
                                      </p>
                                    </div>
                                  </div>
                                  <div className="flex items-center gap-2">
                                    <button
                                      onClick={async () => {
                                        await fetchRosaClusters();
                                      }}
                                      disabled={rosaClustersLoading}
                                      className="p-1.5 bg-white/20 hover:bg-white/30 rounded-md backdrop-blur-sm transition-colors disabled:opacity-50"
                                      title="Refresh clusters"
                                    >
                                      <svg
                                        className={`h-4 w-4 ${rosaClustersLoading ? 'animate-spin' : ''}`}
                                        fill="none"
                                        stroke="currentColor"
                                        viewBox="0 0 24 24"
                                      >
                                        <path
                                          strokeLinecap="round"
                                          strokeLinejoin="round"
                                          strokeWidth={2}
                                          d="M4 4v5h.582m15.356 2A8.001 8.001 0 004.582 9m0 0H9m11 11v-5h-.581m0 0a8.003 8.003 0 01-15.357-2m15.357 2H15"
                                        />
                                      </svg>
                                    </button>
                                    <button
                                      onClick={() => setShowClusterPanel(false)}
                                      className="p-1.5 bg-white/20 hover:bg-white/30 rounded-md backdrop-blur-sm transition-colors"
                                      title="Close panel"
                                    >
                                      <svg
                                        className="h-4 w-4"
                                        fill="none"
                                        stroke="currentColor"
                                        viewBox="0 0 24 24"
                                      >
                                        <path
                                          strokeLinecap="round"
                                          strokeLinejoin="round"
                                          strokeWidth={2}
                                          d="M6 18L18 6M6 6l12 12"
                                        />
                                      </svg>
                                    </button>
                                  </div>
                                </div>
                              </div>

                              {/* Content */}
                              <div className="flex-1 overflow-y-auto p-4">
                                {rosaClustersLoading ? (
                                  <div className="flex items-center justify-center h-full">
                                    <div className="text-center">
                                      <div className="animate-spin rounded-full h-12 w-12 border-b-2 border-blue-600 mx-auto mb-4"></div>
                                      <p className="text-gray-600">Loading ROSA clusters...</p>
                                    </div>
                                  </div>
                                ) : rosaClusters.length === 0 ? (
                                  <div className="flex items-center justify-center h-full">
                                    <div className="text-center">
                                      <div className="text-6xl mb-4">🌩️</div>
                                      <p className="text-gray-600 font-medium">
                                        No ROSA clusters found
                                      </p>
                                      <p className="text-gray-500 text-sm mt-2">
                                        Provision a cluster to get started
                                      </p>
                                    </div>
                                  </div>
                                ) : (
                                  <div className="space-y-4">
                                    {rosaClusters.map((cluster, idx) => (
                                      <div
                                        key={idx}
                                        className="bg-white rounded-lg shadow-md overflow-hidden border border-gray-200 hover:shadow-lg transition-shadow"
                                      >
                                        {/* Cluster Header */}
                                        <div className="px-4 py-3 bg-gradient-to-r from-gray-50 to-white border-b border-gray-200">
                                          <div className="flex items-start justify-between">
                                            <div>
                                              <h4 className="font-bold text-lg text-gray-900">
                                                {cluster.name}
                                              </h4>
                                              {cluster.rosa_cluster_name &&
                                                cluster.rosa_cluster_name !== cluster.name && (
                                                  <p className="text-xs text-gray-500 mt-0.5">
                                                    ROSA: {cluster.rosa_cluster_name}
                                                  </p>
                                                )}
                                            </div>
                                            <div className="flex items-center gap-2">
                                              {cluster.ready ? (
                                                <span className="inline-flex items-center px-2 py-1 rounded-full text-xs font-semibold bg-green-100 text-green-800">
                                                  <svg
                                                    className="w-3 h-3 mr-1"
                                                    fill="currentColor"
                                                    viewBox="0 0 20 20"
                                                  >
                                                    <path
                                                      fillRule="evenodd"
                                                      d="M16.707 5.293a1 1 0 010 1.414l-8 8a1 1 0 01-1.414 0l-4-4a1 1 0 011.414-1.414L8 12.586l7.293-7.293a1 1 0 011.414 0z"
                                                      clipRule="evenodd"
                                                    />
                                                  </svg>
                                                  Ready
                                                </span>
                                              ) : cluster.status === 'Error' ? (
                                                <span className="inline-flex items-center px-2 py-1 rounded-full text-xs font-semibold bg-red-100 text-red-800">
                                                  <svg
                                                    className="w-3 h-3 mr-1"
                                                    fill="currentColor"
                                                    viewBox="0 0 20 20"
                                                  >
                                                    <path
                                                      fillRule="evenodd"
                                                      d="M4.293 4.293a1 1 0 011.414 0L10 8.586l4.293-4.293a1 1 0 111.414 1.414L11.414 10l4.293 4.293a1 1 0 01-1.414 1.414L10 11.414l-4.293 4.293a1 1 0 01-1.414-1.414L8.586 10 4.293 5.707a1 1 0 010-1.414z"
                                                      clipRule="evenodd"
                                                    />
                                                  </svg>
                                                  Error
                                                </span>
                                              ) : (
                                                <span className="inline-flex items-center px-2 py-1 rounded-full text-xs font-semibold bg-yellow-100 text-yellow-800">
                                                  <svg
                                                    className="w-3 h-3 mr-1 animate-spin"
                                                    fill="none"
                                                    viewBox="0 0 24 24"
                                                  >
                                                    <circle
                                                      className="opacity-25"
                                                      cx="12"
                                                      cy="12"
                                                      r="10"
                                                      stroke="currentColor"
                                                      strokeWidth="4"
                                                    ></circle>
                                                    <path
                                                      className="opacity-75"
                                                      fill="currentColor"
                                                      d="M4 12a8 8 0 018-8V0C5.373 0 0 5.373 0 12h4zm2 5.291A7.962 7.962 0 014 12H0c0 3.042 1.135 5.824 3 7.938l3-2.647z"
                                                    ></path>
                                                  </svg>
                                                  Provisioning
                                                </span>
                                              )}
                                            </div>
                                          </div>
                                        </div>

                                        {/* Cluster Details Grid */}
                                        <div className="p-4">
                                          <div className="grid grid-cols-2 gap-3">
                                            {/* Version */}
                                            <div className="bg-gradient-to-br from-blue-50 to-indigo-50 rounded-lg p-3 border border-blue-100">
                                              <div className="text-xs font-medium text-blue-600 mb-1">
                                                Version
                                              </div>
                                              <div className="text-sm font-bold text-blue-900">
                                                {cluster.version}
                                              </div>
                                            </div>

                                            {/* Region */}
                                            <div className="bg-gradient-to-br from-purple-50 to-pink-50 rounded-lg p-3 border border-purple-100">
                                              <div className="text-xs font-medium text-purple-600 mb-1">
                                                Region
                                              </div>
                                              <div className="text-sm font-bold text-purple-900">
                                                {cluster.region}
                                              </div>
                                            </div>

                                            {/* Nodes */}
                                            <div className="bg-gradient-to-br from-green-50 to-emerald-50 rounded-lg p-3 border border-green-100">
                                              <div className="text-xs font-medium text-green-600 mb-1">
                                                Nodes
                                              </div>
                                              <div className="text-sm font-bold text-green-900">
                                                {cluster.nodes}
                                              </div>
                                            </div>

                                            {/* Instance Type */}
                                            <div className="bg-gradient-to-br from-amber-50 to-orange-50 rounded-lg p-3 border border-amber-100">
                                              <div className="text-xs font-medium text-amber-600 mb-1">
                                                Instance
                                              </div>
                                              <div className="text-sm font-bold text-amber-900">
                                                {cluster.instance_type}
                                              </div>
                                            </div>
                                          </div>

                                          {/* Age */}
                                          {cluster.age && (
                                            <div className="mt-3 text-xs text-gray-500">
                                              Created {cluster.age} ago
                                            </div>
                                          )}

                                          {/* Action Buttons */}
                                          {cluster.console_url && (
                                            <div className="mt-3 flex gap-2">
                                              <a
                                                href={cluster.console_url}
                                                target="_blank"
                                                rel="noopener noreferrer"
                                                className="flex-1 inline-flex items-center justify-center px-3 py-2 text-xs font-medium text-white bg-gradient-to-r from-blue-600 to-indigo-600 hover:from-blue-700 hover:to-indigo-700 rounded-md transition-all shadow-sm"
                                              >
                                                <svg
                                                  className="w-3 h-3 mr-1.5"
                                                  fill="none"
                                                  stroke="currentColor"
                                                  viewBox="0 0 24 24"
                                                >
                                                  <path
                                                    strokeLinecap="round"
                                                    strokeLinejoin="round"
                                                    strokeWidth={2}
                                                    d="M10 6H6a2 2 0 00-2 2v10a2 2 0 002 2h10a2 2 0 002-2v-4M14 4h6m0 0v6m0-6L10 14"
                                                  />
                                                </svg>
                                                Open Console
                                              </a>
                                            </div>
                                          )}
                                        </div>
                                      </div>
                                    ))}
                                  </div>
                                )}
                              </div>
                            </div>
                          </div>
                        )}
                      </div>
                    </div>

                    {/* Tile 2: CAPI/CAPA Components */}
                    <div className="bg-white rounded-lg border-2 border-cyan-200 p-6 shadow-lg flex flex-col h-[600px]">
                      <div className="flex flex-col space-y-3 mb-4 flex-shrink-0">
                        <h4 className="text-base font-semibold text-cyan-900 flex items-center">
                          <CubeIcon className="h-5 w-5 text-cyan-600 mr-2" />
                          CAPI/CAPA Components
                        </h4>

<<<<<<< HEAD
                        {/* Configure and Refresh Buttons */}
=======
                        {/* Provision and Refresh Buttons */}
>>>>>>> cbf084b0
                        <div className="flex items-center gap-2">
                          <button
                            onClick={async () => {
                              console.log('MCE Configure button clicked');
                              const timestamp = Date.now();

                              // Add to recent operations
                              const newOperation = {
                                title: 'Configure CAPI/CAPA Environment',
                                status: '⏳ Configuring...',
                                timestamp: timestamp,
                                playbook: 'Ansible Role: configure-capa-environment',
                              };
                              setRecentOperations((prev) =>
                                [newOperation, ...prev].slice(0, 10)
                              );

                              try {
                                console.log('Running configure-capa-environment role...');
                                const response = await fetch(
                                  'http://localhost:8000/api/ansible/run-role',
                                  {
                                    method: 'POST',
                                    headers: {
                                      'Content-Type': 'application/json',
                                    },
                                    body: JSON.stringify({
                                      role_name: 'configure-capa-environment',
                                    }),
                                  }
                                );

                                const data = await response.json();

                                console.log('🔍 Configuration API response:', data);
                                console.log('🔍 Available fields:', Object.keys(data));
                                console.log('🔍 data.output:', data.output);
                                console.log('🔍 data.error:', data.error);

                                if (data.success) {
                                  // Update recent operation status with output
                                  setRecentOperations((prev) => {
                                    const updated = [...prev];
                                    if (
                                      updated[0]?.title === 'Configure CAPI/CAPA Environment'
                                    ) {
                                      updated[0] = {
                                        ...updated[0],
                                        status: `✅ Configuration completed successfully at ${new Date().toLocaleTimeString()}`,
                                        output: data.output || '',
                                      };
                                    }
                                    return updated;
                                  });

                                  addNotification(
                                    '✅ CAPI/CAPA environment configured successfully',
                                    'success',
                                    3000
                                  );
                                } else {
                                  // Update recent operation status with error and output
                                  setRecentOperations((prev) => {
                                    const updated = [...prev];
                                    if (
                                      updated[0]?.title === 'Configure CAPI/CAPA Environment'
                                    ) {
                                      updated[0] = {
                                        ...updated[0],
                                        status: `❌ Configuration failed at ${new Date().toLocaleTimeString()}`,
                                        output: data.output || data.error || data.stderr || 'No ansible output available',
                                      };
                                    }
                                    return updated;
                                  });

                                  addNotification(
                                    '❌ Failed to configure CAPI/CAPA environment',
                                    'error',
                                    3000
                                  );
                                }
                              } catch (error) {
                                console.error(
                                  'Error configuring CAPI/CAPA environment:',
                                  error
                                );

                                // Update recent operation status with error and output
                                setRecentOperations((prev) => {
                                  const updated = [...prev];
                                  if (updated[0]?.title === 'Configure CAPI/CAPA Environment') {
                                    updated[0] = {
                                      ...updated[0],
                                      status: `❌ Configuration failed at ${new Date().toLocaleTimeString()}: ${error.message}`,
                                      output: `Error: ${error.message}\n${error.stack || ''}`,
                                    };
                                  }
                                  return updated;
                                });

                                addNotification(
                                  '❌ Failed to configure CAPI/CAPA environment',
                                  'error',
                                  3000
                                );
                              }
                            }}
                            className="bg-cyan-600 hover:bg-cyan-700 text-white text-xs px-3 py-1.5 rounded-lg transition-colors duration-200 font-medium flex items-center gap-1.5"
                            title="Configure CAPI/CAPA environment"
                          >
                            <Cog6ToothIcon className="h-3 w-3" />
                            <span>Configure</span>
                          </button>
                          <button
                            onClick={async () => {
                              setMceFeaturesLoading(true);
                              try {
                                const response = await fetch('http://localhost:8000/api/mce/features');
                                const data = await response.json();
                                setMceFeatures(data.features || []);
                                setMceInfo(data.mce_info || null);
                                setMceLastVerified(new Date().toISOString());
                              } catch (error) {
                                console.error('Error refreshing MCE features:', error);
                              } finally {
                                setMceFeaturesLoading(false);
                              }
                            }}
                            disabled={mceFeaturesLoading}
                            className="bg-cyan-600 hover:bg-cyan-700 text-white text-xs px-3 py-1.5 rounded-lg transition-colors duration-200 font-medium flex items-center gap-1.5 disabled:opacity-50"
                            title="Refresh CAPI/CAPA components"
                          >
                            <ArrowPathIcon className={`h-3 w-3 ${mceFeaturesLoading ? 'animate-spin' : ''}`} />
                            <span>Refresh</span>
                          </button>
                        </div>
                      </div>

                      {/* Component List - Scrollable content area */}
                      <div className="space-y-2 flex-1 overflow-y-auto">
                        <div className="space-y-4">
                          {/* Original CAPI/CAPA Components with versions */}
                          {(() => {
                            const capiComponents =
                              mceFeatures?.filter(
                                (f) =>
                                  f.name === 'cluster-api' || f.name === 'cluster-api-provider-aws'
                              ) || [];

                            if (capiComponents.length === 0) {
                              return (
                                <div className="text-xs text-cyan-600/70 px-3 py-2 text-center">
                                  No components found. Click Refresh to detect components.
                                </div>
                              );
                            }

                            // Map component names to deployment information
                            const componentDeploymentMap = {
                              'cluster-api': {
                                resourceType: 'Deployment',
                                resourceName: 'capi-controller-manager',
                                namespace: 'multicluster-engine',
                              },
                              'cluster-api-provider-aws': {
                                resourceType: 'Deployment',
                                resourceName: 'capa-controller-manager',
                                namespace: 'multicluster-engine',
                              },
                            };

                            return capiComponents.map((component, idx) => {
                              const deploymentInfo = componentDeploymentMap[component.name];
                              const isClickable = deploymentInfo && component.enabled;

                              return (
                                <div
                                  key={idx}
                                  className={`flex items-center justify-between p-2 bg-cyan-50 rounded-md border border-cyan-100 ${
                                    isClickable
                                      ? 'hover:bg-cyan-100 transition-colors cursor-pointer'
                                      : ''
                                  }`}
                                  onClick={() => {
                                    if (isClickable) {
                                      fetchOcpResourceDetail(
                                        deploymentInfo.resourceType,
                                        deploymentInfo.resourceName,
                                        deploymentInfo.namespace
                                      );
                                    }
                                  }}
                                  title={isClickable ? 'Click to view YAML' : ''}
                                >
                                  {/* Component Name */}
                                  <div className="flex items-center space-x-2">
                                    {component.enabled ? (
                                      <svg
                                        className="h-4 w-4 text-green-500"
                                        fill="currentColor"
                                        viewBox="0 0 20 20"
                                      >
                                        <path
                                          fillRule="evenodd"
                                          d="M10 18a8 8 0 100-16 8 8 0 000 16zm3.707-9.293a1 1 0 00-1.414-1.414L9 10.586 7.707 9.293a1 1 0 00-1.414 1.414l2 2a1 1 0 001.414 0l4-4z"
                                          clipRule="evenodd"
                                        />
                                      </svg>
                                    ) : (
                                      <svg
                                        className="h-4 w-4 text-gray-400"
                                        fill="currentColor"
                                        viewBox="0 0 20 20"
                                      >
                                        <path
                                          fillRule="evenodd"
                                          d="M10 18a8 8 0 100-16 8 8 0 000 16zM8.707 7.293a1 1 0 00-1.414 1.414L8.586 10l-1.293 1.293a1 1 0 101.414 1.414L10 11.414l1.293 1.293a1 1 0 001.414-1.414L11.414 10l1.293-1.293a1 1 0 00-1.414-1.414L10 8.586 8.707 7.293z"
                                          clipRule="evenodd"
                                        />
                                      </svg>
                                    )}
                                    <div className="text-xs font-medium text-cyan-900">
                                      {component.name}
                                    </div>
                                  </div>

                                  {/* Status Badge */}
                                  <div className="flex-shrink-0">
                                    <span
                                      className={`text-xs font-mono px-2 py-1 rounded ${
                                        component.enabled && component.version
                                          ? 'text-blue-700 bg-blue-100'
                                          : 'text-gray-600 bg-gray-100'
                                      }`}
                                    >
                                      {component.enabled && component.version 
                                        ? `v${component.version}` 
                                        : 'Disabled'}
                                    </span>
                                  </div>
                                </div>
                              );
                            });
                          })()}

                          {/* Additional Components Status Lists */}
                          {(() => {
                            const capiComponents = (mceFeatures?.filter((f) => 
                              f.name.startsWith('cluster-api')
                            ) || []).sort((a, b) => (b.enabled ? 1 : 0) - (a.enabled ? 1 : 0));
                            const hypershiftComponents = (mceFeatures?.filter((f) => 
                              f.name.startsWith('hypershift')
                            ) || []).sort((a, b) => (b.enabled ? 1 : 0) - (a.enabled ? 1 : 0));
                            
                            return (
                              <>
                                {/* CAPI Components Box */}
                                <div className="bg-white rounded-md p-3 border border-cyan-100">
                                  <div className="text-sm font-medium text-cyan-700 mb-2">All CAPI Components Status</div>
                                  <div className="space-y-1">
                                    {capiComponents.length > 0 ? capiComponents.map((component, index) => (
                                      <div key={index} className="flex items-center justify-between text-xs">
                                        <span className="text-gray-700">{component.name}</span>
                                        <svg
                                          className={`h-4 w-4 ${component.enabled ? 'text-green-600' : 'text-red-600'}`}
                                          fill="currentColor"
                                          viewBox="0 0 20 20"
                                        >
                                          {component.enabled ? (
                                            <path
                                              fillRule="evenodd"
                                              d="M16.707 5.293a1 1 0 010 1.414l-8 8a1 1 0 01-1.414 0l-4-4a1 1 0 011.414-1.414L8 12.586l7.293-7.293a1 1 0 011.414 0z"
                                              clipRule="evenodd"
                                            />
                                          ) : (
                                            <path
                                              fillRule="evenodd"
                                              d="M4.293 4.293a1 1 0 011.414 0L10 8.586l4.293-4.293a1 1 0 111.414 1.414L11.414 10l4.293 4.293a1 1 0 01-1.414 1.414L10 11.414l-4.293 4.293a1 1 0 01-1.414-1.414L8.586 10 4.293 5.707a1 1 0 010-1.414z"
                                              clipRule="evenodd"
                                            />
                                          )}
                                        </svg>
                                      </div>
                                    )) : (
                                      <div className="text-xs text-gray-500 text-center py-2">No CAPI components found</div>
                                    )}
                                  </div>
                                </div>
                                
                                {/* Hypershift Components Box */}
                                <div className="bg-white rounded-md p-3 border border-cyan-100">
                                  <div className="text-sm font-medium text-cyan-700 mb-2">Hypershift Components Status</div>
                                  <div className="space-y-1">
                                    {hypershiftComponents.length > 0 ? hypershiftComponents.map((component, index) => (
                                      <div key={index} className="flex items-center justify-between text-xs">
                                        <span className="text-gray-700">{component.name}</span>
                                        <svg
                                          className={`h-4 w-4 ${component.enabled ? 'text-green-600' : 'text-red-600'}`}
                                          fill="currentColor"
                                          viewBox="0 0 20 20"
                                        >
                                          {component.enabled ? (
                                            <path
                                              fillRule="evenodd"
                                              d="M16.707 5.293a1 1 0 010 1.414l-8 8a1 1 0 01-1.414 0l-4-4a1 1 0 011.414-1.414L8 12.586l7.293-7.293a1 1 0 011.414 0z"
                                              clipRule="evenodd"
                                            />
                                          ) : (
                                            <path
                                              fillRule="evenodd"
                                              d="M4.293 4.293a1 1 0 011.414 0L10 8.586l4.293-4.293a1 1 0 111.414 1.414L11.414 10l4.293 4.293a1 1 0 01-1.414 1.414L10 11.414l-4.293 4.293a1 1 0 01-1.414-1.414L8.586 10 4.293 5.707a1 1 0 010-1.414z"
                                              clipRule="evenodd"
                                            />
                                          )}
                                        </svg>
                                      </div>
                                    )) : (
                                      <div className="text-xs text-gray-500 text-center py-2">No Hypershift components found</div>
                                    )}
                                  </div>
                                </div>
                              </>
                            );
                          })()}
                        </div>
                      </div>
                    </div>

                    {/* Tile 3: Active Resources */}
                    <div className="bg-white rounded-lg border-2 border-cyan-200 p-6 shadow-lg flex flex-col h-[600px]">
                      <div className="flex flex-col space-y-3 mb-4 flex-shrink-0">
                        <h4 className="text-base font-semibold text-cyan-900 flex items-center">
                          <ChartBarIcon className="h-5 w-5 text-cyan-600 mr-2" />
                          Provisioned Resources
                        </h4>

                        {/* Action Buttons */}
                        <div className="flex items-center gap-2">
                          <button
                            onClick={() => setShowProvisionModal(true)}
                            className="bg-cyan-600 hover:bg-cyan-700 text-white text-xs px-3 py-1.5 rounded-lg transition-colors duration-200 font-medium flex items-center gap-1.5"
                            title="Provision ROSA cluster"
                          >
                            <WrenchScrewdriverIcon className="h-3 w-3" />
                            <span>Provision</span>
                          </button>
                          <button
                            className="bg-cyan-600 hover:bg-cyan-700 text-white text-xs px-3 py-1.5 rounded-lg transition-colors duration-200 font-medium flex items-center gap-1.5 disabled:opacity-50"
                            disabled={mceResourcesLoading}
                            onClick={async () => {
                              if (!mceActiveResources || mceActiveResources.length === 0) {
                                alert('No MCE active resources to export');
                                return;
                              }

                              const includeComponents = window.confirm(
                                'Export MCE Active Resources\n\n' +
                                  'Do you want to include Key Component information in the export?\n\n' +
                                  '✓ Yes - Include component versions and status\n' +
                                  '✗ No - Export only MCE active resources'
                              );

                              let operationId;
                              try {
                                operationId = `export-mce-resources-${Date.now()}`;

                                addToRecent({
                                  id: operationId,
                                  title: 'MCE Active Resources Export',
                                  color: 'bg-cyan-600',
                                  status: '⏳ Exporting...',
                                });

                                console.log(
                                  `Exporting ${mceActiveResources.length} MCE active resources${includeComponents ? ' with key components' : ''}...`
                                );

                                const redactSensitiveData = (yamlContent) => {
                                  yamlContent = yamlContent.replace(
                                    /^(\s*)(data|stringData):\s*\n((?:\s+.+\n)*)/gm,
                                    (match, indent, fieldName, dataBlock) => {
                                      return `${indent}${fieldName}:\n${indent}  # [SENSITIVE DATA REMOVED - All secret data redacted]\n`;
                                    }
                                  );

                                  yamlContent = yamlContent.replace(
                                    /^(\s+)(password|token|apiKey|secretKey|accessKey|privateKey|certificate|clientSecret|clientID|ocmClientSecret|ocmClientID|ocmApiUrl|AWS_ACCESS_KEY_ID|AWS_SECRET_ACCESS_KEY|aws_access_key_id|aws_secret_access_key):\s+(.+)$/gim,
                                    (match, indent, key, value) => {
                                      return `${indent}${key}: "[SENSITIVE DATA REMOVED]"`;
                                    }
                                  );

                                  return yamlContent;
                                };

                                const yamls = [];
                                for (const resource of mceActiveResources) {
                                  try {
                                    const response = await fetch('http://localhost:8000/api/ocp/execute-command', {
                                      method: 'POST',
                                      headers: { 'Content-Type': 'application/json' },
                                      body: JSON.stringify({
                                        command: `oc get ${resource.type} ${resource.name} ${resource.namespace ? `-n ${resource.namespace}` : ''} -o yaml`,
                                      }),
                                    });

                                    const result = await response.json();
                                    if (result.success && result.output) {
                                      const redactedYaml = redactSensitiveData(result.output);
                                      yamls.push({
                                        filename: `${resource.type.toLowerCase()}-${resource.name}.yaml`,
                                        content: redactedYaml,
                                      });
                                    }
                                  } catch (error) {
                                    console.error(`Failed to export ${resource.type} ${resource.name}:`, error);
                                  }
                                }

                                let exportContent = 
                                  '# MCE Active Resources Export (REDACTED)\n' +
                                  '# This export contains redacted versions of MCE active resources\n' +
                                  '# All sensitive data has been removed for security\n' +
                                  '# \n' +
                                  `# Exported: ${new Date().toLocaleString()}\n` +
                                  `# Total MCE Resources: ${yamls.length}\n` +
                                  '# \n' +
                                  '---\n\n';

                                if (includeComponents && mceFeatures && mceFeatures.length > 0) {
                                  exportContent += '# MCE Key Components\n';
                                  mceFeatures.forEach(feature => {
                                    exportContent += `# ${feature.name}: ${feature.enabled ? 'Enabled' : 'Disabled'}${feature.version ? ` (${feature.version})` : ''}\n`;
                                  });
                                  exportContent += '# \n---\n\n';
                                }

                                yamls.forEach((yaml, index) => {
                                  exportContent += `# File: ${yaml.filename}\n`;
                                  exportContent += yaml.content;
                                  if (index < yamls.length - 1) {
                                    exportContent += '\n---\n\n';
                                  }
                                });

                                const blob = new Blob([exportContent], { type: 'text/plain' });
                                const url = URL.createObjectURL(blob);
                                const a = document.createElement('a');
                                a.href = url;
                                a.download = `mce-active-resources-${new Date().toISOString().slice(0, 19).replace(/:/g, '-')}.yaml`;
                                document.body.appendChild(a);
                                a.click();
                                document.body.removeChild(a);
                                URL.revokeObjectURL(url);

                                const completionTime = new Date().toLocaleString();
                                updateRecentOperation(operationId, {
                                  status: '✅ Completed',
                                  message: `Exported ${yamls.length} MCE resources successfully at ${completionTime}`
                                });

                                setTimeout(() => {
                                  updateRecentOperation(operationId, {
                                    status: `✅ Exported ${yamls.length} MCE resources at ${completionTime}`
                                  });
                                }, 2000);

                              } catch (error) {
                                console.error('MCE Export error:', error);
                                const completionTime = new Date().toLocaleString();
                                
                                if (operationId) {
                                  updateRecentOperation(operationId, {
                                    status: '❌ Failed',
                                    message: `MCE Export failed at ${completionTime}`
                                  });

                                  setTimeout(() => {
                                    updateRecentOperation(operationId, {
                                      status: `❌ MCE Export failed at ${completionTime}`
                                    });
                                  }, 2000);
                                }

                                alert(`Export failed: ${error.message}`);
                              }
                            }}
                          >
                            Export
                          </button>
                          <button
                            className="bg-cyan-600 hover:bg-cyan-700 text-white text-xs px-3 py-1.5 rounded-lg transition-colors duration-200 font-medium flex items-center gap-1.5 disabled:opacity-50"
                            onClick={fetchMceActiveResources}
                            disabled={mceResourcesLoading}
                          >
                            {mceResourcesLoading ? 'Loading...' : 'Refresh'}
                          </button>
                        </div>
                      </div>

                      {/* Resources List - Scrollable content area */}
                      <div className="space-y-2 flex-1 overflow-y-auto">
                        {(() => {
                          if (mceResourcesLoading) {
                            return (
                              <div className="text-center py-8 text-cyan-600 text-sm">
                                <div className="animate-spin rounded-full h-8 w-8 border-b-2 border-cyan-600 mx-auto mb-2"></div>
                                Loading resources...
                              </div>
                            );
                          }

                          if (mceActiveResources.length === 0) {
                            return (
                              <div className="text-center py-8 text-cyan-600/70 text-sm">
                                No resources found. Click Refresh to fetch CAPI/CAPA resources.
                              </div>
                            );
                          }

                          return (
                            <div className="bg-cyan-50 rounded-lg p-3 border border-cyan-100">
                              <div className="text-xs font-semibold text-cyan-800 mb-2">
                                Active Resources ({mceActiveResources.length})
                              </div>
                              <div className="overflow-x-auto">
                                <table className="w-full text-xs">
                                  <thead>
                                    <tr className="border-b border-cyan-200">
                                      <th className="text-left py-2 px-2 font-semibold text-cyan-900">
                                        Name
                                      </th>
                                      <th className="text-left py-2 px-2 font-semibold text-cyan-900">
                                        Type
                                      </th>
                                      <th className="text-left py-2 px-2 font-semibold text-cyan-900">
                                        Namespace
                                      </th>
                                    </tr>
                                  </thead>
                                  <tbody>
                                    {mceActiveResources.map((resource, idx) => (
                                      <tr
                                        key={idx}
                                        className="border-b border-cyan-100 last:border-0 hover:bg-cyan-100 transition-colors cursor-pointer"
                                        onClick={() => {
                                          fetchOcpResourceDetail(
                                            resource.type,
                                            resource.name,
                                            resource.namespace || ''
                                          );
                                        }}
                                        title="Click to view YAML"
                                      >
                                        <td className="py-2 px-2 font-medium text-cyan-900">
                                          {resource.name}
                                        </td>
                                        <td className="py-2 px-2 text-cyan-700">{resource.type}</td>
                                        <td className="py-2 px-2 text-cyan-700">
                                          {resource.namespace || '(cluster-scoped)'}
                                        </td>
                                      </tr>
                                    ))}
                                  </tbody>
                                </table>
                              </div>
                            </div>
                          );
                        })()}
                      </div>
                    </div>
                  </div>
                </div>
              )}
            </div>
          </div>
        )}

        {/* Cluster Status Section */}
        <div className="rounded-lg shadow-lg overflow-hidden mt-6">
          {/* Section Header - Clickable */}
          <div
            onClick={handleToggleClusterStatus}
            className="flex items-center justify-between p-4 cursor-pointer bg-gradient-to-r from-cyan-600 to-blue-600 hover:from-cyan-700 hover:to-blue-700 transition-colors"
          >
            <div className="flex items-center gap-3">
              <ChartBarIcon className="h-5 w-5 text-white" />
              <h3 className="text-lg font-semibold text-white">ROSA HCP Clusters</h3>
            </div>
            <div className="flex items-center gap-3">
              <button
                onClick={(e) => {
                  e.stopPropagation();
                  fetchClusters();
                }}
                disabled={clustersLoading}
                className="flex items-center gap-2 px-3 py-1.5 bg-white/20 text-white text-sm rounded-lg hover:bg-white/30 disabled:opacity-50 font-medium transition-colors backdrop-blur-sm"
              >
                <ArrowPathIcon className={`h-4 w-4 ${clustersLoading ? 'animate-spin' : ''}`} />
                Refresh
              </button>
              {clusterStatusCollapsed ? (
                <ChevronDownIcon className="h-5 w-5 text-white" />
              ) : (
                <ChevronUpIcon className="h-5 w-5 text-white" />
              )}
            </div>
          </div>

          {/* Collapsible Content */}
          {!clusterStatusCollapsed && (
            <div className="bg-white p-6">

            {clustersError && (
              <div className="mb-4 bg-red-50 border border-red-200 rounded-lg p-4">
                <p className="text-red-800">{clustersError}</p>
              </div>
            )}

            {clustersLoading && clusters.length === 0 ? (
              <div className="text-center py-12">
                <ArrowPathIcon className="h-12 w-12 text-cyan-400 animate-spin mx-auto mb-4" />
                <p className="text-gray-600">Loading clusters...</p>
              </div>
            ) : clusters.length === 0 ? (
              <div className="bg-cyan-50 rounded-lg border border-cyan-200 p-12 text-center">
                <p className="text-gray-600 text-lg">No clusters found</p>
                <p className="text-gray-500 mt-2">
                  Provision your first ROSA HCP cluster to get started
                </p>
              </div>
            ) : (
              <div className="bg-white rounded-lg border border-cyan-200 overflow-hidden">
                <table className="min-w-full divide-y divide-gray-200">
                  <thead className="bg-gradient-to-r from-cyan-600 to-blue-600">
                    <tr>
                      <th className="px-6 py-3 text-left text-xs font-bold text-white uppercase tracking-wider">
                        Cluster Name
                      </th>
                      <th className="px-6 py-3 text-left text-xs font-bold text-white uppercase tracking-wider">
                        Status
                      </th>
                      <th className="px-6 py-3 text-left text-xs font-bold text-white uppercase tracking-wider">
                        Progress
                      </th>
                      <th className="px-6 py-3 text-left text-xs font-bold text-white uppercase tracking-wider">
                        Version
                      </th>
                      <th className="px-6 py-3 text-left text-xs font-bold text-white uppercase tracking-wider">
                        Region
                      </th>
                      <th className="px-6 py-3 text-left text-xs font-bold text-white uppercase tracking-wider">
                        Created
                      </th>
                    </tr>
                  </thead>
                  <tbody className="bg-white divide-y divide-gray-200">
                    {clusters.map((cluster) => (
                      <tr key={cluster.name} className="hover:bg-cyan-50 transition-colors duration-150">
                        <td className="px-6 py-4 whitespace-nowrap">
                          <div className="text-sm font-semibold text-gray-900">{cluster.name}</div>
                          <div className="text-xs text-gray-500 font-mono">{cluster.domain_prefix}</div>
                        </td>
                        <td className="px-6 py-4 whitespace-nowrap">
                          <span
                            className={`inline-flex items-center gap-1 px-2.5 py-0.5 rounded-full text-xs font-medium ${
                              cluster.status === 'ready'
                                ? 'bg-green-100 text-green-800'
                                : cluster.status === 'provisioning'
                                  ? 'bg-yellow-100 text-yellow-800'
                                  : cluster.status === 'failed'
                                    ? 'bg-red-100 text-red-800'
                                    : 'bg-gray-100 text-gray-800'
                            }`}
                          >
                            {cluster.status === 'ready' ? '✅' : cluster.status === 'provisioning' ? '⏳' : cluster.status === 'failed' ? '❌' : '⬜'}{' '}
                            {cluster.status}
                          </span>
                        </td>
                        <td className="px-6 py-4 whitespace-nowrap">
                          <div className="flex items-center gap-2">
                            <div className="w-24 bg-gray-200 rounded-full h-2">
                              <div
                                className={`h-2 rounded-full ${
                                  cluster.status === 'ready'
                                    ? 'bg-green-600'
                                    : cluster.status === 'failed'
                                      ? 'bg-red-600'
                                      : 'bg-yellow-600'
                                }`}
                                style={{ width: `${cluster.progress || 0}%` }}
                              />
                            </div>
                            <span className="text-sm text-gray-600">{cluster.progress || 0}%</span>
                          </div>
                          {cluster.error_message && (
                            <div className="text-xs text-red-600 mt-1 max-w-xs truncate">
                              {cluster.error_message}
                            </div>
                          )}
                        </td>
                        <td className="px-6 py-4 whitespace-nowrap text-sm text-gray-500">
                          {cluster.version}
                        </td>
                        <td className="px-6 py-4 whitespace-nowrap text-sm text-gray-500">
                          {cluster.region}
                        </td>
                        <td className="px-6 py-4 whitespace-nowrap text-sm text-gray-500">
                          {cluster.created_at ? new Date(cluster.created_at).toLocaleString() : 'N/A'}
                        </td>
                      </tr>
                    ))}
                  </tbody>
                </table>
              </div>
            )}
            </div>
          )}
        </div>

        {/* Upgrade Modal */}
        {showUpgradeModal && selectedClusterForUpgrade && (
          <div className="fixed inset-0 bg-black bg-opacity-50 flex items-center justify-center z-50 p-4">
            <div className="bg-white rounded-2xl shadow-xl max-w-md w-full animate-in fade-in zoom-in-95 duration-200">
              {/* Modal Header */}
              <div className="bg-gradient-to-r from-blue-600 to-purple-600 text-white px-6 py-4 rounded-t-2xl">
                <div className="flex items-center justify-between">
                  <div className="flex items-center gap-3">
                    <span className="text-2xl">⬆️</span>
                    <h3 className="text-xl font-bold">Upgrade Cluster</h3>
                  </div>
                  <button
                    onClick={() => {
                      setShowUpgradeModal(false);
                      setSelectedClusterForUpgrade(null);
                    }}
                    className="p-1 hover:bg-white/20 rounded-lg transition-colors"
                  >
                    <svg className="w-5 h-5" fill="none" stroke="currentColor" viewBox="0 0 24 24">
                      <path
                        strokeLinecap="round"
                        strokeLinejoin="round"
                        strokeWidth={2}
                        d="M6 18L18 6M6 6l12 12"
                      />
                    </svg>
                  </button>
                </div>
              </div>

              {/* Modal Content */}
              <div className="p-6">
                <div className="mb-6">
                  <p className="text-gray-700 mb-2">
                    <span className="font-semibold">Cluster:</span>{' '}
                    {selectedClusterForUpgrade.rosa_cluster_name}
                  </p>
                  <p className="text-gray-700 mb-4">
                    <span className="font-semibold">Current Version:</span>{' '}
                    {selectedClusterForUpgrade.version}
                  </p>
                  <p className="text-sm text-gray-600 mb-4">
                    Select the version you want to upgrade to:
                  </p>
                </div>

                {/* Version Selection */}
                <div className="space-y-2 mb-6">
                  {selectedClusterForUpgrade.available_upgrades.map((version) => (
                    <button
                      key={version}
                      onClick={() =>
                        handleUpgradeCluster(
                          selectedClusterForUpgrade.name,
                          selectedClusterForUpgrade.namespace,
                          version
                        )
                      }
                      className="w-full px-4 py-3 bg-gradient-to-r from-blue-50 to-purple-50 border border-blue-200 rounded-lg hover:from-blue-100 hover:to-purple-100 transition-colors flex items-center justify-between group"
                    >
                      <div className="flex items-center gap-3">
                        <span className="text-2xl">📦</span>
                        <div className="text-left">
                          <p className="font-semibold text-gray-900">OpenShift {version}</p>
                          <p className="text-xs text-gray-600">
                            Upgrade from {selectedClusterForUpgrade.version}
                          </p>
                        </div>
                      </div>
                      <svg
                        className="w-5 h-5 text-blue-600 group-hover:translate-x-1 transition-transform"
                        fill="none"
                        stroke="currentColor"
                        viewBox="0 0 24 24"
                      >
                        <path
                          strokeLinecap="round"
                          strokeLinejoin="round"
                          strokeWidth={2}
                          d="M13 7l5 5m0 0l-5 5m5-5H6"
                        />
                      </svg>
                    </button>
                  ))}
                </div>

                {/* Cancel Button */}
                <button
                  onClick={() => {
                    setShowUpgradeModal(false);
                    setSelectedClusterForUpgrade(null);
                  }}
                  className="w-full px-4 py-2 bg-gray-100 text-gray-700 rounded-lg hover:bg-gray-200 transition-colors font-medium"
                >
                  Cancel
                </button>
              </div>
            </div>
          </div>
        )}

        {/* Embedded MCE Terminal Section - Always visible, closeable */}
        <div className="mt-6 bg-gradient-to-br from-cyan-50 to-blue-50 rounded-2xl shadow-md border border-cyan-200 overflow-hidden animate-in fade-in slide-in-from-bottom-4 duration-300">
          {/* Terminal Header - Click anywhere to toggle */}
          <div
            className="bg-gradient-to-r from-cyan-600 to-blue-600 text-white px-6 py-4 flex items-center justify-between cursor-pointer hover:from-cyan-700 hover:to-blue-700 transition-colors"
            onClick={() => setMceTerminalCollapsed(!mceTerminalCollapsed)}
            title={mceTerminalCollapsed ? 'Click to expand Terminal' : 'Click to collapse Terminal'}
          >
            <div className="flex items-center gap-3">
              <span className="text-2xl">💻</span>
              <h3 className="text-xl font-bold">Terminal</h3>
            </div>
            <div className="p-2">
              {mceTerminalCollapsed ? (
                <svg className="w-5 h-5" fill="none" stroke="currentColor" viewBox="0 0 24 24">
                  <path
                    strokeLinecap="round"
                    strokeLinejoin="round"
                    strokeWidth={2}
                    d="M19 9l-7 7-7-7"
                  />
                </svg>
              ) : (
                <svg className="w-5 h-5" fill="none" stroke="currentColor" viewBox="0 0 24 24">
                  <path
                    strokeLinecap="round"
                    strokeLinejoin="round"
                    strokeWidth={2}
                    d="M5 15l7-7 7 7"
                  />
                </svg>
              )}
            </div>
          </div>

          {/* Terminal Content - Shortened with max height */}
          {!mceTerminalCollapsed && (
            <div className="p-6 max-h-96 overflow-hidden">
              <div className="grid grid-cols-1 lg:grid-cols-4 gap-6 h-full">
                {/* Command Templates Sidebar - Scrollable */}
                <div className="lg:col-span-1 flex flex-col max-h-80">
                  <h4 className="text-sm font-semibold text-gray-700 mb-3 flex items-center gap-2 flex-shrink-0">
                    <span>📋</span>
                    Command Templates
                  </h4>
                  <div className="space-y-3 overflow-y-auto pr-2 flex-1">
                    {/* Cluster Info Category */}
                    <div>
                      <div className="text-xs font-semibold text-gray-500 uppercase mb-2">
                        Cluster Info
                      </div>
                      <div className="space-y-1">
                        <button
                          onClick={() => setMceTerminalCommand('oc cluster-info')}
                          className="w-full text-left px-3 py-2 text-sm bg-white hover:bg-cyan-50 border border-gray-200 rounded-lg transition-colors"
                        >
                          Cluster Info
                        </button>
                        <button
                          onClick={() => setMceTerminalCommand('oc version')}
                          className="w-full text-left px-3 py-2 text-sm bg-white hover:bg-cyan-50 border border-gray-200 rounded-lg transition-colors"
                        >
                          OpenShift Version
                        </button>
                        <button
                          onClick={() => setMceTerminalCommand('oc get nodes')}
                          className="w-full text-left px-3 py-2 text-sm bg-white hover:bg-cyan-50 border border-gray-200 rounded-lg transition-colors"
                        >
                          List Nodes
                        </button>
                      </div>
                    </div>

                    {/* MCE/CAPI/CAPA Category */}
                    <div>
                      <div className="text-xs font-semibold text-gray-500 uppercase mb-2">
                        MCE/CAPI/CAPA
                      </div>
                      <div className="space-y-1">
                        <button
                          onClick={() => setMceTerminalCommand('oc get mce -A')}
                          className="w-full text-left px-3 py-2 text-sm bg-white hover:bg-cyan-50 border border-gray-200 rounded-lg transition-colors"
                        >
                          Get MCE
                        </button>
                        <button
                          onClick={() => setMceTerminalCommand('oc get deploy -n capi-system')}
                          className="w-full text-left px-3 py-2 text-sm bg-white hover:bg-cyan-50 border border-gray-200 rounded-lg transition-colors"
                        >
                          CAPI Deployments
                        </button>
                        <button
                          onClick={() => setMceTerminalCommand('oc get deploy -n capa-system')}
                          className="w-full text-left px-3 py-2 text-sm bg-white hover:bg-cyan-50 border border-gray-200 rounded-lg transition-colors"
                        >
                          CAPA Deployments
                        </button>
                      </div>
                    </div>

                    {/* ROSA Resources Category */}
                    <div>
                      <div className="text-xs font-semibold text-gray-500 uppercase mb-2">
                        ROSA Resources
                      </div>
                      <div className="space-y-1">
                        <button
                          onClick={() => setMceTerminalCommand('oc get rosacluster -A')}
                          className="w-full text-left px-3 py-2 text-sm bg-white hover:bg-cyan-50 border border-gray-200 rounded-lg transition-colors"
                        >
                          ROSA Clusters
                        </button>
                        <button
                          onClick={() => setMceTerminalCommand('oc get rosacontrolplane -A')}
                          className="w-full text-left px-3 py-2 text-sm bg-white hover:bg-cyan-50 border border-gray-200 rounded-lg transition-colors"
                        >
                          Control Planes
                        </button>
                        <button
                          onClick={() => setMceTerminalCommand('oc get rosanetwork -A')}
                          className="w-full text-left px-3 py-2 text-sm bg-white hover:bg-cyan-50 border border-gray-200 rounded-lg transition-colors"
                        >
                          ROSA Networks
                        </button>
                      </div>
                    </div>

                    {/* Secrets & Config Category */}
                    <div>
                      <div className="text-xs font-semibold text-gray-500 uppercase mb-2">
                        Secrets & Config
                      </div>
                      <div className="space-y-1">
                        <button
                          onClick={() => setMceTerminalCommand('oc get secret -n capa-system')}
                          className="w-full text-left px-3 py-2 text-sm bg-white hover:bg-cyan-50 border border-gray-200 rounded-lg transition-colors"
                        >
                          CAPA Secrets
                        </button>
                        <button
                          onClick={() =>
                            setMceTerminalCommand('oc get awsclustercontrolleridentity')
                          }
                          className="w-full text-left px-3 py-2 text-sm bg-white hover:bg-cyan-50 border border-gray-200 rounded-lg transition-colors"
                        >
                          AWS Identity
                        </button>
                      </div>
                    </div>

                    {/* Troubleshooting Category */}
                    <div>
                      <div className="text-xs font-semibold text-gray-500 uppercase mb-2">
                        Troubleshooting
                      </div>
                      <div className="space-y-1">
                        <button
                          onClick={() =>
                            setMceTerminalCommand(
                              'oc get events -A --sort-by=".lastTimestamp" | tail -20'
                            )
                          }
                          className="w-full text-left px-3 py-2 text-sm bg-white hover:bg-cyan-50 border border-gray-200 rounded-lg transition-colors"
                        >
                          Recent Events
                        </button>
                        <button
                          onClick={() =>
                            setMceTerminalCommand(
                              'oc get pods -A | grep -v Running | grep -v Completed'
                            )
                          }
                          className="w-full text-left px-3 py-2 text-sm bg-white hover:bg-cyan-50 border border-gray-200 rounded-lg transition-colors"
                        >
                          Problem Pods
                        </button>
                      </div>
                    </div>
                  </div>
                </div>

                {/* Terminal Output and Input */}
                <div className="lg:col-span-3 flex flex-col">
                  {/* Terminal Output */}
                  <div
                    className="bg-black text-green-400 font-mono text-sm p-4 rounded-lg h-64 overflow-y-auto mb-4 flex-shrink-0"
                    style={{ fontFamily: 'Monaco, Courier, monospace' }}
                  >
                    <pre className="whitespace-pre-wrap">{mceTerminalOutput}</pre>
                  </div>

                  {/* Command Input */}
                  <div className="flex gap-2">
                    <div className="flex-1 relative">
                      <span className="absolute left-3 top-1/2 -translate-y-1/2 text-gray-500 font-mono">
                        $
                      </span>
                      <input
                        type="text"
                        value={mceTerminalCommand}
                        onChange={(e) => setMceTerminalCommand(e.target.value)}
                        onKeyDown={handleMceTerminalKeyDown}
                        placeholder="Enter command... (↑/↓ for history)"
                        disabled={mceTerminalExecuting}
                        className="w-full pl-8 pr-4 py-3 border border-gray-300 rounded-lg focus:ring-2 focus:ring-cyan-500 focus:border-transparent font-mono text-sm disabled:bg-gray-100"
                      />
                    </div>
                    <button
                      onClick={executeMceTerminalCommand}
                      disabled={mceTerminalExecuting || !mceTerminalCommand.trim()}
                      className="px-6 py-3 bg-gradient-to-r from-cyan-600 to-blue-600 text-white rounded-lg hover:from-cyan-700 hover:to-blue-700 transition-all disabled:opacity-50 disabled:cursor-not-allowed font-medium"
                    >
                      {mceTerminalExecuting ? 'Running...' : 'Execute'}
                    </button>
                    <button
                      onClick={() => {
                        setMceTerminalOutput('Terminal cleared.\n');
                        setMceTerminalCommand('');
                      }}
                      className="px-4 py-3 bg-gray-200 text-gray-700 rounded-lg hover:bg-gray-300 transition-colors"
                      title="Clear Terminal"
                    >
                      🗑️ Clear
                    </button>
                  </div>

                  {/* Command History */}
                  {mceTerminalHistory.length > 0 && (
                    <div className="mt-4">
                      <details className="bg-gray-50 rounded-lg p-4">
                        <summary className="cursor-pointer font-medium text-sm text-gray-700">
                          Command History ({mceTerminalHistory.length})
                        </summary>
                        <div className="mt-3 space-y-2 max-h-48 overflow-y-auto">
                          {mceTerminalHistory.slice(0, 20).map((item, idx) => (
                            <div
                              key={idx}
                              className="flex items-center justify-between p-2 bg-white rounded border border-gray-200 hover:bg-cyan-50 cursor-pointer"
                              onClick={() => setMceTerminalCommand(item.command)}
                            >
                              <span className="font-mono text-xs flex-1 text-gray-700">
                                {item.command}
                              </span>
                              <span className="text-xs text-gray-500 ml-2">
                                {item.timestampFormatted}
                              </span>
                            </div>
                          ))}
                        </div>
                      </details>
                    </div>
                  )}
                </div>
              </div>
            </div>
          )}
        </div>

        {/* Recent Operations and Output - Second Row */}
        <div className="grid grid-cols-1 gap-6 mt-6">
          {/* Recent Operations */}
          <div className="bg-white rounded-xl shadow-lg border-2 border-cyan-200 overflow-hidden">
            <div
              className="bg-gradient-to-r from-cyan-600 to-teal-600 px-6 py-4 cursor-pointer hover:from-cyan-700 hover:to-teal-700 transition-all"
              onClick={() => setMceRecentOpsCollapsed(!mceRecentOpsCollapsed)}
            >
              <div className="flex items-center justify-between">
                <div className="flex items-center space-x-3">
                  <div className="bg-white/20 rounded-full p-2">
                    <ClockIcon className="h-6 w-6 text-white" />
                  </div>
                  <div>
                    <h3 className="text-lg font-bold text-white">Task Summary</h3>
                  </div>
                </div>
                <div className="flex items-center space-x-2">
                  {recentOperations.length > 0 && (
                    <button
                      onClick={(e) => {
                        e.stopPropagation();
                        setRecentOperations([]);
                        localStorage.removeItem('recentOperations');
                        addNotification('🗑️ Recent operations cleared', 'success', 2000);
                      }}
                      className="bg-red-500/30 hover:bg-red-500/50 text-white px-3 py-1.5 rounded-lg transition-colors duration-200 flex items-center space-x-1 text-sm font-medium"
                    >
                      <TrashIcon className="h-4 w-4" />
                      <span>Clear</span>
                    </button>
                  )}
                  <div className="p-0.5">
                    {mceRecentOpsCollapsed ? (
                      <ChevronDownIcon className="h-5 w-5 text-white" />
                    ) : (
                      <ChevronUpIcon className="h-5 w-5 text-white" />
                    )}
                  </div>
                </div>
              </div>
            </div>

            {!mceRecentOpsCollapsed && (
              <div className="p-6">
                {recentOperations.length === 0 ? (
                  <div className="text-center py-4">
                    <p className="text-gray-500 text-sm">No recent operations</p>
                  </div>
                ) : (
                  <div className="space-y-3">
                    {recentOperations.map((op, idx) => (
                      <div
                        key={idx}
                        className="flex items-center justify-between p-4 bg-gradient-to-r from-cyan-50 to-teal-50 rounded-lg border border-cyan-200 transition-all duration-200"
                      >
                        <div className="flex items-center space-x-3 flex-1 min-w-0">
                          <div
                            className={`w-2 h-2 rounded-full flex-shrink-0 ${
                              op.status?.includes('✅') ||
                              op.status?.toLowerCase().includes('success')
                                ? 'bg-green-500'
                                : op.status?.includes('❌') ||
                                    op.status?.toLowerCase().includes('failed')
                                  ? 'bg-red-500'
                                  : 'bg-blue-500 animate-pulse'
                            }`}
                          ></div>
                          <div className="flex-1 min-w-0">
                            <div className="font-semibold text-cyan-900 truncate">{op.title}</div>
                            <div className="text-sm text-cyan-700 mt-1">{op.status}</div>
                          </div>
                        </div>
                        <div className="text-xs text-cyan-600 ml-4 flex-shrink-0">
                          {typeof op.timestamp === 'number'
                            ? new Date(op.timestamp).toLocaleDateString('en-US', {
                                month: 'short',
                                day: 'numeric',
                                year: 'numeric',
                              })
                            : op.timestamp}
                        </div>
                      </div>
                    ))}
                  </div>
                )}
              </div>
            )}
          </div>

          {/* Recent Operations Output */}
          <div className="bg-gradient-to-br from-gray-900 via-gray-800 to-gray-900 rounded-xl shadow-2xl border-2 border-cyan-300 overflow-hidden">
            <div
              className="bg-gradient-to-r from-cyan-600 to-teal-600 px-6 py-4 flex items-center justify-between cursor-pointer hover:from-cyan-700 hover:to-teal-700 transition-all"
              onClick={() => setRecentOperationsOutputCollapsed(!recentOperationsOutputCollapsed)}
            >
              <div className="flex items-center space-x-3">
                <div className="bg-white/20 rounded-full p-2">
                  <DocumentTextIcon className="h-6 w-6 text-white" />
                </div>
                <div>
                  <h3 className="text-lg font-bold text-white">Task Detail</h3>
                </div>
              </div>
              <div className="flex items-center space-x-2">
                {recentOperations.length > 0 && (
                  <button
                    onClick={(e) => {
                      e.stopPropagation();
                      const outputText = recentOperations
                        .map((op) => {
                          const lines = [op.title];
                          if (op.playbook) lines.push(`📋 ${op.playbook}`);
                          lines.push(op.status);
                          lines.push(
                            typeof op.timestamp === 'number'
                              ? new Date(op.timestamp).toLocaleString('en-US', {
                                  month: 'short',
                                  day: 'numeric',
                                  year: 'numeric',
                                  hour: 'numeric',
                                  minute: '2-digit',
                                  second: '2-digit',
                                  hour12: true,
                                })
                              : op.timestamp
                          );
                          return lines.join('\n');
                        })
                        .join('\n\n');
                      navigator.clipboard.writeText(outputText);
                      addNotification('📋 Output copied to clipboard', 'success', 2000);
                    }}
                    className="bg-white/20 hover:bg-white/30 text-white px-4 py-1.5 rounded-lg transition-colors duration-200 flex items-center space-x-2 text-sm font-medium"
                  >
                    <DocumentDuplicateIcon className="h-4 w-4" />
                    <span>Copy</span>
                  </button>
                )}
                <div className="p-0.5">
                  {recentOperationsOutputCollapsed ? (
                    <ChevronDownIcon className="h-5 w-5 text-white" />
                  ) : (
                    <ChevronUpIcon className="h-5 w-5 text-white" />
                  )}
                </div>
              </div>
            </div>

            {!recentOperationsOutputCollapsed && (
              <div className="p-6 font-mono text-sm text-green-400 max-h-96 overflow-y-auto">
                {recentOperations.length === 0 ? (
                  <div className="text-center py-4 text-gray-500 text-sm">
                    No operations output yet
                  </div>
                ) : (
                  recentOperations.map((op, idx) => (
                    <div key={idx} className="mb-4 pb-4 border-b border-gray-700 last:border-0">
                      <div className="text-cyan-400 font-semibold mb-1">{op.title}</div>
                      {op.playbook && (
                        <div className="text-yellow-400 ml-4 text-xs mb-1">📋 {op.playbook}</div>
                      )}
                      <div className="text-green-300 ml-4">{op.status}</div>
                      {op.output && (
                        <div className="text-gray-400 ml-4 mt-2 text-xs whitespace-pre-wrap">
                          {op.output}
                        </div>
                      )}
                      <div className="text-gray-500 text-xs ml-4 mt-1">
                        {typeof op.timestamp === 'number'
                          ? new Date(op.timestamp).toLocaleString('en-US', {
                              month: 'short',
                              day: 'numeric',
                              year: 'numeric',
                              hour: 'numeric',
                              minute: '2-digit',
                              second: '2-digit',
                              hour12: true,
                            })
                          : op.timestamp}
                      </div>
                    </div>
                  ))
                )}
              </div>
            )}
          </div>
        </div>
      </div>

      {/* Main Header with Configure Environment and Right Sidebar */}
      <div className="flex flex-col lg:flex-row items-start justify-between gap-4 lg:gap-8 mb-4 md:mb-6 animate-in fade-in duration-300">
        <div className="flex-1 w-full">
          {/* Environment Analysis and Credentials Setup - Hidden from main page */}
          {false && (
            <div className="bg-gradient-to-br from-white to-green-50 rounded-2xl shadow-md transition-all duration-300 border border-green-200 p-3 md:p-4 mb-4">
              <h2
                className="text-sm font-semibold text-gray-900 mb-3 flex items-center cursor-pointer hover:bg-green-50 rounded-lg p-2 -m-2 transition-colors"
                onClick={() => toggleSection('credentials-environment')}
              >
                <div className="bg-green-600 rounded-full p-1 mr-2">
                  <svg
                    className="h-3 w-3 text-white"
                    fill="none"
                    stroke="currentColor"
                    viewBox="0 0 24 24"
                  >
                    <path
                      strokeLinecap="round"
                      strokeLinejoin="round"
                      strokeWidth={2}
                      d="M9 12l2 2 4-4m5.618-4.016A11.955 11.955 0 0112 2.944a11.955 11.955 0 01-8.618 3.04A12.02 12.02 0 003 9c0 5.591 3.824 10.29 9 11.622 5.176-1.332 9-6.03 9-11.622 0-1.042-.133-2.052-.382-3.016z"
                    />
                  </svg>
                </div>
                <span>User Credentials</span>
                <div className="flex items-center ml-auto gap-2">
                  <div
                    className={`text-xs px-3 py-1.5 rounded-full font-semibold border ${(() => {
                      // Check if all 5 required fields (AWS + OCM) are configured
                      const requiredFields = [
                        'AWS_REGION',
                        'AWS_ACCESS_KEY_ID',
                        'AWS_SECRET_ACCESS_KEY',
                        'OCM_CLIENT_ID',
                        'OCM_CLIENT_SECRET',
                      ];
                      const hasAllRequiredFields =
                        configStatus?.configured_fields &&
                        requiredFields.every((field) =>
                          configStatus.configured_fields.some((f) => f.field === field)
                        );
                      return rosaStatus?.authenticated && hasAllRequiredFields
                        ? 'bg-green-100 text-green-800 border-green-300'
                        : 'bg-orange-100 text-orange-800 border-orange-300';
                    })()}`}
                  >
                    {(() => {
                      // Check if all 5 required fields (AWS + OCM) are configured
                      const requiredFields = [
                        'AWS_REGION',
                        'AWS_ACCESS_KEY_ID',
                        'AWS_SECRET_ACCESS_KEY',
                        'OCM_CLIENT_ID',
                        'OCM_CLIENT_SECRET',
                      ];
                      const hasAllRequiredFields =
                        configStatus?.configured_fields &&
                        requiredFields.every((field) =>
                          configStatus.configured_fields.some((f) => f.field === field)
                        );
                      return rosaStatus?.authenticated && hasAllRequiredFields
                        ? '✓ Ready'
                        : '⚠ Needs Setup';
                    })()}
                  </div>
                  <svg
                    className={`h-4 w-4 text-green-600 transition-transform duration-200 ${collapsedSections.has('credentials-environment') ? 'rotate-180' : ''}`}
                    fill="none"
                    stroke="currentColor"
                    viewBox="0 0 24 24"
                  >
                    <path
                      strokeLinecap="round"
                      strokeLinejoin="round"
                      strokeWidth={2}
                      d="M19 9l-7 7-7-7"
                    />
                  </svg>
                </div>
              </h2>

              {!collapsedSections.has('credentials-environment') && (
                <>
                  {(() => {
                    // Check if all required fields are configured
                    const requiredFields = [
                      'AWS_REGION',
                      'AWS_ACCESS_KEY_ID',
                      'AWS_SECRET_ACCESS_KEY',
                      'OCM_CLIENT_ID',
                      'OCM_CLIENT_SECRET',
                    ];
                    // If a field is in configured_fields array, it's configured (backend doesn't include 'value' property)
                    const hasAllRequiredFields =
                      configStatus?.configured_fields &&
                      requiredFields.every((field) =>
                        configStatus.configured_fields.some((f) => f.field === field)
                      );

                    // DEBUG LOGGING - CRITICAL FIELD ANALYSIS
                    console.log(
                      '🔍🔍🔍 [OUTER CHECK - Line 1676] configStatus?.configured:',
                      configStatus?.configured
                    );
                    console.log(
                      '🔍🔍🔍 [OUTER CHECK - Line 1676] FULL configStatus object:',
                      JSON.stringify(configStatus, null, 2)
                    );
                    console.log(
                      '🔍🔍🔍 [OUTER CHECK - Line 1676] Required fields we are looking for:',
                      requiredFields
                    );

                    const fieldsFromBackend =
                      configStatus?.configured_fields?.map((f) => f.field) || [];
                    console.log(
                      '🔍🔍🔍 [OUTER CHECK - Line 1676] *** Fields ACTUALLY RETURNED from backend ***:',
                      fieldsFromBackend
                    );
                    console.log(
                      '🔍🔍🔍 [OUTER CHECK - Line 1676] Number of fields from backend:',
                      fieldsFromBackend.length
                    );
                    console.log(
                      '🔍🔍🔍 [OUTER CHECK - Line 1676] Number of required fields:',
                      requiredFields.length
                    );

                    // Check which required fields are missing
                    const missingFields = requiredFields.filter(
                      (reqField) =>
                        !configStatus?.configured_fields?.some(
                          (f) => f.field === reqField && f.value && f.value.trim() !== ''
                        )
                    );
                    console.log(
                      '🔍🔍🔍 [OUTER CHECK - Line 1676] *** MISSING REQUIRED FIELDS ***:',
                      missingFields
                    );

                    console.log(
                      '🔍🔍🔍 [OUTER CHECK - Line 1676] hasAllRequiredFields:',
                      hasAllRequiredFields
                    );
                    console.log(
                      '🔍🔍🔍 [OUTER CHECK - Line 1676] rosaStatus?.authenticated:',
                      rosaStatus?.authenticated
                    );
                    console.log(
                      '🔍🔍🔍 [OUTER CHECK - Line 1676] Should show "Needs Setup"?',
                      !rosaStatus?.authenticated || !hasAllRequiredFields
                    );

                    // Show "Needs Setup" section ONLY when user_vars has NO values at all
                    const totalConfigured = configStatus?.total_configured || 0;
                    const shouldShowNeedsSetup = totalConfigured === 0;
                    console.log(
                      '🔍🔍🔍 [OUTER CHECK - Line 1706] total_configured value:',
                      totalConfigured
                    );
                    console.log(
                      '🔍🔍🔍 [OUTER CHECK - Line 1706] shouldShowNeedsSetup (total_configured === 0):',
                      shouldShowNeedsSetup
                    );
                    console.log(
                      '🔍🔍🔍 [TERNARY RESULT - Line 1711] Rendering which section?',
                      shouldShowNeedsSetup
                        ? '❌ NEEDS SETUP SECTION'
                        : '✅ CREDENTIALS CONFIGURED SECTION'
                    );
                    return shouldShowNeedsSetup;
                  })() ? (
                    <div className="space-y-3">
                      <div className="bg-blue-50 border border-blue-200 rounded-lg p-3">
                        <h4 className="font-semibold text-blue-800 mb-2">
                          👋 Let's get you set up!
                        </h4>
                        <p className="text-sm text-blue-700 mb-3">
                          I've analyzed your environment and found a few things we can help you
                          configure:
                        </p>

                        <div className="space-y-2">
                          {!rosaStatus?.authenticated && (
                            <div className="flex items-center space-x-2 text-sm">
                              <div className="w-2 h-2 bg-orange-400 rounded-full"></div>
                              <span className="text-blue-700">
                                ROSA CLI needs authentication with staging environment
                              </span>
                            </div>
                          )}
                          {(() => {
                            // Check if all required fields are configured
                            const requiredFields = [
                              'AWS_REGION',
                              'AWS_ACCESS_KEY_ID',
                              'AWS_SECRET_ACCESS_KEY',
                              'OCM_CLIENT_ID',
                              'OCM_CLIENT_SECRET',
                            ];
                            // If a field is in configured_fields array, it's configured (backend doesn't include 'value' property)
                            const hasAllRequiredFields =
                              configStatus?.configured_fields &&
                              requiredFields.every((field) =>
                                configStatus.configured_fields.some((f) => f.field === field)
                              );

                            // Check if OCP fields are present (checking just field name, not value)
                            const ocpFields = [
                              'OCP_HUB_API_URL',
                              'OCP_HUB_CLUSTER_USER',
                              'OCP_HUB_CLUSTER_PASSWORD',
                            ];
                            const hasAnyOcpField =
                              configStatus?.configured_fields &&
                              ocpFields.some((field) =>
                                configStatus.configured_fields.some((f) => f.field === field)
                              );

                            // DEBUG LOGGING
                            console.log(
                              '🔍 [INNER CHECK - Line 1701] hasAllRequiredFields:',
                              hasAllRequiredFields
                            );
                            console.log(
                              '🔍 [INNER CHECK - Line 1701] hasAnyOcpField:',
                              hasAnyOcpField
                            );
                            console.log(
                              '🔍 [INNER CHECK - Line 1701] Message to show:',
                              hasAllRequiredFields && !hasAnyOcpField
                                ? 'NEW MESSAGE (Great! You have all...)'
                                : (configStatus?.total_configured || 0) === 0
                                  ? "We see you haven't set up your configuration yet"
                                  : 'Configuration file needs additional setup'
                            );

                            return (
                              <div className="flex items-center space-x-2 text-sm">
                                <div className="w-2 h-2 bg-orange-400 rounded-full"></div>
                                <span className="text-blue-700">
                                  {hasAllRequiredFields && !hasAnyOcpField
                                    ? 'Great! You have all the required fields configured. You just need to set up a cluster connection - either use a local Kind cluster or provide OCP Hub credentials.'
                                    : (configStatus?.total_configured || 0) === 0
                                      ? "We see you haven't set up your configuration yet. We can help you with that!"
                                      : 'Configuration file needs additional setup'}
                                </span>
                              </div>
                            );
                          })()}
                          {ocpStatus &&
                            !ocpStatus.connected &&
                            (configStatus?.total_configured || 0) > 0 &&
                            (() => {
                              // Only show this message if we DON'T have all required fields
                              const requiredFields = [
                                'AWS_REGION',
                                'AWS_ACCESS_KEY_ID',
                                'AWS_SECRET_ACCESS_KEY',
                                'OCM_CLIENT_ID',
                                'OCM_CLIENT_SECRET',
                              ];
                              const hasAllRequiredFields =
                                configStatus?.configured_fields &&
                                requiredFields.every((field) =>
                                  configStatus.configured_fields.some((f) => f.field === field)
                                );

                              // Don't show this message if we have all required fields - the other message will handle that
                              if (hasAllRequiredFields) {
                                return null;
                              }

                              return (
                                <div className="flex items-center space-x-2 text-sm">
                                  <div className="w-2 h-2 bg-orange-400 rounded-full"></div>
                                  <span className="text-blue-700">
                                    OpenShift Hub credentials need a quick fix - one of your
                                    connection details isn't quite right
                                  </span>
                                </div>
                              );
                            })()}
                        </div>

                        {/* ROSA Authentication Help */}
                        {!rosaStatus?.authenticated && (
                          <div className="mt-3 bg-blue-50 border border-blue-200 rounded-lg p-3">
                            <h4 className="font-semibold text-blue-800 mb-2 text-sm">
                              🔐 ROSA Authentication Needed
                            </h4>
                            <p className="text-blue-700 mb-3 text-xs">
                              You'll need to log into the ROSA staging environment to use automation
                              features.
                            </p>

                            <div className="bg-gray-900 rounded p-2 mb-2">
                              <code className="text-green-400 text-xs font-mono">
                                rosa login --env staging --use-auth-code
                              </code>
                            </div>

                            <button
                              onClick={() => {
                                navigator.clipboard.writeText(
                                  'rosa login --env staging --use-auth-code'
                                );
                                alert(
                                  '📋 Command copied! Run this in your terminal to authenticate with ROSA staging.'
                                );
                              }}
                              className="text-blue-600 hover:text-blue-800 text-xs font-medium"
                            >
                              📋 Copy login command
                            </button>
                          </div>
                        )}

                        {/* OpenShift Hub Connection Help */}
                        {(() => {
                          // Only show cluster connection options if required fields are configured
                          const requiredFields = [
                            'AWS_REGION',
                            'AWS_ACCESS_KEY_ID',
                            'AWS_SECRET_ACCESS_KEY',
                            'OCM_CLIENT_ID',
                            'OCM_CLIENT_SECRET',
                          ];
                          const hasRequiredFields =
                            configStatus?.configured_fields &&
                            requiredFields.every((field) =>
                              configStatus.configured_fields.some(
                                (f) => f.field === field && f.value && f.value.trim() !== ''
                              )
                            );

                          return (
                            ocpStatus &&
                            !ocpStatus.connected &&
                            hasRequiredFields && (
                              <div className="mt-3 bg-blue-50 border border-blue-200 rounded-lg p-3">
                                <h4 className="font-semibold text-blue-800 mb-2 text-sm">
                                  🔌 Cluster Connection Options
                                </h4>
                                <p className="text-blue-700 mb-3 text-xs">
                                  {ocpStatus.message === 'Invalid username or password'
                                    ? "There's a problem with the OCM username and/or password specified. We can help you fix it or you can use a Kind cluster."
                                    : `Connection failed: ${ocpStatus.message}. Choose an option below:`}
                                </p>

                                <div className="flex flex-wrap gap-2">
                                  <button
                                    onClick={() => {
                                      const instructions = `Update vars/user_vars.yml with your OpenShift Hub credentials:
- OCP_HUB_API_URL: ${ocpStatus.api_url || 'Your cluster API URL'}
- OCP_HUB_CLUSTER_USER: ${ocpStatus.username || 'Your username'}
- OCP_HUB_CLUSTER_PASSWORD: Your password`;
                                      navigator.clipboard.writeText(instructions);
                                      alert(
                                        '📋 Instructions copied! Update vars/user_vars.yml with your credentials.'
                                      );
                                    }}
                                    className="bg-blue-600 text-white px-3 py-1.5 rounded text-xs font-medium hover:bg-blue-700 transition-colors"
                                  >
                                    🔧 Fix credentials
                                  </button>

                                  <button
                                    onClick={() => setShowMinikubeConfigModal(true)}
                                    className="bg-purple-600 text-white px-3 py-1.5 rounded text-xs font-medium hover:bg-purple-700 transition-colors"
                                  >
                                    🎯 Use Minikube cluster
                                  </button>
                                </div>
                              </div>
                            )
                          );
                        })()}

                        {/* Guided Setup Prompt - Compact Version */}
                        {showSetupPrompt && guidedSetupStatus && (
                          <div className="mt-3 bg-blue-50 border border-blue-200 rounded-lg p-3">
                            <h4 className="font-semibold text-blue-800 mb-2 text-sm">
                              {guidedSetupStatus.current_step === 1
                                ? '👋 Welcome to ROSA CAPI/CAPA Automation!'
                                : "🚀 Let's complete your setup"}
                            </h4>
                            <p className="text-blue-700 mb-2 text-xs">
                              {guidedSetupStatus.current_step === 1
                                ? "New here? Let's guide you through setup step-by-step."
                                : "You're partway through setup. Let's finish configuring your environment."}
                            </p>
                            <div className="flex items-center justify-between text-xs text-blue-600 mb-2">
                              <span>Progress: Step {guidedSetupStatus.current_step} of 5</span>
                              <span>
                                Next:{' '}
                                {guidedSetupStatus.next_action === 'rosa_login'
                                  ? 'ROSA Auth'
                                  : guidedSetupStatus.next_action === 'configure_vars'
                                    ? 'Config Setup'
                                    : guidedSetupStatus.next_action === 'aws_credentials'
                                      ? 'AWS Creds'
                                      : guidedSetupStatus.next_action === 'ocp_connection'
                                        ? 'OpenShift Connection'
                                        : 'Ready!'}
                              </span>
                            </div>
                            <div className="flex space-x-2">
                              <button
                                onClick={() => navigate('/setup')}
                                className="bg-blue-600 text-white px-3 py-1.5 rounded text-xs font-medium hover:bg-blue-700 transition-colors"
                              >
                                Start Guided Setup
                              </button>
                              <button
                                onClick={() => setShowSetupPrompt(false)}
                                className="text-blue-600 hover:text-blue-800 px-3 py-1.5 font-medium text-xs"
                              >
                                Skip
                              </button>
                            </div>
                          </div>
                        )}

                        <div className="mt-4 flex space-x-3">
                          <button
                            onClick={() => {
                              console.log('Manual refresh clicked');
                              refreshAllStatus().catch((error) => {
                                console.error('Error refreshing status:', error);
                                addNotification('Failed to refresh status', 'error', 3000);
                              });
                              addNotification('Refreshing status...', 'info', 2000);
                            }}
                            className="bg-cyan-600 text-white px-4 py-2 rounded-lg hover:bg-cyan-700 hover:shadow-lg hover:scale-105 transition-all duration-200 font-medium text-sm inline-flex items-center space-x-2 group"
                          >
                            <svg
                              className="h-4 w-4 group-hover:rotate-180 transition-transform duration-500"
                              fill="none"
                              stroke="currentColor"
                              viewBox="0 0 24 24"
                            >
                              <path
                                strokeLinecap="round"
                                strokeLinejoin="round"
                                strokeWidth={2}
                                d="M4 4v5h.582m15.356 2A8.001 8.001 0 004.582 9m0 0H9m11 11v-5h-.581m0 0a8.003 8.003 0 01-15.357-2m15.357 2H15"
                              />
                            </svg>
                            <span>🔄 Refresh status</span>
                          </button>

                          <button
                            onClick={() => navigate('/setup')}
                            className="bg-blue-600 text-white px-4 py-2 rounded-lg hover:bg-blue-700 hover:shadow-lg hover:scale-105 transition-all duration-200 font-medium text-sm inline-flex items-center space-x-2 group"
                          >
                            <svg
                              className="h-4 w-4 group-hover:translate-x-1 transition-transform duration-200"
                              fill="none"
                              stroke="currentColor"
                              viewBox="0 0 24 24"
                            >
                              <path
                                strokeLinecap="round"
                                strokeLinejoin="round"
                                strokeWidth={2}
                                d="M13 7l5 5m0 0l-5 5m5-5H6"
                              />
                            </svg>
                            <span>Help me configure everything</span>
                          </button>

                          <button
                            onClick={() => {
                              const helpText = `Quick Setup Checklist:

${!rosaStatus?.authenticated ? '🔐 ROSA Authentication:' : '✅ ROSA Authentication: Complete'}
${!rosaStatus?.authenticated ? '   Run: rosa login --env staging --use-auth-code' : ''}

${!configStatus?.configured ? '⚙️ Configuration Setup:' : '✅ Configuration Setup: Complete'}
${!configStatus?.configured ? '   Edit: vars/user_vars.yml with your credentials' : ''}

${ocpStatus && !ocpStatus.connected ? '🔌 OpenShift Hub Connection:' : ocpStatus && ocpStatus.connected ? '✅ OpenShift Hub Connection: Complete' : ''}
${ocpStatus && !ocpStatus.connected ? '   Update OCP_HUB_* fields in vars/user_vars.yml' : ''}

Need detailed help? Click "Help me configure everything" for step-by-step guidance!`;
                              navigator.clipboard.writeText(helpText);
                              alert('📋 Setup checklist copied to clipboard!');
                            }}
                            className="text-blue-600 hover:text-blue-800 px-4 py-2 font-medium text-sm"
                          >
                            📋 Copy quick checklist
                          </button>
                        </div>
                      </div>
                    </div>
                  ) : (
                    <>
                      <div className="grid grid-cols-1 md:grid-cols-3 gap-3 md:gap-4">
                        {/* AWS Credentials Box */}
                        <div className="group bg-gradient-to-br from-white to-orange-50 rounded-xl shadow-md hover:shadow-xl transition-all duration-300 border border-orange-200 p-3 md:p-4 hover:-translate-y-1">
                          <div className="flex items-center justify-between mb-2">
                            <div className="flex items-center gap-1.5">
                              <svg
                                className="h-4 w-4 text-orange-600"
                                fill="none"
                                stroke="currentColor"
                                viewBox="0 0 24 24"
                              >
                                <path
                                  strokeLinecap="round"
                                  strokeLinejoin="round"
                                  strokeWidth={2}
                                  d="M3 15a4 4 0 004 4h9a5 5 0 10-.1-9.999 5.002 5.002 0 10-9.78 2.096A4.001 4.001 0 003 15z"
                                />
                              </svg>
                              <span className="text-xs md:text-sm font-bold text-orange-900">
                                AWS Credentials
                              </span>
                            </div>
                          </div>
                          <div className="space-y-1.5 mb-3">
                            {configStatus?.configured_fields?.find(
                              (f) => f.field === 'AWS_ACCESS_KEY_ID'
                            ) && (
                              <div>
                                <div className="text-xs text-orange-700 font-semibold mb-0.5">
                                  Access Key ID:
                                </div>
                                <div className="text-xs text-orange-600 font-mono bg-white/50 rounded px-2 py-1 break-all">
                                  {configStatus.configured_fields.find(
                                    (f) => f.field === 'AWS_ACCESS_KEY_ID'
                                  )?.value || 'AKIAIOSFODNN7EXAMPLE'}
                                </div>
                              </div>
                            )}
                            {configStatus?.configured_fields?.find(
                              (f) => f.field === 'AWS_SECRET_ACCESS_KEY'
                            ) && (
                              <div>
                                <div className="text-xs text-orange-700 font-semibold mb-1">
                                  Secret Access Key:
                                </div>
                                <div className="text-xs text-orange-600 font-mono bg-white/50 rounded px-2 py-1">
                                  ••••••••
                                </div>
                              </div>
                            )}
                            {configStatus?.configured_fields?.find(
                              (f) => f.field === 'AWS_REGION'
                            ) && (
                              <div>
                                <div className="text-xs text-orange-700 font-semibold mb-1">
                                  Region:
                                </div>
                                <div className="text-xs text-orange-600 font-mono bg-white/50 rounded px-2 py-1">
                                  us-east-1
                                </div>
                              </div>
                            )}
                            {rosaStatus?.user_info?.aws_account_id && (
                              <div>
                                <div className="text-xs text-orange-700 font-semibold mb-1">
                                  Account ID:
                                </div>
                                <div className="text-xs text-orange-600 font-mono bg-white/50 rounded px-2 py-1">
                                  123456789012
                                </div>
                              </div>
                            )}
                          </div>
                          <button
                            onClick={() => navigate('/setup?section=aws')}
                            className="w-full bg-orange-600 hover:bg-orange-700 text-white px-3 py-2 rounded-lg shadow-sm hover:shadow-md transition-all duration-200 font-semibold text-xs md:text-sm focus:outline-none focus:ring-2 focus:ring-orange-500 focus:ring-offset-2"
                            aria-label="Update AWS Credentials"
                          >
                            Update AWS Credentials
                          </button>
                        </div>

                        {/* OCM Credentials Box */}
                        <div className="group bg-gradient-to-br from-white to-blue-50 rounded-xl shadow-md hover:shadow-xl transition-all duration-300 border border-blue-200 p-3 md:p-4 hover:-translate-y-1">
                          <div className="flex items-center justify-between mb-3">
                            <div className="flex items-center space-x-2">
                              <svg
                                className="h-5 w-5 text-blue-600"
                                fill="none"
                                stroke="currentColor"
                                viewBox="0 0 24 24"
                              >
                                <path
                                  strokeLinecap="round"
                                  strokeLinejoin="round"
                                  strokeWidth={2}
                                  d="M9 12l2 2 4-4m5.618-4.016A11.955 11.955 0 0112 2.944a11.955 11.955 0 01-8.618 3.04A12.02 12.02 0 003 9c0 5.591 3.824 10.29 9 11.622 5.176-1.332 9-6.03 9-11.622 0-1.042-.133-2.052-.382-3.016z"
                                />
                              </svg>
                              <span className="text-sm font-bold text-blue-900">
                                OCM Credentials
                              </span>
                            </div>
                          </div>
                          <div className="space-y-2 mb-4">
                            {configStatus?.configured_fields?.find(
                              (f) => f.field === 'OCM_CLIENT_ID'
                            ) && (
                              <div>
                                <div className="text-xs text-blue-700 font-semibold mb-1">
                                  Client ID:
                                </div>
                                <div className="text-xs text-blue-600 font-mono bg-white/50 rounded px-2 py-1 break-all">
                                  {configStatus.configured_fields.find(
                                    (f) => f.field === 'OCM_CLIENT_ID'
                                  )?.value || 'xxxxxxxx-xxxx-xxxx-xxxx-xxxxxxxxxxxx'}
                                </div>
                              </div>
                            )}
                            {configStatus?.configured_fields?.find(
                              (f) => f.field === 'OCM_CLIENT_SECRET'
                            ) && (
                              <div>
                                <div className="text-xs text-blue-700 font-semibold mb-1">
                                  Client Secret:
                                </div>
                                <div className="text-xs text-blue-600 font-mono bg-white/50 rounded px-2 py-1">
                                  ••••••••
                                </div>
                              </div>
                            )}
                          </div>
                          <button
                            onClick={() => navigate('/setup?section=ocm')}
                            className="w-full bg-blue-600 text-white px-3 py-2 rounded-lg hover:bg-blue-700 transition-colors font-medium text-xs"
                          >
                            Update OCM Credentials
                          </button>
                        </div>

                        {/* OCP Hub Credentials Box */}
                        <div className="bg-gradient-to-br from-green-50 to-emerald-50 rounded-xl shadow-lg border border-green-200/50 p-4">
                          <div className="flex items-center justify-between mb-3">
                            <div className="flex items-center space-x-2">
                              <svg
                                className="h-5 w-5 text-green-600"
                                fill="none"
                                stroke="currentColor"
                                viewBox="0 0 24 24"
                              >
                                <path
                                  strokeLinecap="round"
                                  strokeLinejoin="round"
                                  strokeWidth={2}
                                  d="M5 12h14M5 12a2 2 0 01-2-2V6a2 2 0 012-2h14a2 2 0 012 2v4a2 2 0 01-2 2M5 12a2 2 0 00-2 2v4a2 2 0 002 2h14a2 2 0 002-2v-4a2 2 0 00-2-2m-2-4h.01M17 16h.01"
                                />
                              </svg>
                              <span className="text-sm font-bold text-green-900">OCP Hub</span>
                            </div>
                          </div>
                          <div className="space-y-2 mb-4">
                            {ocpStatus?.api_url && (
                              <div>
                                <div className="text-xs text-green-700 font-semibold mb-1">
                                  API URL:
                                </div>
                                <div
                                  className="text-xs text-green-600 font-mono bg-white/50 rounded px-2 py-1 break-all"
                                  title={ocpStatus.api_url}
                                >
                                  {ocpStatus.api_url.replace('https://', '')}
                                </div>
                              </div>
                            )}
                            {ocpStatus?.username && (
                              <div>
                                <div className="text-xs text-green-700 font-semibold mb-1">
                                  Username:
                                </div>
                                <div className="text-xs text-green-600 font-mono bg-white/50 rounded px-2 py-1">
                                  {ocpStatus.username}
                                </div>
                              </div>
                            )}
                            {configStatus?.configured_fields?.find(
                              (f) => f.field === 'OCP_HUB_CLUSTER_PASSWORD'
                            ) && (
                              <div>
                                <div className="text-xs text-green-700 font-semibold mb-1">
                                  Password:
                                </div>
                                <div className="text-xs text-green-600 font-mono bg-white/50 rounded px-2 py-1">
                                  ••••••••
                                </div>
                              </div>
                            )}
                            {ocpStatus?.connected && (
                              <div className="flex items-center space-x-2 text-xs mt-2 bg-green-100 rounded px-2 py-1">
                                <div className="w-2 h-2 bg-green-500 rounded-full animate-pulse"></div>
                                <span className="text-green-700 font-medium">Connected</span>
                              </div>
                            )}
                          </div>
                          <button
                            onClick={() => navigate('/setup?section=ocp')}
                            className="w-full bg-green-600 text-white px-3 py-2 rounded-lg hover:bg-green-700 transition-colors font-medium text-xs"
                          >
                            Update OCP Hub Credentials
                          </button>
                        </div>
                      </div>
                    </>
                  )}
                </>
              )}
            </div>
          )}

          {/* Main Content Sections */}
          <div className="space-y-6"></div>
        </div>

        {/* Right Sidebar with Environment Status and Getting Started */}
        <div className="space-y-3 min-w-64 max-w-72 lg:sticky lg:top-4 animate-in slide-in-from-right duration-300"></div>
      </div>

      {/* Command Palette Modal */}
      {showCommandPalette && (
        <div className="fixed inset-0 z-50 flex items-start justify-center pt-16 px-4">
          <div
            className="fixed inset-0 bg-black/50 backdrop-blur-sm"
            onClick={() => setShowCommandPalette(false)}
          />
          <div className="relative bg-white dark:bg-gray-800 rounded-xl shadow-2xl border border-gray-200 dark:border-gray-700 w-full max-w-2xl max-h-96 overflow-hidden animate-in zoom-in-95 duration-200">
            {/* Search Input */}
            <div className="p-4 border-b border-gray-200 dark:border-gray-700">
              <div className="relative">
                <svg
                  className="absolute left-3 top-3 h-4 w-4 text-gray-400"
                  fill="none"
                  stroke="currentColor"
                  viewBox="0 0 24 24"
                >
                  <path
                    strokeLinecap="round"
                    strokeLinejoin="round"
                    strokeWidth={2}
                    d="M21 21l-6-6m2-5a7 7 0 11-14 0 7 7 0 0114 0z"
                  />
                </svg>
                <input
                  type="text"
                  placeholder="Search operations... (type to filter)"
                  value={searchTerm}
                  onChange={(e) => setSearchTerm(e.target.value)}
                  className="w-full pl-10 pr-4 py-3 text-gray-900 dark:text-white bg-gray-50 dark:bg-gray-700 border border-gray-300 dark:border-gray-600 rounded-lg focus:ring-2 focus:ring-red-500 focus:border-red-500"
                  autoFocus
                />
              </div>
            </div>

            {/* Results */}
            <div className="max-h-80 overflow-y-auto">
              {filteredOperations.length > 0 ? (
                <div className="p-2">
                  {filteredOperations.map((operation, index) => {
                    const Icon = operation.icon;
                    return (
                      <div
                        key={operation.id}
                        onClick={() => {
                          operation.action();
                          setShowCommandPalette(false);
                          setSearchTerm('');
                        }}
                        className="flex items-center space-x-3 p-3 rounded-lg hover:bg-gray-100 dark:hover:bg-gray-700 cursor-pointer transition-all duration-200 group"
                      >
                        <div className={`${operation.color} rounded p-2`}>
                          <Icon className="h-4 w-4 text-white" />
                        </div>
                        <div className="flex-1">
                          <div className="flex items-center justify-between">
                            <h3 className="font-medium text-gray-900 dark:text-white">
                              {operation.title}
                            </h3>
                            <span className="text-xs text-gray-500 dark:text-gray-400 bg-gray-100 dark:bg-gray-600 px-2 py-1 rounded">
                              {operation.category}
                            </span>
                          </div>
                          <p className="text-sm text-gray-600 dark:text-gray-300">
                            {operation.subtitle}
                          </p>
                        </div>
                      </div>
                    );
                  })}
                </div>
              ) : (
                <div className="p-8 text-center text-gray-500 dark:text-gray-400">
                  <svg
                    className="h-12 w-12 mx-auto mb-4 text-gray-300 dark:text-gray-600"
                    fill="none"
                    stroke="currentColor"
                    viewBox="0 0 24 24"
                  >
                    <path
                      strokeLinecap="round"
                      strokeLinejoin="round"
                      strokeWidth={2}
                      d="M9.172 16.172a4 4 0 015.656 0M9 12h6m-6-4h6m2 5.291A7.962 7.962 0 0112 15c-2.34 0-4.5-.935-6.072-2.709C3.693 10.124 3 8.191 3 6c0-1.657.672-3.157 1.757-4.243L12 9l7.243-7.243C20.328 2.843 21 4.343 21 6c0 2.191-.693 4.124-2.928 6.291z"
                    />
                  </svg>
                  <p>No operations found</p>
                  <p className="text-xs mt-1">
                    Try searching for "create", "check", or "configure"
                  </p>
                </div>
              )}
            </div>

            {/* Footer */}
            <div className="p-3 bg-gray-50 dark:bg-gray-800 border-t border-gray-200 dark:border-gray-700 text-xs text-gray-500 dark:text-gray-400 flex justify-between items-center">
              <div className="flex items-center space-x-4">
                <span>↑↓ Navigate</span>
                <span>↵ Select</span>
                <span>ESC Close</span>
              </div>
              <span>⌘K to reopen</span>
            </div>
          </div>
        </div>
      )}

      {/* Notifications */}
      <div className="fixed top-4 right-4 z-50 space-y-2">
        {notifications.map((notification) => (
          <div
            key={notification.id}
            className={`px-4 py-3 rounded-lg shadow-lg max-w-sm animate-in slide-in-from-right duration-300 ${
              notification.type === 'success'
                ? 'bg-green-600 text-white'
                : notification.type === 'error'
                  ? 'bg-red-600 text-white'
                  : 'bg-blue-600 text-white'
            }`}
          >
            <div className="flex items-center space-x-2">
              {notification.type === 'success' && (
                <svg className="h-4 w-4" fill="none" stroke="currentColor" viewBox="0 0 24 24">
                  <path
                    strokeLinecap="round"
                    strokeLinejoin="round"
                    strokeWidth={2}
                    d="M5 13l4 4L19 7"
                  />
                </svg>
              )}
              {notification.type === 'error' && (
                <svg className="h-4 w-4" fill="none" stroke="currentColor" viewBox="0 0 24 24">
                  <path
                    strokeLinecap="round"
                    strokeLinejoin="round"
                    strokeWidth={2}
                    d="M6 18L18 6M6 6l12 12"
                  />
                </svg>
              )}
              {notification.type === 'info' && (
                <svg className="h-4 w-4" fill="none" stroke="currentColor" viewBox="0 0 24 24">
                  <path
                    strokeLinecap="round"
                    strokeLinejoin="round"
                    strokeWidth={2}
                    d="M13 16h-1v-4h-1m1-4h.01M21 12a9 9 0 11-18 0 9 9 0 0118 0z"
                  />
                </svg>
              )}
              <span className="text-sm font-medium">{notification.message}</span>
            </div>
          </div>
        ))}
      </div>

      {/* Help Modal */}
      {showHelp && (
        <div className="fixed inset-0 z-50 flex items-center justify-center p-4">
          <div
            className="fixed inset-0 bg-black/50 backdrop-blur-sm"
            onClick={() => setShowHelp(false)}
          />
          <div className="relative bg-white dark:bg-gray-800 rounded-xl shadow-2xl border border-gray-200 dark:border-gray-700 w-full max-w-lg animate-in zoom-in-95 duration-200">
            <div className="p-6">
              <div className="flex items-center justify-between mb-6">
                <h3 className="text-lg font-semibold text-gray-900 dark:text-white">
                  Keyboard Shortcuts
                </h3>
                <button
                  onClick={() => setShowHelp(false)}
                  className="text-gray-400 hover:text-gray-600 transition-colors"
                >
                  <svg className="h-5 w-5" fill="none" stroke="currentColor" viewBox="0 0 24 24">
                    <path
                      strokeLinecap="round"
                      strokeLinejoin="round"
                      strokeWidth={2}
                      d="M6 18L18 6M6 6l12 12"
                    />
                  </svg>
                </button>
              </div>

              <div className="space-y-4">
                <div className="grid grid-cols-2 gap-4">
                  <div className="space-y-3">
                    <h4 className="text-sm font-semibold text-gray-700 dark:text-gray-300">
                      Navigation
                    </h4>
                    <div className="space-y-2 text-sm">
                      <div className="flex justify-between">
                        <span className="text-gray-600 dark:text-gray-400">Command Palette</span>
                        <kbd className="px-2 py-1 bg-gray-100 dark:bg-gray-700 rounded text-xs font-mono">
                          ⌘K
                        </kbd>
                      </div>
                      <div className="flex justify-between">
                        <span className="text-gray-600 dark:text-gray-400">Help</span>
                        <kbd className="px-2 py-1 bg-gray-100 dark:bg-gray-700 rounded text-xs font-mono">
                          ⌘/
                        </kbd>
                      </div>
                      <div className="flex justify-between">
                        <span className="text-gray-600 dark:text-gray-400">Send Feedback</span>
                        <kbd className="px-2 py-1 bg-gray-100 dark:bg-gray-700 rounded text-xs font-mono">
                          ⌘.
                        </kbd>
                      </div>
                      <div className="flex justify-between">
                        <span className="text-gray-600 dark:text-gray-400">Close Modals</span>
                        <kbd className="px-2 py-1 bg-gray-100 dark:bg-gray-700 rounded text-xs font-mono">
                          ESC
                        </kbd>
                      </div>
                    </div>
                  </div>
                  <div className="space-y-3">
                    <h4 className="text-sm font-semibold text-gray-700 dark:text-gray-300">
                      Features
                    </h4>
                    <div className="space-y-2 text-sm">
                      <div className="text-gray-600 dark:text-gray-400">
                        • Click ⭐ to favorite operations
                      </div>
                      <div className="text-gray-600 dark:text-gray-400">
                        • Click ↓ to expand details
                      </div>
                      <div className="text-gray-600 dark:text-gray-400">
                        • Dark mode toggle in header
                      </div>
                      <div className="text-gray-600 dark:text-gray-400">
                        • Real-time status updates
                      </div>
                    </div>
                  </div>
                </div>
              </div>

              <div className="mt-6 pt-4 border-t border-gray-200 dark:border-gray-700">
                <p className="text-xs text-gray-500 dark:text-gray-400 text-center">
                  Press{' '}
                  <kbd className="px-1 py-0.5 bg-gray-100 dark:bg-gray-700 rounded text-xs font-mono">
                    ⌘/
                  </kbd>{' '}
                  anytime to open this help
                </p>
              </div>
            </div>
          </div>
        </div>
      )}

      {/* Confirmation Dialog */}
      {showConfirmDialog && (
        <div className="fixed inset-0 z-50 flex items-center justify-center p-4">
          <div
            className="fixed inset-0 bg-black/50 backdrop-blur-sm"
            onClick={() => setShowConfirmDialog(null)}
          />
          <div className="relative bg-white dark:bg-gray-800 rounded-xl shadow-2xl border border-gray-200 dark:border-gray-700 w-full max-w-md animate-in zoom-in-95 duration-200">
            <div className="p-6">
              <div className="flex items-center space-x-3 mb-4">
                {showConfirmDialog.type === 'danger' && (
                  <div className="flex-shrink-0 w-10 h-10 bg-red-100 rounded-full flex items-center justify-center">
                    <svg
                      className="w-5 h-5 text-red-600"
                      fill="none"
                      stroke="currentColor"
                      viewBox="0 0 24 24"
                    >
                      <path
                        strokeLinecap="round"
                        strokeLinejoin="round"
                        strokeWidth={2}
                        d="M12 9v2m0 4h.01m-6.938 4h13.856c1.54 0 2.502-1.667 1.732-2.5L13.732 4c-.77-.833-1.732-.833-2.464 0L4.35 16.5c-.77.833.192 2.5 1.732 2.5z"
                      />
                    </svg>
                  </div>
                )}
                <div>
                  <h3 className="text-lg font-semibold text-gray-900 dark:text-white">
                    {showConfirmDialog.title}
                  </h3>
                  <p className="text-sm text-gray-600 dark:text-gray-400 mt-1">
                    {showConfirmDialog.message}
                  </p>
                </div>
              </div>

              <div className="flex justify-end space-x-3">
                <button
                  onClick={() => setShowConfirmDialog(null)}
                  className="px-4 py-2 text-gray-700 dark:text-gray-300 hover:bg-gray-100 dark:hover:bg-gray-700 rounded-lg transition-colors"
                >
                  Cancel
                </button>
                <button
                  onClick={showConfirmDialog.onConfirm}
                  className={`px-4 py-2 rounded-lg transition-colors ${
                    showConfirmDialog.type === 'danger'
                      ? 'bg-red-600 text-white hover:bg-red-700'
                      : 'bg-blue-600 text-white hover:bg-blue-700'
                  }`}
                >
                  Confirm
                </button>
              </div>
            </div>
          </div>
        </div>
      )}

      {/* Feedback Modal */}
      {showFeedback && (
        <div className="fixed inset-0 z-50 flex items-center justify-center p-4">
          <div
            className="fixed inset-0 bg-black/50 backdrop-blur-sm"
            onClick={() => setShowFeedback(false)}
          />
          <div className="relative bg-white dark:bg-gray-800 rounded-xl shadow-2xl border border-gray-200 dark:border-gray-700 w-full max-w-md animate-in zoom-in-95 duration-200">
            <div className="p-6">
              <div className="flex items-center justify-between mb-4">
                <h3 className="text-lg font-semibold text-gray-900 dark:text-white">
                  Send Feedback
                </h3>
                <button
                  onClick={() => setShowFeedback(false)}
                  className="text-gray-400 hover:text-gray-600 transition-colors"
                >
                  <svg className="h-5 w-5" fill="none" stroke="currentColor" viewBox="0 0 24 24">
                    <path
                      strokeLinecap="round"
                      strokeLinejoin="round"
                      strokeWidth={2}
                      d="M6 18L18 6M6 6l12 12"
                    />
                  </svg>
                </button>
              </div>

              <form onSubmit={handleFeedbackSubmit} className="space-y-4">
                <div>
                  <label className="block text-sm font-medium text-gray-700 dark:text-gray-300 mb-2">
                    Feedback Type
                  </label>
                  <select
                    value={feedbackData.type}
                    onChange={(e) => setFeedbackData((prev) => ({ ...prev, type: e.target.value }))}
                    className="w-full border border-gray-300 dark:border-gray-600 rounded-lg px-3 py-2 bg-white dark:bg-gray-700 text-gray-900 dark:text-white focus:ring-2 focus:ring-red-500 focus:border-red-500"
                  >
                    <option value="general">General Feedback</option>
                    <option value="bug">Bug Report</option>
                    <option value="feature">Feature Request</option>
                    <option value="improvement">UI/UX Improvement</option>
                  </select>
                </div>

                <div>
                  <label className="block text-sm font-medium text-gray-700 dark:text-gray-300 mb-2">
                    Message *
                  </label>
                  <textarea
                    required
                    value={feedbackData.message}
                    onChange={(e) =>
                      setFeedbackData((prev) => ({ ...prev, message: e.target.value }))
                    }
                    rows={4}
                    className="w-full border border-gray-300 dark:border-gray-600 rounded-lg px-3 py-2 bg-white dark:bg-gray-700 text-gray-900 dark:text-white focus:ring-2 focus:ring-red-500 focus:border-red-500"
                    placeholder="Tell us what you think..."
                  />
                </div>

                <div>
                  <label className="block text-sm font-medium text-gray-700 dark:text-gray-300 mb-2">
                    Email (optional)
                  </label>
                  <input
                    type="email"
                    value={feedbackData.email}
                    onChange={(e) =>
                      setFeedbackData((prev) => ({ ...prev, email: e.target.value }))
                    }
                    className="w-full border border-gray-300 dark:border-gray-600 rounded-lg px-3 py-2 bg-white dark:bg-gray-700 text-gray-900 dark:text-white focus:ring-2 focus:ring-red-500 focus:border-red-500"
                    placeholder="your.email@example.com"
                  />
                  <p className="text-xs text-gray-500 dark:text-gray-400 mt-1">
                    Leave your email if you'd like us to follow up
                  </p>
                </div>

                <div className="flex justify-end space-x-3 pt-4">
                  <button
                    type="button"
                    onClick={() => setShowFeedback(false)}
                    className="px-4 py-2 text-gray-700 dark:text-gray-300 hover:bg-gray-100 dark:hover:bg-gray-700 rounded-lg transition-colors"
                  >
                    Cancel
                  </button>
                  <button
                    type="submit"
                    className="px-4 py-2 bg-red-600 text-white rounded-lg hover:bg-red-700 transition-colors"
                  >
                    Send Feedback
                  </button>
                </div>
              </form>
            </div>
          </div>
        </div>
      )}

      {/* Kind Cluster Modal */}
      {showKindClusterModal && (
        <div className="fixed inset-0 z-50 flex items-center justify-center p-4">
          <div
            className="fixed inset-0 bg-black/50 backdrop-blur-sm"
            onClick={() => setShowKindClusterModal(false)}
          />
          <div className="relative bg-white dark:bg-gray-800 rounded-xl shadow-2xl border border-gray-200 dark:border-gray-700 w-full max-w-md animate-in zoom-in-95 duration-200">
            <div className="p-6">
              <div className="flex items-center justify-between mb-4">
                <h3 className="text-lg font-semibold text-gray-900 dark:text-white">
                  🐳 Kind Cluster Verification
                </h3>
                <button
                  onClick={() => setShowKindClusterModal(false)}
                  className="text-gray-400 hover:text-gray-600 transition-colors"
                >
                  <svg className="h-5 w-5" fill="none" stroke="currentColor" viewBox="0 0 24 24">
                    <path
                      strokeLinecap="round"
                      strokeLinejoin="round"
                      strokeWidth={2}
                      d="M6 18L18 6M6 6l12 12"
                    />
                  </svg>
                </button>
              </div>

              <div className="space-y-4">
                <p className="text-sm text-gray-600 dark:text-gray-400">
                  Do you already have a Kind cluster set up? Let's verify it's accessible for
                  testing.
                </p>

                {kindClusters.length > 0 && (
                  <div>
                    <label className="block text-sm font-medium text-gray-700 dark:text-gray-300 mb-2">
                      Select existing cluster:
                    </label>
                    <select
                      value={selectedKindCluster}
                      onChange={(e) => setSelectedKindCluster(e.target.value)}
                      className="w-full border border-gray-300 dark:border-gray-600 rounded-lg px-3 py-2 bg-white dark:bg-gray-700 text-gray-900 dark:text-white focus:ring-2 focus:ring-blue-500 focus:border-blue-500"
                    >
                      <option value="">Choose a cluster...</option>
                      {kindClusters.map((cluster) => (
                        <option key={cluster} value={cluster}>
                          {cluster}
                        </option>
                      ))}
                    </select>
                  </div>
                )}

                <div>
                  <label className="block text-sm font-medium text-gray-700 dark:text-gray-300 mb-2">
                    Or enter cluster name manually:
                  </label>
                  <input
                    type="text"
                    value={kindClusterInput}
                    onChange={(e) => setKindClusterInput(e.target.value)}
                    placeholder="e.g., rosa-automation-test"
                    className="w-full border border-gray-300 dark:border-gray-600 rounded-lg px-3 py-2 bg-white dark:bg-gray-700 text-gray-900 dark:text-white focus:ring-2 focus:ring-blue-500 focus:border-blue-500"
                  />
                </div>

                {kindVerificationResult && (
                  <div
                    className={`p-3 rounded-lg border ${
                      kindVerificationResult.exists && kindVerificationResult.accessible
                        ? 'bg-green-50 border-green-200 text-green-700'
                        : 'bg-red-50 border-red-200 text-red-700'
                    }`}
                  >
                    <p className="text-sm font-medium">{kindVerificationResult.message}</p>
                    {kindVerificationResult.suggestion && (
                      <p className="text-xs mt-1">{kindVerificationResult.suggestion}</p>
                    )}
                    {kindVerificationResult.available_clusters &&
                      kindVerificationResult.available_clusters.length > 0 && (
                        <div className="mt-2">
                          <p className="text-xs font-medium">Available clusters:</p>
                          <ul className="text-xs list-disc list-inside">
                            {kindVerificationResult.available_clusters.map((cluster) => (
                              <li key={cluster}>{cluster}</li>
                            ))}
                          </ul>
                        </div>
                      )}
                  </div>
                )}

                <div className="flex justify-end space-x-3 pt-4">
                  <button
                    onClick={() => setShowKindClusterModal(false)}
                    className="px-4 py-2 text-gray-700 dark:text-gray-300 hover:bg-gray-100 dark:hover:bg-gray-700 rounded-lg transition-colors"
                  >
                    Cancel
                  </button>
                  <button
                    onClick={async () => {
                      const clusterName = selectedKindCluster || kindClusterInput;
                      try {
                        await verifyKindCluster(clusterName);
                        // Notification removed - cluster verified
                      } catch (error) {
                        addNotification('❌ Failed to verify Kind cluster', 'error');
                      }
                    }}
                    disabled={kindLoading || (!selectedKindCluster && !kindClusterInput.trim())}
                    className="px-4 py-2 bg-blue-600 text-white rounded-lg hover:bg-blue-700 transition-colors disabled:opacity-50 disabled:cursor-not-allowed"
                  >
                    {kindLoading ? 'Verifying...' : 'Verify Cluster'}
                  </button>
                </div>
              </div>
            </div>
          </div>
        </div>
      )}

      {/* Kind Cluster Configuration Modal */}
      <KindClusterModal
        isOpen={showKindConfigModal}
        onClose={() => setShowKindConfigModal(false)}
        onClusterSelected={handleKindClusterSelected}
        currentCluster={verifiedKindClusterInfo?.name}
      />

      {/* Kind Terminal Modal */}
      <KindTerminalModal
        isOpen={showKindTerminalModal}
        onClose={() => setShowKindTerminalModal(false)}
        clusterName={verifiedKindClusterInfo?.cluster_name || verifiedKindClusterInfo?.name}
        namespace={verifiedKindClusterInfo?.namespace}
      />

      {/* Minikube Cluster Configuration Modal */}
      <MinikubeClusterModal
        isOpen={showMinikubeConfigModal}
        onClose={() => setShowMinikubeConfigModal(false)}
        onClusterSelected={handleMinikubeClusterSelected}
        currentCluster={verifiedMinikubeClusterInfo?.name}
      />

      {/* Minikube Terminal Modal */}
      <MinikubeTerminalModal
        isOpen={showMinikubeTerminalModal}
        onClose={() => setShowMinikubeTerminalModal(false)}
        clusterName={verifiedMinikubeClusterInfo?.cluster_name || verifiedMinikubeClusterInfo?.name}
      />

      {/* MCE Terminal Modal */}
      <MCETerminalModal
        isOpen={showMCETerminalModal}
        onClose={() => setShowMCETerminalModal(false)}
      />

      {/* ROSA Provision Modal */}
      <RosaProvisionModal
        isOpen={showProvisionModal}
        onClose={() => setShowProvisionModal(false)}
        onSubmit={async (config) => {
          console.log('🚀 [PROVISION] onSubmit handler called with config:', config);
          try {
            // Call generate-yaml API to get YAML preview
            console.log('📤 [GENERATE-YAML] Calling API to generate YAML preview');
            const generateResponse = await fetch(
              'http://localhost:8000/api/provisioning/generate-yaml',
              {
                method: 'POST',
                headers: {
                  'Content-Type': 'application/json',
                },
                body: JSON.stringify({ config }),
              }
            );

            const generateData = await generateResponse.json();
            console.log('📦 [GENERATE-YAML] Response:', generateData);

            if (!generateData.success) {
              throw new Error(generateData.message || 'Failed to generate YAML');
            }

            // Close the provision modal AFTER we get the YAML
            setShowProvisionModal(false);

            // Open YAML editor modal with generated YAML
            setYamlEditorData({
              yaml_content: generateData.yaml_content,
              cluster_name: generateData.cluster_name,
              feature_type: generateData.feature_type,
              file_paths: generateData.file_paths,
              config: config, // Store original config for later use
            });
            setShowYamlEditorModal(true);
            console.log('✅ [GENERATE-YAML] Opening YAML editor modal');
          } catch (error) {
            console.error('❌ [PROVISION] Error generating YAML:', error);
            alert(`Error generating YAML: ${error.message}`);
            // Re-open the modal if there was an error
            setShowProvisionModal(true);
          }
        }}
      />

      {/* YAML Editor Modal */}
      <YamlEditorModal
        isOpen={showYamlEditorModal}
        onClose={() => setShowYamlEditorModal(false)}
        yamlData={yamlEditorData}
        onProvision={async (editedYaml) => {
          console.log('🚀 [APPLY-YAML] Provisioning with edited YAML');

          // Define operationId outside try block so it's accessible in catch
          const operationId = `provision-rosa-hcp-${Date.now()}`;
          const timestamp = new Date().toLocaleTimeString();
          const config = yamlEditorData?.config;

          try {
            // Close YAML editor modal
            setShowYamlEditorModal(false);

            // Add to recent operations
            setRecentOperations((prev) => [
              {
                id: operationId,
                title: 'Provision ROSA HCP Cluster',
                status: `⏳ Applying YAML for cluster "${config?.clusterName}" at ${timestamp}...`,
                timestamp: Date.now(),
                output: '',
              },
              ...prev.slice(0, 9),
            ]);

            // Call apply-yaml API
            const applyResponse = await fetch('http://localhost:8000/api/provisioning/apply-yaml', {
              method: 'POST',
              headers: {
                'Content-Type': 'application/json',
              },
              body: JSON.stringify({
                yaml_content: editedYaml,
                cluster_name: yamlEditorData?.cluster_name,
                feature_type: yamlEditorData?.feature_type,
              }),
            });

            const applyData = await applyResponse.json();
            console.log('📦 [APPLY-YAML] Response:', applyData);

            if (!applyData.job_id) {
              throw new Error('No job_id returned from server');
            }

            const jobId = applyData.job_id;
            console.log('🔄 [APPLY-YAML] Job created, polling for status. Job ID:', jobId);

            // Poll for job status
            const pollInterval = setInterval(async () => {
              try {
                const jobResponse = await fetch(`http://localhost:8000/api/jobs/${jobId}`);
                const jobData = await jobResponse.json();
                console.log('📊 [APPLY-YAML] Job status update:', jobData.status, jobData.message);

                // Update recent operation with progress
                setRecentOperations((prev) => {
                  return prev.map((op) => {
                    if (op.id === operationId) {
                      let statusText = `⏳ ${jobData.message || 'In progress...'}`;

                      if (jobData.status === 'completed') {
                        statusText = `✅ Cluster "${config?.clusterName}" provisioned successfully at ${new Date().toLocaleTimeString()}`;
                      } else if (jobData.status === 'failed') {
                        statusText = `❌ Failed: ${jobData.message} at ${new Date().toLocaleTimeString()}`;
                      }

                      return {
                        ...op,
                        status: statusText,
                        output: jobData.logs ? jobData.logs.join('\n') : '',
                      };
                    }
                    return op;
                  });
                });

                // Stop polling if job is complete
                if (jobData.status === 'completed' || jobData.status === 'failed') {
                  clearInterval(pollInterval);
                  console.log('✅ [APPLY-YAML] Job completed with status:', jobData.status);

                  // Expand ROSA HCP Clusters section on successful completion to monitor progress
                  if (jobData.status === 'completed') {
                    console.log(
                      '🔀 [EXPAND] Expanding ROSA HCP Clusters section to monitor cluster progress'
                    );
                    setTimeout(() => {
                      setClusterStatusCollapsed(false); // Expand the section
                      fetchClusters(); // Refresh cluster data
                    }, 1500); // Small delay to show success message
                  }
                }
              } catch (pollError) {
                console.error('❌ [APPLY-YAML] Error polling job status:', pollError);
                clearInterval(pollInterval);
                setRecentOperations((prev) => {
                  return prev.map((op) => {
                    if (op.id === operationId) {
                      return {
                        ...op,
                        status: `❌ Lost connection to job at ${new Date().toLocaleTimeString()}`,
                        output: `Error polling job status: ${pollError.message}`,
                      };
                    }
                    return op;
                  });
                });
              }
            }, 3000); // Poll every 3 seconds

            // Set timeout to stop polling after 30 minutes
            setTimeout(() => {
              clearInterval(pollInterval);
              console.log('⏱️ [APPLY-YAML] Polling timeout reached');
            }, 1800000);
          } catch (error) {
            console.error('❌ [APPLY-YAML] Error applying YAML:', error);
            setRecentOperations((prev) => {
              return prev.map((op) => {
                if (op.id === operationId) {
                  return {
                    ...op,
                    status: `❌ Error at ${new Date().toLocaleTimeString()}`,
                    output: `Error: ${error.message}\n${error.stack || ''}`,
                  };
                }
                return op;
              });
            });
          }
        }}
      />

      {/* Resource Detail Modal */}
      {showResourceDetailModal && selectedResourceDetail && (
        <div className="fixed inset-0 z-50 flex items-center justify-center p-4 overflow-y-auto">
          <div
            className="fixed inset-0 bg-black/50 backdrop-blur-sm"
            onClick={() => setShowResourceDetailModal(false)}
          />
          <div className="relative bg-white dark:bg-gray-800 rounded-xl shadow-2xl border border-gray-200 dark:border-gray-700 w-full max-w-5xl max-h-[90vh] flex flex-col animate-in zoom-in-95 duration-200">
            {/* Header */}
            <div className="flex items-center justify-between p-6 border-b border-gray-200 dark:border-gray-700">
              <div>
                <h3 className="text-xl font-semibold text-gray-900 dark:text-white flex items-center">
                  <DocumentTextIcon className="h-6 w-6 mr-2 text-cyan-600" />
                  Resource Details
                </h3>
                <p className="text-sm text-gray-600 dark:text-gray-400 mt-1">
                  <span className="font-medium">{selectedResourceDetail.type}</span>
                  {' / '}
                  <span className="font-mono text-cyan-600">{selectedResourceDetail.name}</span>
                  {' in namespace '}
                  <span className="font-mono">{selectedResourceDetail.namespace}</span>
                </p>
              </div>
              <button
                onClick={() => setShowResourceDetailModal(false)}
                className="text-gray-400 hover:text-gray-600 dark:hover:text-gray-300 transition-colors"
              >
                <svg className="h-6 w-6" fill="none" stroke="currentColor" viewBox="0 0 24 24">
                  <path
                    strokeLinecap="round"
                    strokeLinejoin="round"
                    strokeWidth={2}
                    d="M6 18L18 6M6 6l12 12"
                  />
                </svg>
              </button>
            </div>

            {/* Content */}
            <div className="flex-1 overflow-y-auto p-6">
              <div className="mb-4 flex items-center justify-between">
                <h4 className="text-sm font-semibold text-gray-700 dark:text-gray-300">
                  YAML Definition
                </h4>
                <button
                  onClick={() => {
                    navigator.clipboard.writeText(selectedResourceDetail.yaml);
                    addNotification('YAML copied to clipboard', 'success', 2000);
                  }}
                  className="text-sm bg-cyan-600 hover:bg-cyan-700 text-white px-3 py-1.5 rounded-lg transition-colors flex items-center gap-2"
                >
                  <DocumentTextIcon className="h-4 w-4" />
                  Copy YAML
                </button>
              </div>
              <pre className="bg-gray-900 text-gray-100 p-4 rounded-lg overflow-x-auto text-xs font-mono whitespace-pre-wrap break-words">
                {selectedResourceDetail.yaml}
              </pre>
            </div>

            {/* Footer */}
            <div className="flex items-center justify-end gap-3 p-6 border-t border-gray-200 dark:border-gray-700">
              <button
                onClick={() => setShowResourceDetailModal(false)}
                className="px-4 py-2 text-sm font-medium text-gray-700 dark:text-gray-300 hover:bg-gray-100 dark:hover:bg-gray-700 rounded-lg transition-colors"
              >
                Close
              </button>
            </div>
          </div>
        </div>
      )}

      {/* MCE YAML Modal */}
      {showMceYamlModal && mceYamlData && (
        <div className="fixed inset-0 z-50 flex items-center justify-center p-4 overflow-y-auto">
          <div
            className="fixed inset-0 bg-black/50 backdrop-blur-sm"
            onClick={() => setShowMceYamlModal(false)}
          />
          <div className="relative bg-white dark:bg-gray-800 rounded-xl shadow-2xl border border-gray-200 dark:border-gray-700 w-full max-w-5xl max-h-[90vh] flex flex-col animate-in zoom-in-95 duration-200">
            {/* Header */}
            <div className="flex items-center justify-between p-6 border-b border-gray-200 dark:border-gray-700">
              <div>
                <h3 className="text-xl font-semibold text-gray-900 dark:text-white flex items-center">
                  <DocumentTextIcon className="h-6 w-6 mr-2 text-cyan-600" />
                  Resource Details
                </h3>
                <p className="text-sm text-gray-600 dark:text-gray-400 mt-1">
                  <span className="font-medium">{mceYamlData.type}</span>
                  {' / '}
                  <span className="font-mono text-cyan-600">{mceYamlData.name}</span>
                  {' in namespace '}
                  <span className="font-mono">{mceYamlData.namespace}</span>
                </p>
              </div>
              <button
                onClick={() => setShowMceYamlModal(false)}
                className="text-gray-400 hover:text-gray-600 dark:hover:text-gray-300 transition-colors"
              >
                <XMarkIcon className="h-6 w-6" />
              </button>
            </div>

            {/* Content */}
            <div className="flex-1 overflow-hidden p-6">
              <div className="flex items-center justify-between mb-4">
                <h4 className="text-lg font-medium text-gray-900 dark:text-white">
                  YAML Definition
                </h4>
                <div className="flex items-center gap-2">
                  <button
                    onClick={() => {
                      const element = document.createElement('a');
                      const file = new Blob([mceYamlData.yaml], { type: 'text/yaml' });
                      element.href = URL.createObjectURL(file);
                      element.download = `${mceYamlData.name}-multiclusterengine.yaml`;
                      document.body.appendChild(element);
                      element.click();
                      document.body.removeChild(element);
                      addNotification('YAML file downloaded', 'success', 2000);
                    }}
                    className="text-sm bg-green-600 hover:bg-green-700 text-white px-3 py-1.5 rounded-lg transition-colors flex items-center gap-2"
                  >
                    <svg className="h-4 w-4" fill="none" viewBox="0 0 24 24" stroke="currentColor">
                      <path strokeLinecap="round" strokeLinejoin="round" strokeWidth={2} d="M12 10v6m0 0l-3-3m3 3l3-3m2 8H7a2 2 0 01-2-2V5a2 2 0 012-2h5.586a1 1 0 01.707.293l5.414 5.414a1 1 0 01.293.707V19a2 2 0 01-2 2z" />
                    </svg>
                    Download
                  </button>
                  <button
                    onClick={() => {
                      navigator.clipboard.writeText(mceYamlData.yaml);
                      addNotification('YAML copied to clipboard', 'success', 2000);
                    }}
                    className="text-sm bg-cyan-600 hover:bg-cyan-700 text-white px-3 py-1.5 rounded-lg transition-colors flex items-center gap-2"
                  >
                    <DocumentTextIcon className="h-4 w-4" />
                    Copy YAML
                  </button>
                </div>
              </div>
              <pre className="bg-gray-900 text-gray-100 p-4 rounded-lg overflow-auto text-xs font-mono whitespace-pre-wrap break-words max-h-96">
                {mceYamlData.yaml}
              </pre>
            </div>

            {/* Footer */}
            <div className="flex items-center justify-end gap-3 p-6 border-t border-gray-200 dark:border-gray-700">
              <button
                onClick={() => setShowMceYamlModal(false)}
                className="px-4 py-2 text-sm font-medium text-gray-700 dark:text-gray-300 hover:bg-gray-100 dark:hover:bg-gray-700 rounded-lg transition-colors"
              >
                Close
              </button>
            </div>
          </div>
        </div>
      )}

      {/* Ansible Execution Summary Modal */}
      {showAnsibleModal && ansibleOutput && (
        <div className="fixed inset-0 z-50 flex items-center justify-center p-4 overflow-y-auto">
          <div
            className="fixed inset-0 bg-black/50 backdrop-blur-sm"
            onClick={() => setShowAnsibleModal(false)}
          />
          <div className="relative bg-white dark:bg-gray-800 rounded-xl shadow-2xl border border-gray-200 dark:border-gray-700 w-full max-w-6xl max-h-[90vh] flex flex-col animate-in zoom-in-95 duration-200">
            {/* Header */}
            <div className="flex items-center justify-between p-6 border-b border-gray-200 dark:border-gray-700">
              <div className="flex items-center">
                {ansibleOutput.success ? (
                  <CheckCircleIcon className="h-6 w-6 mr-2 text-green-600" />
                ) : (
                  <svg
                    className="h-6 w-6 mr-2 text-red-600"
                    fill="none"
                    stroke="currentColor"
                    viewBox="0 0 24 24"
                  >
                    <path
                      strokeLinecap="round"
                      strokeLinejoin="round"
                      strokeWidth={2}
                      d="M6 18L18 6M6 6l12 12"
                    />
                  </svg>
                )}
                <div>
                  <h3 className="text-xl font-semibold text-gray-900 dark:text-white">
                    {ansibleOutput.title}
                  </h3>
                  <p className="text-sm text-gray-600 dark:text-gray-400 mt-1">
                    {ansibleOutput.success ? '✅ Completed successfully' : '❌ Failed'} at{' '}
                    {ansibleOutput.timestamp}
                  </p>
                </div>
              </div>
              <button
                onClick={() => setShowAnsibleModal(false)}
                className="text-gray-400 hover:text-gray-600 transition-colors"
              >
                <svg className="h-6 w-6" fill="none" stroke="currentColor" viewBox="0 0 24 24">
                  <path
                    strokeLinecap="round"
                    strokeLinejoin="round"
                    strokeWidth={2}
                    d="M6 18L18 6M6 6l12 12"
                  />
                </svg>
              </button>
            </div>

            {/* Content */}
            <div className="flex-1 overflow-y-auto p-6 space-y-4">
              {/* Execution Summary Stats */}
              <div className="grid grid-cols-1 md:grid-cols-4 gap-4 mb-6">
                <div
                  className={`p-4 rounded-lg ${ansibleOutput.success ? 'bg-green-50 dark:bg-green-900/20' : 'bg-red-50 dark:bg-red-900/20'}`}
                >
                  <div className="text-sm text-gray-600 dark:text-gray-400">Status</div>
                  <div
                    className={`text-lg font-semibold ${ansibleOutput.success ? 'text-green-600' : 'text-red-600'}`}
                  >
                    {ansibleOutput.success ? 'Success' : 'Failed'}
                  </div>
                </div>
                <div className="p-4 bg-gray-50 dark:bg-gray-900/20 rounded-lg">
                  <div className="text-sm text-gray-600 dark:text-gray-400">
                    {ansibleOutput.clusterFile ? 'Cluster Definition' : 'Playbook'}
                  </div>
                  <div className="text-lg font-semibold text-gray-900 dark:text-white font-mono text-xs">
                    {ansibleOutput.clusterFile || ansibleOutput.playbook || 'N/A'}
                  </div>
                </div>
                <div className="p-4 bg-gray-50 dark:bg-gray-900/20 rounded-lg">
                  <div className="text-sm text-gray-600 dark:text-gray-400">Completed</div>
                  <div className="text-lg font-semibold text-gray-900 dark:text-white">
                    {ansibleOutput.timestamp}
                  </div>
                </div>
                <div className="p-4 bg-purple-50 dark:bg-purple-900/20 rounded-lg">
                  <div className="text-sm text-gray-600 dark:text-gray-400">Type</div>
                  <div className="text-lg font-semibold text-purple-600">
                    {ansibleOutput.type || 'N/A'}
                  </div>
                </div>
              </div>

              {/* Output */}
              {ansibleOutput.output && (
                <div>
                  <h4 className="text-sm font-semibold text-gray-900 dark:text-white mb-2 flex items-center">
                    <CommandLineIcon className="h-4 w-4 mr-2 text-gray-600" />
                    Ansible Output
                  </h4>
                  <pre className="bg-gray-900 text-green-400 p-4 rounded-lg overflow-x-auto text-xs font-mono max-h-96 overflow-y-auto whitespace-pre-wrap">
                    {ansibleOutput.output}
                  </pre>
                </div>
              )}

              {/* Error Output */}
              {ansibleOutput.error && (
                <div>
                  <h4 className="text-sm font-semibold text-red-600 mb-2 flex items-center">
                    <svg
                      className="h-4 w-4 mr-2"
                      fill="none"
                      stroke="currentColor"
                      viewBox="0 0 24 24"
                    >
                      <path
                        strokeLinecap="round"
                        strokeLinejoin="round"
                        strokeWidth={2}
                        d="M12 8v4m0 4h.01M21 12a9 9 0 11-18 0 9 9 0 0118 0z"
                      />
                    </svg>
                    Error Details
                  </h4>
                  <pre className="bg-red-50 dark:bg-red-900/20 text-red-800 dark:text-red-400 p-4 rounded-lg overflow-x-auto text-xs font-mono max-h-64 overflow-y-auto whitespace-pre-wrap border border-red-200 dark:border-red-800">
                    {ansibleOutput.error}
                  </pre>
                </div>
              )}

              {/* Next Steps for Success */}
              {ansibleOutput.success && (
                <div className="bg-green-50 dark:bg-green-900/20 p-4 rounded-lg border border-green-200 dark:border-green-800">
                  <h4 className="text-sm font-semibold text-green-800 dark:text-green-400 mb-2 flex items-center">
                    <CheckCircleIcon className="h-4 w-4 mr-2" />
                    Next Steps
                  </h4>
                  <ul className="text-sm text-green-700 dark:text-green-300 space-y-1 list-disc list-inside">
                    <li>AutoNode configuration has been applied to your ROSA cluster</li>
                    <li>Karpenter is now managing automatic node provisioning</li>
                    <li>Check the test results in /tmp/autonode-results/</li>
                    <li>Monitor your cluster for automatic scaling events</li>
                  </ul>
                </div>
              )}

              {/* Troubleshooting for Failures */}
              {!ansibleOutput.success && (
                <div className="bg-yellow-50 dark:bg-yellow-900/20 p-4 rounded-lg border border-yellow-200 dark:border-yellow-800">
                  <h4 className="text-sm font-semibold text-yellow-800 dark:text-yellow-400 mb-2 flex items-center">
                    <svg
                      className="h-4 w-4 mr-2"
                      fill="none"
                      stroke="currentColor"
                      viewBox="0 0 24 24"
                    >
                      <path
                        strokeLinecap="round"
                        strokeLinejoin="round"
                        strokeWidth={2}
                        d="M12 9v2m0 4h.01m-6.938 4h13.856c1.54 0 2.502-1.667 1.732-3L13.732 4c-.77-1.333-2.694-1.333-3.464 0L3.34 16c-.77 1.333.192 3 1.732 3z"
                      />
                    </svg>
                    Troubleshooting Tips
                  </h4>
                  <ul className="text-sm text-yellow-700 dark:text-yellow-300 space-y-1 list-disc list-inside">
                    <li>Check that your ROSA cluster is in 'ready' state</li>
                    <li>Verify AWS credentials have the required IAM permissions</li>
                    <li>
                      Ensure all required CLI tools (kubectl, oc, aws, rosa, jq) are installed
                    </li>
                    <li>Review the error output above for specific failure reasons</li>
                    <li>Check the Ansible playbook logs for detailed task information</li>
                  </ul>
                </div>
              )}
            </div>

            {/* Footer */}
            <div className="flex items-center justify-between gap-3 p-6 border-t border-gray-200 dark:border-gray-700">
              <div className="text-sm text-gray-500 dark:text-gray-400">
                💡 Tip: You can review the full output above for detailed execution information
              </div>
              <button
                onClick={() => setShowAnsibleModal(false)}
                className="px-4 py-2 text-sm font-medium text-white bg-purple-600 hover:bg-purple-700 rounded-lg transition-colors"
              >
                Close
              </button>
            </div>
          </div>
        </div>
      )}

      {/* OIDC Provider Creation Modal */}
      {showOidcModal && (
        <div className="fixed inset-0 z-50 flex items-center justify-center p-4">
          <div
            className="fixed inset-0 bg-black/50 backdrop-blur-sm"
            onClick={() => setShowOidcModal(false)}
          />
          <div className="relative bg-white dark:bg-gray-800 rounded-xl shadow-2xl border border-gray-200 dark:border-gray-700 w-full max-w-md animate-in zoom-in-95 duration-200">
            <div className="p-6">
              <div className="flex items-center justify-between mb-4">
                <h3 className="text-lg font-semibold text-gray-900 dark:text-white">
                  {oidcModalMode === 'create'
                    ? '🔐 Create OIDC Provider'
                    : '📝 Enter OIDC Information'}
                </h3>
                <button
                  onClick={() => setShowOidcModal(false)}
                  className="text-gray-400 hover:text-gray-600 transition-colors"
                >
                  <svg className="h-5 w-5" fill="none" stroke="currentColor" viewBox="0 0 24 24">
                    <path
                      strokeLinecap="round"
                      strokeLinejoin="round"
                      strokeWidth={2}
                      d="M6 18L18 6M6 6l12 12"
                    />
                  </svg>
                </button>
              </div>

              <div className="space-y-4">
                <p className="text-sm text-gray-600 dark:text-gray-400">
                  {oidcModalMode === 'create'
                    ? 'Create a new OIDC configuration automatically using the ROSA CLI. This will generate a new OIDC provider for your ROSA HCP cluster authentication.'
                    : 'Enter the OIDC provider information for your existing ROSA HCP cluster authentication setup.'}
                </p>

                {oidcModalMode === 'enter' && (
                  <div>
                    <label className="block text-sm font-medium text-gray-700 dark:text-gray-300 mb-2">
                      OIDC Issuer URL *
                    </label>
                    <input
                      type="url"
                      value={oidcInput}
                      onChange={(e) => setOidcInput(e.target.value)}
                      placeholder="https://oidc-rh-oidc.s3.us-east-1.amazonaws.com/12345678-abcd-1234-5678-123456789012"
                      className="w-full border border-gray-300 dark:border-gray-600 rounded-lg px-3 py-2 bg-white dark:bg-gray-700 text-gray-900 dark:text-white focus:ring-2 focus:ring-purple-500 focus:border-purple-500 text-sm"
                    />
                    <p className="text-xs text-gray-500 dark:text-gray-400 mt-1">
                      Enter the OIDC issuer URL for your authentication provider
                    </p>
                  </div>
                )}

                {oidcModalMode === 'create' && (
                  <div className="bg-green-50 dark:bg-green-900/20 border border-green-200 dark:border-green-800 rounded-lg p-3">
                    <h4 className="text-sm font-semibold text-green-800 dark:text-green-200 mb-2">
                      ROSA CLI Command:
                    </h4>
                    <div className="bg-gray-900 rounded p-2 mb-2">
                      <code className="text-green-400 text-xs font-mono">
                        rosa create oidc-config --mode=auto
                      </code>
                    </div>
                    <div className="space-y-1 text-xs text-green-700 dark:text-green-300">
                      <div>• Automatically creates OIDC configuration</div>
                      <div>• Generates OIDC issuer URL</div>
                      <div>• Sets up AWS IAM trust relationships</div>
                      <div>• No manual URL input required</div>
                    </div>
                  </div>
                )}

                <div className="bg-blue-50 dark:bg-blue-900/20 border border-blue-200 dark:border-blue-800 rounded-lg p-3">
                  <h4 className="text-sm font-semibold text-blue-800 dark:text-blue-200 mb-2">
                    Example OIDC URLs:
                  </h4>
                  <div className="space-y-1 text-xs text-blue-700 dark:text-blue-300">
                    <div className="font-mono bg-blue-100 dark:bg-blue-800/30 p-1 rounded break-all">
                      https://oidc-rh-oidc.s3.us-east-1.amazonaws.com/abc123...
                    </div>
                    <div className="font-mono bg-blue-100 dark:bg-blue-800/30 p-1 rounded break-all">
                      https://auth.example.com/.well-known/openid_configuration
                    </div>
                  </div>
                </div>

                <div className="flex justify-end space-x-3 pt-4">
                  <button
                    onClick={() => setShowOidcModal(false)}
                    className="px-4 py-2 text-gray-700 dark:text-gray-300 hover:bg-gray-100 dark:hover:bg-gray-700 rounded-lg transition-colors"
                  >
                    Cancel
                  </button>
                  <button
                    onClick={() => handleOidcSubmit(oidcInput)}
                    disabled={oidcLoading || (oidcModalMode === 'enter' && !oidcInput.trim())}
                    className="px-4 py-2 bg-purple-600 text-white rounded-lg hover:bg-purple-700 transition-colors disabled:opacity-50 disabled:cursor-not-allowed"
                  >
                    {oidcLoading ? (
                      <div className="flex items-center space-x-2">
                        <div className="w-4 h-4 border border-white border-t-transparent rounded-full animate-spin"></div>
                        <span>{oidcModalMode === 'create' ? 'Creating...' : 'Saving...'}</span>
                      </div>
                    ) : oidcModalMode === 'create' ? (
                      'Create OIDC Config'
                    ) : (
                      'Save OIDC Info'
                    )}
                  </button>
                </div>
              </div>
            </div>
          </div>
        </div>
      )}

      {/* Subnet Information Modal */}
      {showSubnetModal && (
        <div className="fixed inset-0 z-50 flex items-center justify-center p-4">
          <div
            className="fixed inset-0 bg-black/50 backdrop-blur-sm"
            onClick={() => setShowSubnetModal(false)}
          />
          <div className="relative bg-white dark:bg-gray-800 rounded-xl shadow-2xl border border-gray-200 dark:border-gray-700 w-full max-w-md animate-in zoom-in-95 duration-200">
            <div className="p-6">
              <div className="flex items-center justify-between mb-4">
                <h3 className="text-lg font-semibold text-gray-900 dark:text-white">
                  🌐 Enter Subnet Information
                </h3>
                <button
                  onClick={() => setShowSubnetModal(false)}
                  className="text-gray-400 hover:text-gray-600 transition-colors"
                >
                  <svg className="h-5 w-5" fill="none" stroke="currentColor" viewBox="0 0 24 24">
                    <path
                      strokeLinecap="round"
                      strokeLinejoin="round"
                      strokeWidth={2}
                      d="M6 18L18 6M6 6l12 12"
                    />
                  </svg>
                </button>
              </div>

              <div className="space-y-4">
                <p className="text-sm text-gray-600 dark:text-gray-400">
                  Enter the private and public subnet information for your ROSA HCP cluster
                  networking configuration.
                </p>

                <div>
                  <label className="block text-sm font-medium text-gray-700 dark:text-gray-300 mb-2">
                    Private Subnet *
                  </label>
                  <input
                    type="text"
                    value={subnetInput.privateSubnet}
                    onChange={(e) =>
                      setSubnetInput((prev) => ({ ...prev, privateSubnet: e.target.value }))
                    }
                    placeholder="e.g., subnet-12345678 or rosa-hcp-private-1a"
                    className="w-full border border-gray-300 dark:border-gray-600 rounded-lg px-3 py-2 bg-white dark:bg-gray-700 text-gray-900 dark:text-white focus:ring-2 focus:ring-purple-500 focus:border-purple-500 text-sm"
                  />
                  <p className="text-xs text-gray-500 dark:text-gray-400 mt-1">
                    Private subnet ID or name for cluster nodes
                  </p>
                </div>

                <div>
                  <label className="block text-sm font-medium text-gray-700 dark:text-gray-300 mb-2">
                    Public Subnet *
                  </label>
                  <input
                    type="text"
                    value={subnetInput.publicSubnet}
                    onChange={(e) =>
                      setSubnetInput((prev) => ({ ...prev, publicSubnet: e.target.value }))
                    }
                    placeholder="e.g., subnet-87654321 or rosa-hcp-public-1a"
                    className="w-full border border-gray-300 dark:border-gray-600 rounded-lg px-3 py-2 bg-white dark:bg-gray-700 text-gray-900 dark:text-white focus:ring-2 focus:ring-purple-500 focus:border-purple-500 text-sm"
                  />
                  <p className="text-xs text-gray-500 dark:text-gray-400 mt-1">
                    Public subnet ID or name for internet gateway access
                  </p>
                </div>

                <div className="bg-blue-50 dark:bg-blue-900/20 border border-blue-200 dark:border-blue-800 rounded-lg p-3">
                  <h4 className="text-sm font-semibold text-blue-800 dark:text-blue-200 mb-2">
                    Subnet Requirements:
                  </h4>
                  <div className="space-y-1 text-xs text-blue-700 dark:text-blue-300">
                    <div>• Private subnets host cluster worker nodes</div>
                    <div>• Public subnets provide internet gateway access</div>
                    <div>• Both subnets must be in the same VPC</div>
                    <div>• Ensure proper CIDR block configuration</div>
                  </div>
                </div>

                <div className="flex justify-end space-x-3 pt-4">
                  <button
                    onClick={() => setShowSubnetModal(false)}
                    className="px-4 py-2 text-gray-700 dark:text-gray-300 hover:bg-gray-100 dark:hover:bg-gray-700 rounded-lg transition-colors"
                  >
                    Cancel
                  </button>
                  <button
                    onClick={() => handleSubnetInfoSubmit(subnetInput)}
                    disabled={
                      subnetLoading ||
                      !subnetInput.privateSubnet.trim() ||
                      !subnetInput.publicSubnet.trim()
                    }
                    className="px-4 py-2 bg-purple-600 text-white rounded-lg hover:bg-purple-700 transition-colors disabled:opacity-50 disabled:cursor-not-allowed"
                  >
                    {subnetLoading ? (
                      <div className="flex items-center space-x-2">
                        <div className="w-4 h-4 border border-white border-t-transparent rounded-full animate-spin"></div>
                        <span>Saving...</span>
                      </div>
                    ) : (
                      'Save Subnet Info'
                    )}
                  </button>
                </div>
              </div>
            </div>
          </div>
        </div>
      )}

      {/* Create Subnets Modal */}
      {showCreateSubnetModal && (
        <div className="fixed inset-0 z-50 flex items-center justify-center p-4">
          <div
            className="fixed inset-0 bg-black/50 backdrop-blur-sm"
            onClick={() => setShowCreateSubnetModal(false)}
          />
          <div className="relative bg-white dark:bg-gray-800 rounded-xl shadow-2xl border border-gray-200 dark:border-gray-700 w-full max-w-md animate-in zoom-in-95 duration-200">
            <div className="p-6">
              <div className="flex items-center justify-between mb-4">
                <h3 className="text-lg font-semibold text-gray-900 dark:text-white">
                  🏗️ Create VPC and Subnets
                </h3>
                <button
                  onClick={() => setShowCreateSubnetModal(false)}
                  className="text-gray-400 hover:text-gray-600 transition-colors"
                >
                  <svg className="h-5 w-5" fill="none" stroke="currentColor" viewBox="0 0 24 24">
                    <path
                      strokeLinecap="round"
                      strokeLinejoin="round"
                      strokeWidth={2}
                      d="M6 18L18 6M6 6l12 12"
                    />
                  </svg>
                </button>
              </div>

              <div className="space-y-4">
                <p className="text-sm text-gray-600 dark:text-gray-400">
                  Create a new VPC with private and public subnets using Terraform for your ROSA HCP
                  cluster.
                </p>

                <div>
                  <label className="block text-sm font-medium text-gray-700 dark:text-gray-300 mb-2">
                    AWS Region *
                  </label>
                  <select
                    value={createSubnetInput.region}
                    onChange={(e) =>
                      setCreateSubnetInput((prev) => ({ ...prev, region: e.target.value }))
                    }
                    className="w-full border border-gray-300 dark:border-gray-600 rounded-lg px-3 py-2 bg-white dark:bg-gray-700 text-gray-900 dark:text-white focus:ring-2 focus:ring-purple-500 focus:border-purple-500 text-sm"
                  >
                    <option value="us-east-1">us-east-1 (N. Virginia)</option>
                    <option value="us-west-2">us-west-2 (Oregon)</option>
                    <option value="us-west-1">us-west-1 (N. California)</option>
                    <option value="eu-west-1">eu-west-1 (Ireland)</option>
                    <option value="ap-southeast-1">ap-southeast-1 (Singapore)</option>
                  </select>
                </div>

                <div>
                  <label className="block text-sm font-medium text-gray-700 dark:text-gray-300 mb-2">
                    Cluster Name *
                  </label>
                  <input
                    type="text"
                    value={createSubnetInput.clusterName}
                    onChange={(e) =>
                      setCreateSubnetInput((prev) => ({ ...prev, clusterName: e.target.value }))
                    }
                    placeholder="e.g., my-rosa-cluster"
                    className="w-full border border-gray-300 dark:border-gray-600 rounded-lg px-3 py-2 bg-white dark:bg-gray-700 text-gray-900 dark:text-white focus:ring-2 focus:ring-purple-500 focus:border-purple-500 text-sm"
                  />
                  <p className="text-xs text-gray-500 dark:text-gray-400 mt-1">
                    Used for naming VPC and subnet resources
                  </p>
                </div>

                <div className="bg-green-50 dark:bg-green-900/20 border border-green-200 dark:border-green-800 rounded-lg p-3">
                  <h4 className="text-sm font-semibold text-green-800 dark:text-green-200 mb-2">
                    Terraform Commands:
                  </h4>
                  <div className="space-y-1 text-xs text-green-700 dark:text-green-300">
                    <div className="bg-gray-900 rounded p-2 font-mono text-green-400 text-xs">
                      mkdir rosa_vpc_with_terraform
                      <br />
                      cd rosa_vpc_with_terraform
                      <br />
                      curl -s -o setup-vpc.tf
                      https://raw.githubusercontent.com/openshift-cs/OpenShift-Troubleshooting-Templates/master/rosa-hcp-terraform/setup-vpc.tf
                      <br />
                      terraform init
                      <br />
                      terraform plan -out rosa.plan -var aws_region={createSubnetInput.region} -var
                      cluster_name={createSubnetInput.clusterName}
                      <br />
                      terraform apply rosa.plan
                    </div>
                  </div>
                </div>

                <div className="bg-blue-50 dark:bg-blue-900/20 border border-blue-200 dark:border-blue-800 rounded-lg p-3">
                  <h4 className="text-sm font-semibold text-blue-800 dark:text-blue-200 mb-2">
                    What will be created:
                  </h4>
                  <div className="space-y-1 text-xs text-blue-700 dark:text-blue-300">
                    <div>• VPC with proper CIDR blocks</div>
                    <div>• Private subnets for worker nodes</div>
                    <div>• Public subnets for load balancers</div>
                    <div>• Internet Gateway and NAT Gateway</div>
                    <div>• Route tables and security groups</div>
                  </div>
                </div>

                <div className="flex justify-end space-x-3 pt-4">
                  <button
                    onClick={() => setShowCreateSubnetModal(false)}
                    className="px-4 py-2 text-gray-700 dark:text-gray-300 hover:bg-gray-100 dark:hover:bg-gray-700 rounded-lg transition-colors"
                  >
                    Cancel
                  </button>
                  <button
                    onClick={() => handleCreateSubnets(createSubnetInput)}
                    disabled={createSubnetLoading || !createSubnetInput.clusterName.trim()}
                    className="px-4 py-2 bg-purple-600 text-white rounded-lg hover:bg-purple-700 transition-colors disabled:opacity-50 disabled:cursor-not-allowed"
                  >
                    {createSubnetLoading ? (
                      <div className="flex items-center space-x-2">
                        <div className="w-4 h-4 border border-white border-t-transparent rounded-full animate-spin"></div>
                        <span>Creating...</span>
                      </div>
                    ) : (
                      'Create VPC & Subnets'
                    )}
                  </button>
                </div>
              </div>
            </div>
          </div>
        </div>
      )}

      {/* Prefix Configuration Modal */}
      {showPrefixModal && (
        <div className="fixed inset-0 z-50 flex items-center justify-center p-4">
          <div
            className="fixed inset-0 bg-black/50 backdrop-blur-sm"
            onClick={() => setShowPrefixModal(false)}
          />
          <div className="relative bg-white dark:bg-gray-800 rounded-xl shadow-2xl border border-gray-200 dark:border-gray-700 w-full max-w-md animate-in zoom-in-95 duration-200">
            <div className="p-6">
              <div className="flex items-center justify-between mb-4">
                <h3 className="text-lg font-semibold text-gray-900 dark:text-white">
                  🏷️ Configure Resource Prefix
                </h3>
                <button
                  onClick={() => setShowPrefixModal(false)}
                  className="text-gray-400 hover:text-gray-600 transition-colors"
                >
                  <svg className="h-5 w-5" fill="none" stroke="currentColor" viewBox="0 0 24 24">
                    <path
                      strokeLinecap="round"
                      strokeLinejoin="round"
                      strokeWidth={2}
                      d="M6 18L18 6M6 6l12 12"
                    />
                  </svg>
                </button>
              </div>

              <div className="space-y-4">
                <p className="text-sm text-gray-600 dark:text-gray-400">
                  Enter a prefix (maximum 4 characters) that will be used to name all ROSA resources
                  including account roles, operator roles, and cluster components.
                </p>

                <div>
                  <label className="block text-sm font-medium text-gray-700 dark:text-gray-300 mb-2">
                    Prefix *
                  </label>
                  <input
                    type="text"
                    value={prefixInput}
                    onChange={(e) => {
                      const value = e.target.value;
                      if (value.length <= 4) {
                        setPrefixInput(value);
                      }
                    }}
                    placeholder="e.g., prod, dev, test"
                    maxLength={4}
                    className="w-full border border-gray-300 dark:border-gray-600 rounded-lg px-3 py-2 bg-white dark:bg-gray-700 text-gray-900 dark:text-white focus:ring-2 focus:ring-purple-500 focus:border-purple-500 text-sm font-mono"
                  />
                  <div className="flex justify-between items-center mt-1">
                    <p className="text-xs text-gray-500 dark:text-gray-400">
                      Used for naming all ROSA resources
                    </p>
                    <span
                      className={`text-xs font-mono ${prefixInput.length > 4 ? 'text-red-500' : 'text-gray-400'}`}
                    >
                      {prefixInput.length}/4
                    </span>
                  </div>
                </div>

                <div className="bg-blue-50 dark:bg-blue-900/20 border border-blue-200 dark:border-blue-800 rounded-lg p-3">
                  <h4 className="text-sm font-semibold text-blue-800 dark:text-blue-200 mb-2">
                    Resource Naming Examples:
                  </h4>
                  <div className="space-y-1 text-xs text-blue-700 dark:text-blue-300">
                    <div className="font-mono bg-blue-100 dark:bg-blue-800/30 p-1 rounded">
                      {prefixInput || 'prefix'}-HCP-ROSA-Installer-Role
                    </div>
                    <div className="font-mono bg-blue-100 dark:bg-blue-800/30 p-1 rounded">
                      {prefixInput || 'prefix'}-HCP-ROSA-Support-Role
                    </div>
                    <div className="font-mono bg-blue-100 dark:bg-blue-800/30 p-1 rounded">
                      {prefixInput || 'prefix'}-cluster-openshift-ingress-operator
                    </div>
                  </div>
                </div>

                <div className="bg-green-50 dark:bg-green-900/20 border border-green-200 dark:border-green-800 rounded-lg p-3">
                  <h4 className="text-sm font-semibold text-green-800 dark:text-green-200 mb-2">
                    Benefits of Using Prefixes:
                  </h4>
                  <div className="space-y-1 text-xs text-green-700 dark:text-green-300">
                    <div>• Organize resources by environment or team</div>
                    <div>• Easy identification in AWS console</div>
                    <div>• Avoid naming conflicts</div>
                    <div>• Consistent resource management</div>
                  </div>
                </div>

                <div className="flex justify-end space-x-3 pt-4">
                  <button
                    onClick={() => setShowPrefixModal(false)}
                    className="px-4 py-2 text-gray-700 dark:text-gray-300 hover:bg-gray-100 dark:hover:bg-gray-700 rounded-lg transition-colors"
                  >
                    Cancel
                  </button>
                  <button
                    onClick={() => handlePrefixSubmit(prefixInput)}
                    disabled={prefixLoading || !prefixInput.trim() || prefixInput.length > 4}
                    className="px-4 py-2 bg-purple-600 text-white rounded-lg hover:bg-purple-700 transition-colors disabled:opacity-50 disabled:cursor-not-allowed"
                  >
                    {prefixLoading ? (
                      <div className="flex items-center space-x-2">
                        <div className="w-4 h-4 border border-white border-t-transparent rounded-full animate-spin"></div>
                        <span>Saving...</span>
                      </div>
                    ) : (
                      'Save Prefix'
                    )}
                  </button>
                </div>
              </div>
            </div>
          </div>
        </div>
      )}

      {/* MCE Features Modal */}
      {showMCEFeaturesModal && (
        <div className="fixed inset-0 z-50 flex items-center justify-center p-4">
          <div
            className="fixed inset-0 bg-black/50 backdrop-blur-sm"
            onClick={() => setShowMCEFeaturesModal(false)}
          />
          <div className="relative bg-white rounded-xl shadow-2xl border border-gray-200 w-full max-w-3xl max-h-[85vh] flex flex-col overflow-hidden animate-in zoom-in-95 duration-200">
            {/* Header */}
            <div className="flex-shrink-0 bg-gradient-to-r from-purple-600 to-indigo-600 px-6 py-4">
              <div className="flex items-center justify-between">
                <div className="flex items-center space-x-3">
                  <svg
                    className="h-6 w-6 text-white"
                    fill="none"
                    stroke="currentColor"
                    viewBox="0 0 24 24"
                  >
                    <path
                      strokeLinecap="round"
                      strokeLinejoin="round"
                      strokeWidth={2}
                      d="M9 5H7a2 2 0 00-2 2v12a2 2 0 002 2h10a2 2 0 002-2V7a2 2 0 00-2-2h-2M9 5a2 2 0 002 2h2a2 2 0 002-2M9 5a2 2 0 012-2h2a2 2 0 012 2m-6 9l2 2 4-4"
                    />
                  </svg>
                  <h3 className="text-lg font-semibold text-white">Multicluster Engine Features</h3>
                </div>
                <button
                  onClick={() => setShowMCEFeaturesModal(false)}
                  className="text-white/80 hover:text-white transition-colors"
                >
                  <svg className="h-5 w-5" fill="none" stroke="currentColor" viewBox="0 0 24 24">
                    <path
                      strokeLinecap="round"
                      strokeLinejoin="round"
                      strokeWidth={2}
                      d="M6 18L18 6M6 6l12 12"
                    />
                  </svg>
                </button>
              </div>
            </div>

            {/* Content */}
            <div className="flex-1 p-6 overflow-y-auto min-h-0">
              {mceFeaturesLoading ? (
                <div className="flex items-center justify-center py-12">
                  <div className="animate-spin rounded-full h-12 w-12 border-4 border-purple-600 border-t-transparent"></div>
                  <span className="ml-3 text-gray-600">Loading MCE features...</span>
                </div>
              ) : mceFeatures ? (
                <div className="space-y-3">
                  {mceFeatures.map((feature, index) => (
                    <div
                      key={index}
                      className={`flex items-center justify-between p-4 rounded-lg border-2 transition-all ${
                        feature.enabled
                          ? 'bg-green-50 border-green-200 hover:border-green-300'
                          : 'bg-gray-50 border-gray-200 hover:border-gray-300'
                      }`}
                    >
                      <div className="flex items-center space-x-3">
                        {feature.enabled ? (
                          <svg
                            className="h-6 w-6 text-green-600"
                            fill="none"
                            stroke="currentColor"
                            viewBox="0 0 24 24"
                          >
                            <path
                              strokeLinecap="round"
                              strokeLinejoin="round"
                              strokeWidth={2}
                              d="M9 12l2 2 4-4m6 2a9 9 0 11-18 0 9 9 0 0118 0z"
                            />
                          </svg>
                        ) : (
                          <svg
                            className="h-6 w-6 text-gray-400"
                            fill="none"
                            stroke="currentColor"
                            viewBox="0 0 24 24"
                          >
                            <path
                              strokeLinecap="round"
                              strokeLinejoin="round"
                              strokeWidth={2}
                              d="M10 14l2-2m0 0l2-2m-2 2l-2-2m2 2l2 2m7-2a9 9 0 11-18 0 9 9 0 0118 0z"
                            />
                          </svg>
                        )}
                        <div>
                          <div className="font-medium text-gray-900">{feature.name}</div>
                          {feature.description && (
                            <div className="text-sm text-gray-500">{feature.description}</div>
                          )}
                        </div>
                      </div>
                      <div
                        className={`px-3 py-1 rounded-full text-xs font-semibold ${
                          feature.enabled
                            ? 'bg-green-100 text-green-800'
                            : 'bg-gray-100 text-gray-600'
                        }`}
                      >
                        {feature.enabled ? 'Enabled' : 'Disabled'}
                      </div>
                    </div>
                  ))}
                </div>
              ) : (
                <div className="text-center py-12">
                  <svg
                    className="h-12 w-12 text-gray-400 mx-auto mb-4"
                    fill="none"
                    stroke="currentColor"
                    viewBox="0 0 24 24"
                  >
                    <path
                      strokeLinecap="round"
                      strokeLinejoin="round"
                      strokeWidth={2}
                      d="M9 12h6m-6 4h6m2 5H7a2 2 0 01-2-2V5a2 2 0 012-2h5.586a1 1 0 01.707.293l5.414 5.414a1 1 0 01.293.707V19a2 2 0 01-2 2z"
                    />
                  </svg>
                  <p className="text-gray-600">
                    Click "Refresh Features" to load MCE feature status
                  </p>
                </div>
              )}
            </div>

            {/* Footer */}
            <div className="flex-shrink-0 bg-gray-50 px-6 py-4 border-t border-gray-200 flex justify-between items-center">
              <div className="text-sm text-gray-600">
                {mceFeatures &&
                  `${mceFeatures.filter((f) => f.enabled).length} of ${mceFeatures.length} features enabled`}
              </div>
              <button
                onClick={async () => {
                  setMceFeaturesLoading(true);
                  try {
                    const response = await fetch('http://localhost:8000/api/mce/features');
                    const data = await response.json();
                    setMceFeatures(data.features || []);
                    setMceInfo(data.mce_info || null);
                  } catch (error) {
                    console.error('Error fetching MCE features:', error);
                    addNotification('❌ Failed to fetch MCE features', 'error', 3000);
                  } finally {
                    setMceFeaturesLoading(false);
                  }
                }}
                disabled={mceFeaturesLoading}
                className="bg-purple-600 hover:bg-purple-700 text-white px-4 py-2 rounded-lg text-sm font-medium transition-colors disabled:opacity-50 disabled:cursor-not-allowed"
              >
                Refresh Features
              </button>
            </div>
          </div>
        </div>
      )}

      {/* Footer */}
      <div className="bg-white border-t border-gray-200 mt-12">
        <div className="max-w-7xl mx-auto px-4 sm:px-6 lg:px-8 py-6">
          <div className="flex justify-between items-center text-sm text-gray-500">
            <div>© 2024 CAPI/CAPA Test Automation Platform</div>
            <div className="flex space-x-6">
              <span>Documentation</span>
              <span>Support</span>
              <button
                onClick={() => setShowFeedback(true)}
                className="hover:text-red-600 transition-colors cursor-pointer"
              >
                Send Feedback
              </button>
              <span>Status</span>
            </div>
          </div>
        </div>
      </div>

      {/* ROSA Clusters Slide-Out Panel */}
      {showClusterPanel && (
        <>
          {/* Backdrop */}
          <div
            className="fixed inset-0 bg-black bg-opacity-50 z-40 transition-opacity duration-300"
            onClick={() => setShowClusterPanel(false)}
          />

          {/* Slide-out Panel */}
          <div className="fixed top-0 right-0 h-full w-full max-w-3xl bg-gradient-to-br from-gray-50 to-blue-50 shadow-2xl z-50 transform transition-transform duration-300 ease-out overflow-y-auto">
            {/* Panel Header */}
            <div className="sticky top-0 bg-gradient-to-r from-blue-600 via-indigo-600 to-purple-600 text-white px-8 py-6 shadow-lg z-10">
              <div className="flex items-start justify-between">
                <div className="flex items-start gap-4">
                  <div className="bg-white/20 p-3 rounded-xl backdrop-blur-sm">
                    <span className="text-3xl">🌩️</span>
                  </div>
                  <div>
                    <h3 className="text-3xl font-bold mb-1">ROSA Clusters</h3>
                    <p className="text-blue-100 text-sm">Provisioned via OpenShift/MCE</p>
                  </div>
                </div>
                <div className="flex items-center gap-3">
                  <div className="bg-white/20 px-4 py-2 rounded-full backdrop-blur-sm">
                    <span className="text-sm font-semibold">
                      {rosaClusters.length} cluster{rosaClusters.length !== 1 ? 's' : ''}
                    </span>
                  </div>
                  <button
                    onClick={(e) => {
                      e.stopPropagation();
                      fetchRosaClusters();
                    }}
                    disabled={rosaClustersLoading}
                    className="p-2.5 hover:bg-white/20 rounded-lg transition-colors disabled:opacity-50 backdrop-blur-sm"
                    title="Refresh clusters"
                  >
                    <svg
                      className={`w-5 h-5 ${rosaClustersLoading ? 'animate-spin' : ''}`}
                      fill="none"
                      stroke="currentColor"
                      viewBox="0 0 24 24"
                    >
                      <path
                        strokeLinecap="round"
                        strokeLinejoin="round"
                        strokeWidth={2}
                        d="M4 4v5h.582m15.356 2A8.001 8.001 0 004.582 9m0 0H9m11 11v-5h-.581m0 0a8.003 8.003 0 01-15.357-2m15.357 2H15"
                      />
                    </svg>
                  </button>
                  <button
                    onClick={() => setShowClusterPanel(false)}
                    className="p-2.5 hover:bg-white/20 rounded-lg transition-colors backdrop-blur-sm"
                    title="Close panel"
                  >
                    <svg className="w-6 h-6" fill="none" stroke="currentColor" viewBox="0 0 24 24">
                      <path
                        strokeLinecap="round"
                        strokeLinejoin="round"
                        strokeWidth={2}
                        d="M6 18L18 6M6 6l12 12"
                      />
                    </svg>
                  </button>
                </div>
              </div>
            </div>

            {/* Panel Content */}
            <div className="p-8">
              {rosaClustersLoading ? (
                <div className="text-center py-16">
                  <div className="inline-block animate-spin rounded-full h-16 w-16 border-4 border-blue-200 border-t-blue-600"></div>
                  <p className="mt-6 text-gray-600 text-lg font-medium">Loading clusters...</p>
                </div>
              ) : rosaClusters.length === 0 ? (
                <div className="text-center py-16 bg-white rounded-2xl border-2 border-dashed border-blue-200 shadow-sm">
                  <span className="text-6xl mb-4 block">🌥️</span>
                  <p className="mt-6 text-gray-700 font-semibold text-xl">
                    No ROSA clusters provisioned yet
                  </p>
                  <p className="mt-3 text-gray-500 max-w-md mx-auto">
                    Provision your first cluster using the ROSA HCP provisioning tool
                  </p>
                </div>
              ) : (
                <div className="space-y-6">
                  {rosaClusters.map((cluster) => (
                    <div
                      key={cluster.name}
                      className="bg-white rounded-2xl shadow-lg border border-gray-200 overflow-hidden hover:shadow-xl transition-all hover:scale-[1.01] duration-200"
                    >
                      {/* Cluster Header */}
                      <div className="bg-gradient-to-r from-blue-600 via-indigo-600 to-purple-600 text-white px-6 py-4">
                        <div className="flex items-center justify-between">
                          <div className="flex items-center gap-3">
                            <div className="bg-white/20 p-2 rounded-lg backdrop-blur-sm">
                              <span className="text-2xl">🌩️</span>
                            </div>
                            <div>
                              <h4 className="font-bold text-xl">{cluster.rosa_cluster_name}</h4>
                              <p className="text-blue-100 text-xs mt-0.5">
                                Resource: {cluster.name}
                              </p>
                            </div>
                          </div>
                          <span
                            className={`px-4 py-2 rounded-full text-sm font-bold backdrop-blur-sm ${
                              cluster.status === 'Ready'
                                ? 'bg-green-500/30 text-green-100'
                                : cluster.status === 'Provisioning'
                                  ? 'bg-yellow-500/30 text-yellow-100'
                                  : 'bg-red-500/30 text-red-100'
                            }`}
                          >
                            {cluster.status === 'Ready'
                              ? '✓ '
                              : cluster.status === 'Error'
                                ? '✗ '
                                : '⋯ '}
                            {cluster.status}
                          </span>
                        </div>
                      </div>

                      {/* Cluster Details Grid */}
                      <div className="p-6">
                        <div className="grid grid-cols-2 gap-4 mb-6">
                          {/* Version */}
                          <div className="bg-gradient-to-br from-blue-50 to-indigo-50 p-4 rounded-xl border border-blue-100">
                            <div className="text-xs font-medium text-blue-600 mb-2">VERSION</div>
                            <div className="flex items-center gap-2">
                              <span className="text-lg font-bold text-gray-900">
                                {cluster.version}
                              </span>
                              {cluster.available_upgrades &&
                                cluster.available_upgrades.length > 0 && (
                                  <span className="text-xs bg-blue-500 text-white px-2 py-1 rounded-full font-semibold">
                                    ⬆ {cluster.available_upgrades.length}
                                  </span>
                                )}
                            </div>
                          </div>

                          {/* Region */}
                          <div className="bg-gradient-to-br from-purple-50 to-pink-50 p-4 rounded-xl border border-purple-100">
                            <div className="text-xs font-medium text-purple-600 mb-2">REGION</div>
                            <span className="text-lg font-bold text-gray-900">
                              {cluster.region}
                            </span>
                          </div>

                          {/* Nodes */}
                          <div className="bg-gradient-to-br from-green-50 to-emerald-50 p-4 rounded-xl border border-green-100">
                            <div className="text-xs font-medium text-green-600 mb-2">NODES</div>
                            <span className="text-lg font-bold text-gray-900">{cluster.nodes}</span>
                          </div>

                          {/* Instance Type */}
                          <div className="bg-gradient-to-br from-amber-50 to-orange-50 p-4 rounded-xl border border-amber-100">
                            <div className="text-xs font-medium text-amber-600 mb-2">
                              INSTANCE TYPE
                            </div>
                            <span className="text-lg font-bold text-gray-900">
                              {cluster.instance_type}
                            </span>
                          </div>
                        </div>

                        {/* Age Badge */}
                        <div className="flex items-center gap-2 text-sm text-gray-500 mb-4">
                          <svg
                            className="w-4 h-4"
                            fill="none"
                            stroke="currentColor"
                            viewBox="0 0 24 24"
                          >
                            <path
                              strokeLinecap="round"
                              strokeLinejoin="round"
                              strokeWidth={2}
                              d="M12 8v4l3 3m6-3a9 9 0 11-18 0 9 9 0 0118 0z"
                            />
                          </svg>
                          <span>Created {cluster.age} ago</span>
                        </div>

                        {/* Action Buttons */}
                        <div className="flex gap-3">
                          {cluster.console_url && (
                            <a
                              href={cluster.console_url}
                              target="_blank"
                              rel="noopener noreferrer"
                              className="flex-1 px-4 py-3 bg-gradient-to-r from-purple-600 to-pink-600 text-white rounded-xl hover:from-purple-700 hover:to-pink-700 transition-all flex items-center justify-center gap-2 font-semibold shadow-md hover:shadow-lg"
                            >
                              <svg
                                className="w-5 h-5"
                                fill="none"
                                stroke="currentColor"
                                viewBox="0 0 24 24"
                              >
                                <path
                                  strokeLinecap="round"
                                  strokeLinejoin="round"
                                  strokeWidth={2}
                                  d="M10 6H6a2 2 0 00-2 2v10a2 2 0 002 2h10a2 2 0 002-2v-4M14 4h6m0 0v6m0-6L10 14"
                                />
                              </svg>
                              Open Console
                            </a>
                          )}
                          {cluster.available_upgrades && cluster.available_upgrades.length > 0 && (
                            <button
                              onClick={() => {
                                setSelectedClusterForUpgrade(cluster);
                                setShowUpgradeModal(true);
                              }}
                              className="flex-1 px-4 py-3 bg-gradient-to-r from-blue-600 to-indigo-600 text-white rounded-xl hover:from-blue-700 hover:to-indigo-700 transition-all flex items-center justify-center gap-2 font-semibold shadow-md hover:shadow-lg"
                            >
                              <svg
                                className="w-5 h-5"
                                fill="none"
                                stroke="currentColor"
                                viewBox="0 0 24 24"
                              >
                                <path
                                  strokeLinecap="round"
                                  strokeLinejoin="round"
                                  strokeWidth={2}
                                  d="M7 11l5-5m0 0l5 5m-5-5v12"
                                />
                              </svg>
                              Upgrade Available
                            </button>
                          )}
                        </div>
                      </div>
                    </div>
                  ))}
                </div>
              )}
            </div>
          </div>
        </>
      )}

      {/* Settings Side Panel */}
      {settingsPanelOpen && (
        <>
          {/* Backdrop */}
          <div
            className="fixed inset-0 bg-black bg-opacity-50 z-50 transition-opacity duration-300"
            onClick={() => setSettingsPanelOpen(false)}
          />

          {/* Side Panel */}
          <div className="fixed top-0 right-0 h-full w-full md:w-2/3 lg:w-1/2 xl:w-1/3 bg-white shadow-2xl z-50 transform transition-transform duration-300 ease-in-out overflow-y-auto">
            {/* Panel Header */}
            <div className="sticky top-0 bg-gradient-to-r from-cyan-600 to-blue-600 text-white px-6 py-4 flex items-center justify-between shadow-lg z-10">
              <div className="flex items-center gap-3">
                <Cog6ToothIcon className="h-6 w-6" />
                <h2 className="text-xl font-bold">Settings</h2>
              </div>
              <button
                onClick={() => setSettingsPanelOpen(false)}
                className="p-2 hover:bg-white/20 rounded-lg transition-colors"
                title="Close Settings"
              >
                <XMarkIcon className="h-6 w-6" />
              </button>
            </div>

            {/* Panel Content */}
            <div className="p-6 space-y-6">
              <p className="text-gray-600 text-sm">
                Configure your environment credentials and preferences.
              </p>

              {/* Credentials Section - Duplicated here for settings panel */}
              <div className="bg-gradient-to-br from-white to-green-50 rounded-2xl shadow-md transition-all duration-300 border border-green-200 p-3 md:p-4">
                <h2
                  className="text-sm font-semibold text-gray-900 mb-3 flex items-center cursor-pointer hover:bg-green-50 rounded-lg p-2 -m-2 transition-colors"
                  onClick={() => toggleSection('credentials-environment')}
                >
                  <div className="bg-green-600 rounded-full p-1 mr-2">
                    <svg
                      className="h-3 w-3 text-white"
                      fill="none"
                      stroke="currentColor"
                      viewBox="0 0 24 24"
                    >
                      <path
                        strokeLinecap="round"
                        strokeLinejoin="round"
                        strokeWidth={2}
                        d="M9 12l2 2 4-4m5.618-4.016A11.955 11.955 0 0112 2.944a11.955 11.955 0 01-8.618 3.04A12.02 12.02 0 003 9c0 5.591 3.824 10.29 9 11.622 5.176-1.332 9-6.03 9-11.622 0-1.042-.133-2.052-.382-3.016z"
                      />
                    </svg>
                  </div>
                  <span>User Credentials</span>
                  <div className="flex items-center ml-auto gap-2">
                    <div
                      className={`text-xs px-3 py-1.5 rounded-full font-semibold border ${(() => {
                        const requiredFields = [
                          'AWS_REGION',
                          'AWS_ACCESS_KEY_ID',
                          'AWS_SECRET_ACCESS_KEY',
                          'OCM_CLIENT_ID',
                          'OCM_CLIENT_SECRET',
                        ];
                        const hasAllRequiredFields =
                          configStatus?.configured_fields &&
                          requiredFields.every((field) =>
                            configStatus.configured_fields.some((f) => f.field === field)
                          );
                        return rosaStatus?.authenticated && hasAllRequiredFields
                          ? 'bg-green-100 text-green-800 border-green-300'
                          : 'bg-orange-100 text-orange-800 border-orange-300';
                      })()}`}
                    >
                      {(() => {
                        const requiredFields = [
                          'AWS_REGION',
                          'AWS_ACCESS_KEY_ID',
                          'AWS_SECRET_ACCESS_KEY',
                          'OCM_CLIENT_ID',
                          'OCM_CLIENT_SECRET',
                        ];
                        const hasAllRequiredFields =
                          configStatus?.configured_fields &&
                          requiredFields.every((field) =>
                            configStatus.configured_fields.some((f) => f.field === field)
                          );
                        return rosaStatus?.authenticated && hasAllRequiredFields
                          ? '✓ Ready'
                          : '⚠ Needs Setup';
                      })()}
                    </div>
                    <svg
                      className={`h-4 w-4 text-green-600 transition-transform duration-200 ${collapsedSections.has('credentials-environment') ? 'rotate-180' : ''}`}
                      fill="none"
                      stroke="currentColor"
                      viewBox="0 0 24 24"
                    >
                      <path
                        strokeLinecap="round"
                        strokeLinejoin="round"
                        strokeWidth={2}
                        d="M19 9l-7 7-7-7"
                      />
                    </svg>
                  </div>
                </h2>

                {!collapsedSections.has('credentials-environment') && (
                  <div className="mt-4 p-4 bg-blue-50 border border-blue-200 rounded-lg">
                    <p className="text-sm text-gray-700">
                      Click on the sections below to configure your AWS, OCM, and OCP Hub
                      credentials.
                    </p>
                    <p className="text-xs text-gray-500 mt-2">
                      Note: Full credentials form will appear here when you expand this section.
                    </p>
                  </div>
                )}
              </div>
            </div>
          </div>
        </>
      )}
    </div>
  );
}

export default WhatCanIHelp;<|MERGE_RESOLUTION|>--- conflicted
+++ resolved
@@ -323,7 +323,7 @@
   const [kindVerificationResult, setKindVerificationResult] = useState(null);
   const [kindLoading, setKindLoading] = useState(false);
   const [mceLoading, setMceLoading] = useState(false);
-  // Sorting states for Active Resources tables
+  // Sorting states for Provisioned Resources tables
   const [minikubeSortField, setMinikubeSortField] = useState('type');
   const [minikubeSortDirection, setMinikubeSortDirection] = useState('asc');
   const [mceSortField, setMceSortField] = useState('type');
@@ -4177,7 +4177,7 @@
                 </div>
               </div>
 
-              {/* Active Resources */}
+              {/* Provisioned Resources */}
               <div className="bg-white rounded-lg border-2 border-purple-200 p-6 shadow-lg">
                 {console.log('🎯 ACTIVE RESOURCES TILE IS RENDERING', {
                   activeResourcesLength: activeResources.length,
@@ -4199,7 +4199,7 @@
                         d="M19 11H5m14 0a2 2 0 012 2v6a2 2 0 01-2 2H5a2 2 0 01-2-2v-6a2 2 0 012-2m14 0V9a2 2 0 00-2-2M5 11V9a2 2 0 012-2m0 0V5a2 2 0 012-2h6a2 2 0 012 2v2M7 7h10"
                       />
                     </svg>
-                    Active Resources
+                    Provisioned Resources
                   </div>
                   <span className="text-xs font-normal text-purple-600">
                     (
@@ -4234,7 +4234,7 @@
                         }
 
                         const includeComponents = window.confirm(
-                          'Export Active Resources\n\n' +
+                          'Export Provisioned Resources\n\n' +
                             'Do you want to include Key Component information in the export?\n\n' +
                             '✓ Yes - Include component versions and status\n' +
                             '✗ No - Export only active resources'
@@ -4246,7 +4246,7 @@
 
                           addToRecent({
                             id: operationId,
-                            title: 'Minikube Export Active Resources',
+                            title: 'Minikube Export Provisioned Resources',
                             color: 'bg-indigo-600',
                             status: '⏳ Exporting...',
                           });
@@ -4302,7 +4302,7 @@
                           if (yamls.length > 0) {
                             let exportContent =
                               '# ==============================================================================\n' +
-                              '# ROSA Automation - Active Resources Export (REDACTED)\n' +
+                              '# ROSA Automation - Provisioned Resources Export (REDACTED)\n' +
                               '# ==============================================================================\n' +
                               '#\n' +
                               `# Cluster: ${verifiedMinikubeClusterInfo.name}\n` +
@@ -4413,7 +4413,7 @@
                         try {
                           addToRecent({
                             id: operationId,
-                            title: 'Minikube Refresh Active Resources',
+                            title: 'Minikube Refresh Provisioned Resources',
                             color: 'bg-cyan-600',
                             status: '🔄 Refreshing...',
                           });
@@ -5584,11 +5584,8 @@
                           CAPI/CAPA Components
                         </h4>
 
-<<<<<<< HEAD
+
                         {/* Configure and Refresh Buttons */}
-=======
-                        {/* Provision and Refresh Buttons */}
->>>>>>> cbf084b0
                         <div className="flex items-center gap-2">
                           <button
                             onClick={async () => {
@@ -5918,7 +5915,7 @@
                       </div>
                     </div>
 
-                    {/* Tile 3: Active Resources */}
+                    {/* Tile 3: Provisioned Resources */}
                     <div className="bg-white rounded-lg border-2 border-cyan-200 p-6 shadow-lg flex flex-col h-[600px]">
                       <div className="flex flex-col space-y-3 mb-4 flex-shrink-0">
                         <h4 className="text-base font-semibold text-cyan-900 flex items-center">
@@ -5927,6 +5924,7 @@
                         </h4>
 
                         {/* Action Buttons */}
+
                         <div className="flex items-center gap-2">
                           <button
                             onClick={() => setShowProvisionModal(true)}
@@ -5937,231 +5935,220 @@
                             <span>Provision</span>
                           </button>
                           <button
-                            className="bg-cyan-600 hover:bg-cyan-700 text-white text-xs px-3 py-1.5 rounded-lg transition-colors duration-200 font-medium flex items-center gap-1.5 disabled:opacity-50"
-                            disabled={mceResourcesLoading}
+
                             onClick={async () => {
-                              if (!mceActiveResources || mceActiveResources.length === 0) {
-                                alert('No MCE active resources to export');
-                                return;
-                              }
-
-                              const includeComponents = window.confirm(
-                                'Export MCE Active Resources\n\n' +
-                                  'Do you want to include Key Component information in the export?\n\n' +
-                                  '✓ Yes - Include component versions and status\n' +
-                                  '✗ No - Export only MCE active resources'
-                              );
-
-                              let operationId;
+                              setMceFeaturesLoading(true);
                               try {
-                                operationId = `export-mce-resources-${Date.now()}`;
-
-                                addToRecent({
-                                  id: operationId,
-                                  title: 'MCE Active Resources Export',
-                                  color: 'bg-cyan-600',
-                                  status: '⏳ Exporting...',
-                                });
-
-                                console.log(
-                                  `Exporting ${mceActiveResources.length} MCE active resources${includeComponents ? ' with key components' : ''}...`
-                                );
-
-                                const redactSensitiveData = (yamlContent) => {
-                                  yamlContent = yamlContent.replace(
-                                    /^(\s*)(data|stringData):\s*\n((?:\s+.+\n)*)/gm,
-                                    (match, indent, fieldName, dataBlock) => {
-                                      return `${indent}${fieldName}:\n${indent}  # [SENSITIVE DATA REMOVED - All secret data redacted]\n`;
-                                    }
-                                  );
-
-                                  yamlContent = yamlContent.replace(
-                                    /^(\s+)(password|token|apiKey|secretKey|accessKey|privateKey|certificate|clientSecret|clientID|ocmClientSecret|ocmClientID|ocmApiUrl|AWS_ACCESS_KEY_ID|AWS_SECRET_ACCESS_KEY|aws_access_key_id|aws_secret_access_key):\s+(.+)$/gim,
-                                    (match, indent, key, value) => {
-                                      return `${indent}${key}: "[SENSITIVE DATA REMOVED]"`;
-                                    }
-                                  );
-
-                                  return yamlContent;
-                                };
-
-                                const yamls = [];
-                                for (const resource of mceActiveResources) {
-                                  try {
-                                    const response = await fetch('http://localhost:8000/api/ocp/execute-command', {
-                                      method: 'POST',
-                                      headers: { 'Content-Type': 'application/json' },
-                                      body: JSON.stringify({
-                                        command: `oc get ${resource.type} ${resource.name} ${resource.namespace ? `-n ${resource.namespace}` : ''} -o yaml`,
-                                      }),
-                                    });
-
-                                    const result = await response.json();
-                                    if (result.success && result.output) {
-                                      const redactedYaml = redactSensitiveData(result.output);
-                                      yamls.push({
-                                        filename: `${resource.type.toLowerCase()}-${resource.name}.yaml`,
-                                        content: redactedYaml,
-                                      });
-                                    }
-                                  } catch (error) {
-                                    console.error(`Failed to export ${resource.type} ${resource.name}:`, error);
-                                  }
-                                }
-
-                                let exportContent = 
-                                  '# MCE Active Resources Export (REDACTED)\n' +
-                                  '# This export contains redacted versions of MCE active resources\n' +
-                                  '# All sensitive data has been removed for security\n' +
-                                  '# \n' +
-                                  `# Exported: ${new Date().toLocaleString()}\n` +
-                                  `# Total MCE Resources: ${yamls.length}\n` +
-                                  '# \n' +
-                                  '---\n\n';
-
-                                if (includeComponents && mceFeatures && mceFeatures.length > 0) {
-                                  exportContent += '# MCE Key Components\n';
-                                  mceFeatures.forEach(feature => {
-                                    exportContent += `# ${feature.name}: ${feature.enabled ? 'Enabled' : 'Disabled'}${feature.version ? ` (${feature.version})` : ''}\n`;
-                                  });
-                                  exportContent += '# \n---\n\n';
-                                }
-
-                                yamls.forEach((yaml, index) => {
-                                  exportContent += `# File: ${yaml.filename}\n`;
-                                  exportContent += yaml.content;
-                                  if (index < yamls.length - 1) {
-                                    exportContent += '\n---\n\n';
-                                  }
-                                });
-
-                                const blob = new Blob([exportContent], { type: 'text/plain' });
-                                const url = URL.createObjectURL(blob);
-                                const a = document.createElement('a');
-                                a.href = url;
-                                a.download = `mce-active-resources-${new Date().toISOString().slice(0, 19).replace(/:/g, '-')}.yaml`;
-                                document.body.appendChild(a);
-                                a.click();
-                                document.body.removeChild(a);
-                                URL.revokeObjectURL(url);
-
-                                const completionTime = new Date().toLocaleString();
-                                updateRecentOperation(operationId, {
-                                  status: '✅ Completed',
-                                  message: `Exported ${yamls.length} MCE resources successfully at ${completionTime}`
-                                });
-
-                                setTimeout(() => {
-                                  updateRecentOperation(operationId, {
-                                    status: `✅ Exported ${yamls.length} MCE resources at ${completionTime}`
-                                  });
-                                }, 2000);
-
+                                const response = await fetch('http://localhost:8000/api/mce/features');
+                                const data = await response.json();
+                                setMceFeatures(data.features || []);
+                                setMceInfo(data.mce_info || null);
+                                setMceLastVerified(new Date().toISOString());
                               } catch (error) {
-                                console.error('MCE Export error:', error);
-                                const completionTime = new Date().toLocaleString();
-                                
-                                if (operationId) {
-                                  updateRecentOperation(operationId, {
-                                    status: '❌ Failed',
-                                    message: `MCE Export failed at ${completionTime}`
-                                  });
-
-                                  setTimeout(() => {
-                                    updateRecentOperation(operationId, {
-                                      status: `❌ MCE Export failed at ${completionTime}`
-                                    });
-                                  }, 2000);
-                                }
-
-                                alert(`Export failed: ${error.message}`);
+                                console.error('Error refreshing MCE features:', error);
+                              } finally {
+                                setMceFeaturesLoading(false);
                               }
                             }}
+                            disabled={mceFeaturesLoading}
+                            className="bg-cyan-600 hover:bg-cyan-700 text-white text-xs px-3 py-1.5 rounded-lg transition-colors duration-200 font-medium flex items-center gap-1.5 disabled:opacity-50"
+                            title="Refresh CAPI/CAPA components"
                           >
-                            Export
-                          </button>
-                          <button
-                            className="bg-cyan-600 hover:bg-cyan-700 text-white text-xs px-3 py-1.5 rounded-lg transition-colors duration-200 font-medium flex items-center gap-1.5 disabled:opacity-50"
-                            onClick={fetchMceActiveResources}
-                            disabled={mceResourcesLoading}
-                          >
-                            {mceResourcesLoading ? 'Loading...' : 'Refresh'}
+                            <ArrowPathIcon className={`h-3 w-3 ${mceFeaturesLoading ? 'animate-spin' : ''}`} />
+                            <span>Refresh</span>
                           </button>
                         </div>
                       </div>
 
-                      {/* Resources List - Scrollable content area */}
+                      {/* Component List - Scrollable content area */}
                       <div className="space-y-2 flex-1 overflow-y-auto">
-                        {(() => {
-                          if (mceResourcesLoading) {
+                        <div className="space-y-4">
+                          {/* Original CAPI/CAPA Components with versions */}
+                          {(() => {
+                            const capiComponents =
+                              mceFeatures?.filter(
+                                (f) =>
+                                  f.name === 'cluster-api' || f.name === 'cluster-api-provider-aws'
+                              ) || [];
+
+                            if (capiComponents.length === 0) {
+                              return (
+                                <div className="text-xs text-cyan-600/70 px-3 py-2 text-center">
+                                  No components found. Click Refresh to detect components.
+                                </div>
+                              );
+                            }
+
+                            // Map component names to deployment information
+                            const componentDeploymentMap = {
+                              'cluster-api': {
+                                resourceType: 'Deployment',
+                                resourceName: 'capi-controller-manager',
+                                namespace: 'multicluster-engine',
+                              },
+                              'cluster-api-provider-aws': {
+                                resourceType: 'Deployment',
+                                resourceName: 'capa-controller-manager',
+                                namespace: 'multicluster-engine',
+                              },
+                            };
+
+                            return capiComponents.map((component, idx) => {
+                              const deploymentInfo = componentDeploymentMap[component.name];
+                              const isClickable = deploymentInfo && component.enabled;
+
+                              return (
+                                <div
+                                  key={idx}
+                                  className={`flex items-center justify-between p-2 bg-cyan-50 rounded-md border border-cyan-100 ${
+                                    isClickable
+                                      ? 'hover:bg-cyan-100 transition-colors cursor-pointer'
+                                      : ''
+                                  }`}
+                                  onClick={() => {
+                                    if (isClickable) {
+                                      fetchOcpResourceDetail(
+                                        deploymentInfo.resourceType,
+                                        deploymentInfo.resourceName,
+                                        deploymentInfo.namespace
+                                      );
+                                    }
+                                  }}
+                                  title={isClickable ? 'Click to view YAML' : ''}
+                                >
+                                  {/* Component Name */}
+                                  <div className="flex items-center space-x-2">
+                                    {component.enabled ? (
+                                      <svg
+                                        className="h-4 w-4 text-green-500"
+                                        fill="currentColor"
+                                        viewBox="0 0 20 20"
+                                      >
+                                        <path
+                                          fillRule="evenodd"
+                                          d="M10 18a8 8 0 100-16 8 8 0 000 16zm3.707-9.293a1 1 0 00-1.414-1.414L9 10.586 7.707 9.293a1 1 0 00-1.414 1.414l2 2a1 1 0 001.414 0l4-4z"
+                                          clipRule="evenodd"
+                                        />
+                                      </svg>
+                                    ) : (
+                                      <svg
+                                        className="h-4 w-4 text-gray-400"
+                                        fill="currentColor"
+                                        viewBox="0 0 20 20"
+                                      >
+                                        <path
+                                          fillRule="evenodd"
+                                          d="M10 18a8 8 0 100-16 8 8 0 000 16zM8.707 7.293a1 1 0 00-1.414 1.414L8.586 10l-1.293 1.293a1 1 0 101.414 1.414L10 11.414l1.293 1.293a1 1 0 001.414-1.414L11.414 10l1.293-1.293a1 1 0 00-1.414-1.414L10 8.586 8.707 7.293z"
+                                          clipRule="evenodd"
+                                        />
+                                      </svg>
+                                    )}
+                                    <div className="text-xs font-medium text-cyan-900">
+                                      {component.name}
+                                    </div>
+                                  </div>
+
+                                  {/* Status Badge */}
+                                  <div className="flex-shrink-0">
+                                    <span
+                                      className={`text-xs font-mono px-2 py-1 rounded ${
+                                        component.enabled && component.version
+                                          ? 'text-blue-700 bg-blue-100'
+                                          : 'text-gray-600 bg-gray-100'
+                                      }`}
+                                    >
+                                      {component.enabled && component.version 
+                                        ? `v${component.version}` 
+                                        : 'Disabled'}
+                                    </span>
+                                  </div>
+                                </div>
+                              );
+                            });
+                          })()}
+
+                          {/* Additional Components Status Lists */}
+                          {(() => {
+                            const capiComponents = (mceFeatures?.filter((f) => 
+                              f.name.startsWith('cluster-api')
+                            ) || []).sort((a, b) => (b.enabled ? 1 : 0) - (a.enabled ? 1 : 0));
+                            const hypershiftComponents = (mceFeatures?.filter((f) => 
+                              f.name.startsWith('hypershift')
+                            ) || []).sort((a, b) => (b.enabled ? 1 : 0) - (a.enabled ? 1 : 0));
+                            
                             return (
-                              <div className="text-center py-8 text-cyan-600 text-sm">
-                                <div className="animate-spin rounded-full h-8 w-8 border-b-2 border-cyan-600 mx-auto mb-2"></div>
-                                Loading resources...
-                              </div>
+                              <>
+                                {/* CAPI Components Box */}
+                                <div className="bg-white rounded-md p-3 border border-cyan-100">
+                                  <div className="text-sm font-medium text-cyan-700 mb-2">All CAPI Components Status</div>
+                                  <div className="space-y-1">
+                                    {capiComponents.length > 0 ? capiComponents.map((component, index) => (
+                                      <div key={index} className="flex items-center justify-between text-xs">
+                                        <span className="text-gray-700">{component.name}</span>
+                                        <svg
+                                          className={`h-4 w-4 ${component.enabled ? 'text-green-600' : 'text-red-600'}`}
+                                          fill="currentColor"
+                                          viewBox="0 0 20 20"
+                                        >
+                                          {component.enabled ? (
+                                            <path
+                                              fillRule="evenodd"
+                                              d="M16.707 5.293a1 1 0 010 1.414l-8 8a1 1 0 01-1.414 0l-4-4a1 1 0 011.414-1.414L8 12.586l7.293-7.293a1 1 0 011.414 0z"
+                                              clipRule="evenodd"
+                                            />
+                                          ) : (
+                                            <path
+                                              fillRule="evenodd"
+                                              d="M4.293 4.293a1 1 0 011.414 0L10 8.586l4.293-4.293a1 1 0 111.414 1.414L11.414 10l4.293 4.293a1 1 0 01-1.414 1.414L10 11.414l-4.293 4.293a1 1 0 01-1.414-1.414L8.586 10 4.293 5.707a1 1 0 010-1.414z"
+                                              clipRule="evenodd"
+                                            />
+                                          )}
+                                        </svg>
+                                      </div>
+                                    )) : (
+                                      <div className="text-xs text-gray-500 text-center py-2">No CAPI components found</div>
+                                    )}
+                                  </div>
+                                </div>
+                                
+                                {/* Hypershift Components Box */}
+                                <div className="bg-white rounded-md p-3 border border-cyan-100">
+                                  <div className="text-sm font-medium text-cyan-700 mb-2">Hypershift Components Status</div>
+                                  <div className="space-y-1">
+                                    {hypershiftComponents.length > 0 ? hypershiftComponents.map((component, index) => (
+                                      <div key={index} className="flex items-center justify-between text-xs">
+                                        <span className="text-gray-700">{component.name}</span>
+                                        <svg
+                                          className={`h-4 w-4 ${component.enabled ? 'text-green-600' : 'text-red-600'}`}
+                                          fill="currentColor"
+                                          viewBox="0 0 20 20"
+                                        >
+                                          {component.enabled ? (
+                                            <path
+                                              fillRule="evenodd"
+                                              d="M16.707 5.293a1 1 0 010 1.414l-8 8a1 1 0 01-1.414 0l-4-4a1 1 0 011.414-1.414L8 12.586l7.293-7.293a1 1 0 011.414 0z"
+                                              clipRule="evenodd"
+                                            />
+                                          ) : (
+                                            <path
+                                              fillRule="evenodd"
+                                              d="M4.293 4.293a1 1 0 011.414 0L10 8.586l4.293-4.293a1 1 0 111.414 1.414L11.414 10l4.293 4.293a1 1 0 01-1.414 1.414L10 11.414l-4.293 4.293a1 1 0 01-1.414-1.414L8.586 10 4.293 5.707a1 1 0 010-1.414z"
+                                              clipRule="evenodd"
+                                            />
+                                          )}
+                                        </svg>
+                                      </div>
+                                    )) : (
+                                      <div className="text-xs text-gray-500 text-center py-2">No Hypershift components found</div>
+                                    )}
+                                  </div>
+                                </div>
+                              </>
                             );
-                          }
-
-                          if (mceActiveResources.length === 0) {
-                            return (
-                              <div className="text-center py-8 text-cyan-600/70 text-sm">
-                                No resources found. Click Refresh to fetch CAPI/CAPA resources.
-                              </div>
-                            );
-                          }
-
-                          return (
-                            <div className="bg-cyan-50 rounded-lg p-3 border border-cyan-100">
-                              <div className="text-xs font-semibold text-cyan-800 mb-2">
-                                Active Resources ({mceActiveResources.length})
-                              </div>
-                              <div className="overflow-x-auto">
-                                <table className="w-full text-xs">
-                                  <thead>
-                                    <tr className="border-b border-cyan-200">
-                                      <th className="text-left py-2 px-2 font-semibold text-cyan-900">
-                                        Name
-                                      </th>
-                                      <th className="text-left py-2 px-2 font-semibold text-cyan-900">
-                                        Type
-                                      </th>
-                                      <th className="text-left py-2 px-2 font-semibold text-cyan-900">
-                                        Namespace
-                                      </th>
-                                    </tr>
-                                  </thead>
-                                  <tbody>
-                                    {mceActiveResources.map((resource, idx) => (
-                                      <tr
-                                        key={idx}
-                                        className="border-b border-cyan-100 last:border-0 hover:bg-cyan-100 transition-colors cursor-pointer"
-                                        onClick={() => {
-                                          fetchOcpResourceDetail(
-                                            resource.type,
-                                            resource.name,
-                                            resource.namespace || ''
-                                          );
-                                        }}
-                                        title="Click to view YAML"
-                                      >
-                                        <td className="py-2 px-2 font-medium text-cyan-900">
-                                          {resource.name}
-                                        </td>
-                                        <td className="py-2 px-2 text-cyan-700">{resource.type}</td>
-                                        <td className="py-2 px-2 text-cyan-700">
-                                          {resource.namespace || '(cluster-scoped)'}
-                                        </td>
-                                      </tr>
-                                    ))}
-                                  </tbody>
-                                </table>
-                              </div>
-                            </div>
-                          );
-                        })()}
+                          })()}
+                        </div>
                       </div>
                     </div>
-                  </div>
                 </div>
               )}
             </div>
