#!/usr/bin/env python3
"""
ROSA Automation UI Backend
FastAPI-based backend for the ROSA cluster automation interface
"""

from fastapi import FastAPI, HTTPException, WebSocket, BackgroundTasks, Request
from fastapi.middleware.cors import CORSMiddleware
from pydantic import BaseModel
from typing import Dict, List, Optional
import asyncio
import json
import subprocess
import uuid
from datetime import datetime
import os
import yaml

app = FastAPI(title="ROSA Automation API", version="1.0.0")

# Add production endpoints (health checks, metrics, monitoring)
try:
    from app_extensions import add_production_endpoints

    add_production_endpoints(app)
except ImportError:
    print("⚠️  app_extensions not available - production endpoints not loaded")

# CORS middleware for frontend development
app.add_middleware(
    CORSMiddleware,
    allow_origins=["http://localhost:3000"],  # React dev server
    allow_credentials=True,
    allow_methods=["*"],
    allow_headers=["*"],
)

# In-memory storage for demo (use Redis/DB in production)
jobs: Dict[str, dict] = {}
clusters: Dict[str, dict] = {}

# Simple cache for ROSA status to avoid repeated subprocess calls
rosa_status_cache = {"data": None, "timestamp": 0, "ttl": 30}  # Cache for 30 seconds

# Simple cache for OCP connection status to avoid repeated subprocess calls
ocp_status_cache = {
    "data": None,
    "timestamp": 0,
    "ttl": 60,  # Cache for 60 seconds (longer since connection tests are slower)
}


# Pydantic models
class ClusterConfig(BaseModel):
    name: str
    version: str = "4.20.0"
    region: str = "us-west-2"
    instance_type: str = "m5.xlarge"
    min_replicas: int = 2
    max_replicas: int = 3
    network_automation: bool = True
    role_automation: bool = False
    availability_zones: List[str] = ["us-west-2a", "us-west-2b"]
    cidr_block: str = "10.0.0.0/16"
    tags: Dict[str, str] = {}


class JobStatus(BaseModel):
    id: str
    status: str  # pending, running, completed, failed
    progress: int  # 0-100
    message: str
    started_at: datetime
    completed_at: Optional[datetime] = None
    logs: List[str] = []


# Helper functions
def run_ansible_playbook(playbook: str, config: dict, job_id: str):
    """Run ansible playbook asynchronously"""
    try:
        jobs[job_id]["status"] = "running"
        jobs[job_id]["progress"] = 10
        jobs[job_id]["message"] = f"Starting {playbook} execution"

        # Prepare ansible command
        cmd = [
            "ansible-playbook",
            playbook,
            "-e",
            f"cluster_name={config['name']}",
            "-e",
            f"openshift_version={config['version']}",
            "-e",
            f"aws_region={config['region']}",
            "-e",
            "skip_ansible_runner=true",
        ]

        # Add network automation flag
        if config.get("network_automation"):
            cmd.extend(["-e", "enable_network_automation=true"])

        # Add role automation flag
        if config.get("role_automation"):
            cmd.extend(["-e", "enable_role_automation=true"])

        jobs[job_id]["progress"] = 30
        jobs[job_id]["message"] = "Executing ansible playbook"

        # Run the command (use parent directory of ui/ as working directory)
        project_root = os.path.dirname(os.path.dirname(os.path.dirname(os.path.abspath(__file__))))
        result = subprocess.run(
            cmd,
            cwd=project_root,
            capture_output=True,
            text=True,
            timeout=1800,  # 30 minutes timeout
        )

        if result.returncode == 0:
            jobs[job_id]["status"] = "completed"
            jobs[job_id]["progress"] = 100
            jobs[job_id]["message"] = "Cluster creation completed successfully"
        else:
            jobs[job_id]["status"] = "failed"
            jobs[job_id]["message"] = f"Playbook failed: {result.stderr}"

        jobs[job_id]["logs"].extend(result.stdout.split("\n"))
        jobs[job_id]["completed_at"] = datetime.now()

    except subprocess.TimeoutExpired:
        jobs[job_id]["status"] = "failed"
        jobs[job_id]["message"] = "Job timed out after 30 minutes"
    except Exception as e:
        jobs[job_id]["status"] = "failed"
        jobs[job_id]["message"] = f"Error: {str(e)}"


# API Routes
@app.get("/")
async def root():
    return {"message": "ROSA Automation API", "version": "1.0.0"}


@app.get("/api/health")
async def health_check():
    """Health check endpoint"""
    return {"status": "healthy", "timestamp": datetime.now()}


@app.get("/api/versions")
async def get_supported_versions():
    """Get supported OpenShift versions"""
    return {
        "supported_versions": ["4.18", "4.19", "4.20"],
        "default_version": "4.20",
        "recommended_version": "4.20.0",
    }


@app.get("/api/templates")
async def get_templates():
    """Get available cluster templates"""
    return {
        "templates": [
            {
                "id": "rosa-network-basic",
                "name": "ROSA with Network Automation",
                "description": "Basic ROSA HCP cluster with automated VPC/subnet creation",
                "features": ["network_automation"],
                "version": "4.20",
            },
            {
                "id": "rosa-full-automation",
                "name": "ROSA Full Automation",
                "description": "ROSA HCP cluster with network and role automation",
                "features": ["network_automation", "role_automation"],
                "version": "4.20",
            },
        ]
    }


@app.post("/api/clusters")
async def create_cluster(config: ClusterConfig, background_tasks: BackgroundTasks):
    """Create a new ROSA cluster"""

    # Generate unique IDs
    cluster_id = str(uuid.uuid4())
    job_id = str(uuid.uuid4())

    # Store cluster config
    clusters[cluster_id] = {
        "id": cluster_id,
        "config": config.dict(),
        "job_id": job_id,
        "created_at": datetime.now(),
        "status": "creating",
    }

    # Create job
    jobs[job_id] = {
        "id": job_id,
        "cluster_id": cluster_id,
        "status": "pending",
        "progress": 0,
        "message": "Job queued for execution",
        "started_at": datetime.now(),
        "logs": [],
    }

    # Determine which playbook to use
    if config.network_automation:
        playbook = "acm21174_environment_setup.yaml"
    else:
        playbook = "create_rosa_hcp_cluster.yaml"

    # Start background task
    background_tasks.add_task(run_ansible_playbook, playbook, config.dict(), job_id)

    return {
        "cluster_id": cluster_id,
        "job_id": job_id,
        "message": "Cluster creation started",
        "status": "pending",
    }


@app.get("/api/clusters/{cluster_id}")
async def get_cluster(cluster_id: str):
    """Get cluster information"""
    if cluster_id not in clusters:
        raise HTTPException(status_code=404, detail="Cluster not found")

    cluster = clusters[cluster_id]
    job_id = cluster["job_id"]

    # Get job status
    job_status = jobs.get(job_id, {})

    return {"cluster": cluster, "job": job_status}


@app.delete("/api/clusters/{cluster_id}")
async def delete_cluster(cluster_id: str, background_tasks: BackgroundTasks):
    """Delete a ROSA cluster"""
    if cluster_id not in clusters:
        raise HTTPException(status_code=404, detail="Cluster not found")

    cluster = clusters[cluster_id]
    job_id = str(uuid.uuid4())

    # Create deletion job
    jobs[job_id] = {
        "id": job_id,
        "cluster_id": cluster_id,
        "status": "pending",
        "progress": 0,
        "message": "Cluster deletion queued",
        "started_at": datetime.now(),
        "logs": [],
    }

    # Start deletion task
    background_tasks.add_task(
        run_ansible_playbook, "delete_rosa_hcp_cluster.yaml", cluster["config"], job_id
    )

    return {"job_id": job_id, "message": "Cluster deletion started"}


@app.get("/api/jobs/{job_id}")
async def get_job_status(job_id: str):
    """Get job status"""
    if job_id not in jobs:
        raise HTTPException(status_code=404, detail="Job not found")

    return jobs[job_id]


@app.get("/api/jobs/{job_id}/logs")
async def get_job_logs(job_id: str):
    """Get job logs"""
    if job_id not in jobs:
        raise HTTPException(status_code=404, detail="Job not found")

    return {"logs": jobs[job_id].get("logs", [])}


@app.websocket("/ws/jobs/{job_id}")
async def websocket_job_updates(websocket: WebSocket, job_id: str):
    """WebSocket endpoint for real-time job updates"""
    await websocket.accept()

    if job_id not in jobs:
        await websocket.close(code=1003, reason="Job not found")
        return

    try:
        last_progress = -1
        while True:
            job = jobs.get(job_id, {})
            current_progress = job.get("progress", 0)

            # Send update if progress changed
            if current_progress != last_progress:
                await websocket.send_json(
                    {
                        "job_id": job_id,
                        "status": job.get("status", "unknown"),
                        "progress": current_progress,
                        "message": job.get("message", ""),
                        "timestamp": datetime.now().isoformat(),
                    }
                )
                last_progress = current_progress

            # Close connection if job completed
            if job.get("status") in ["completed", "failed"]:
                break

            await asyncio.sleep(2)  # Update every 2 seconds

    except Exception as e:
        print(f"WebSocket error: {e}")
    finally:
        await websocket.close()


# User Journey APIs
@app.get("/api/onboarding/tour")
async def get_onboarding_tour():
    """Get guided onboarding tour steps"""
    return {
        "steps": [
            {
                "id": 1,
                "title": "Welcome to ROSA Automation",
                "content": "ROSA (Red Hat OpenShift Service on AWS) lets you run OpenShift clusters on AWS with full automation.",
                "duration": "2 minutes",
                "video_url": None,
            },
            {
                "id": 2,
                "title": "What You'll Need",
                "content": "To get started, you'll need an AWS account and the ROSA CLI installed.",
                "checklist": [
                    {"item": "AWS Account with appropriate permissions", "checked": False},
                    {"item": "ROSA CLI installed and authenticated", "checked": False},
                    {"item": "OpenShift Cluster Manager account", "checked": False},
                ],
            },
            {
                "id": 3,
                "title": "Automation Features",
                "content": "Our automation can handle network setup (VPCs, subnets) and AWS role configuration automatically.",
                "features": [
                    {
                        "name": "ROSANetwork (ACM-21174)",
                        "description": "Automated VPC and subnet creation",
                    },
                    {
                        "name": "ROSARoleConfig (ACM-21162)",
                        "description": "Automated AWS IAM role setup",
                    },
                ],
            },
        ]
    }


@app.get("/api/diagnostics/checks")
async def get_available_diagnostic_checks():
    """Get list of available diagnostic checks"""
    return {
        "checks": [
            {
                "id": "aws_credentials",
                "name": "AWS Credentials",
                "description": "Verify AWS CLI configuration",
            },
            {
                "id": "rosa_auth",
                "name": "ROSA Authentication",
                "description": "Check ROSA CLI login status",
            },
            {
                "id": "openshift_version",
                "name": "OpenShift Version Support",
                "description": "Verify supported versions",
            },
            {
                "id": "network_connectivity",
                "name": "Network Connectivity",
                "description": "Test AWS API connectivity",
            },
            {
                "id": "permissions",
                "name": "IAM Permissions",
                "description": "Verify required AWS permissions",
            },
        ]
    }


@app.post("/api/diagnostics/run")
async def run_diagnostics(request: dict):
    """Run diagnostic checks"""
    checks_to_run = request.get("checks", [])

    # Run actual diagnostic checks
    results = []
    for check_id in checks_to_run:
        if check_id == "aws_credentials":
            # Mock AWS check for now
            results.append(
                {
                    "check": "aws_credentials",
                    "name": "AWS Credentials",
                    "status": "pass",
                    "message": "✅ AWS credentials are valid",
                    "details": "Account: 123456789012, Region: us-west-2",
                }
            )
        elif check_id == "rosa_auth":
            # Get actual ROSA status
            rosa_status = await get_rosa_status()
            if rosa_status["authenticated"]:
                user_display = rosa_status.get("user_info", {}).get("aws_account_id", "Unknown")
                results.append(
                    {
                        "check": "rosa_auth",
                        "name": "ROSA Authentication",
                        "status": "pass",
                        "message": f"✅ ROSA CLI authenticated",
                        "details": f"Account: {user_display}",
                        "raw_output": rosa_status.get("raw_output", ""),
                    }
                )
            else:
                results.append(
                    {
                        "check": "rosa_auth",
                        "name": "ROSA Authentication",
                        "status": "fail",
                        "message": f"❌ {rosa_status['message']}",
                        "fix": rosa_status.get(
                            "suggestion",
                            "Run 'rosa login --env staging --use-auth-code' to authenticate",
                        ),
                        "command": rosa_status.get(
                            "fix_command", "rosa login --env staging --use-auth-code"
                        ),
                        "error": rosa_status.get("error", ""),
                    }
                )
        elif check_id == "openshift_version":
            results.append(
                {
                    "check": "openshift_version",
                    "name": "OpenShift Version Support",
                    "status": "pass",
                    "message": "✅ OpenShift 4.20 is supported",
                    "details": "Available versions: 4.18, 4.19, 4.20",
                }
            )

    return {"results": results}


@app.get("/api/environment/overview")
async def get_environment_overview():
    """Get comprehensive environment overview"""
    return {
        "aws": {
            "account_id": "123456789012",
            "region": "us-west-2",
            "credentials_status": "valid",
            "last_verified": datetime.now().isoformat(),
        },
        "rosa": {
            "authenticated": True,
            "organization": "Red Hat",
            "subscription_status": "active",
            "console_url": "https://console.redhat.com/openshift",
        },
        "clusters": [
            {
                "name": "tfitzger-rosa-hcp-capi-test",
                "status": "error",
                "version": "4.18.9",
                "region": "us-west-2",
                "node_count": 0,
                "created": "2025-08-11T00:00:00Z",
                "error_message": "Cluster provisioning failed - check AWS permissions",
                "upgrade_available": "4.20.0",
                "automation_used": False,
            }
        ],
        "automation_status": {
            "network_automation_available": True,
            "role_automation_available": True,
            "templates_count": 2,
            "could_have_prevented_issues": True,
        },
        "recommendations": [
            "🚨 Your cluster 'tfitzger-rosa-hcp-capi-test' is in error state - run diagnostics",
            "⬆️ Consider upgrading from OpenShift 4.18.9 to 4.20.0 for better stability",
            "🔧 Use ROSANetwork automation to prevent networking issues in future clusters",
            "📋 Review our troubleshooting guide for cluster error resolution",
        ],
        "alerts": [
            {
                "type": "error",
                "message": "1 cluster in error state requires attention",
                "action": "Run diagnostics",
                "severity": "high",
            },
            {
                "type": "info",
                "message": "Automation features available to improve reliability",
                "action": "Learn about automation",
                "severity": "medium",
            },
        ],
    }


@app.get("/api/rosa/status")
async def get_rosa_status():
    """Check ROSA CLI authentication status"""
    import time

    # Check if we have cached data that's still valid
    current_time = time.time()
    if (
        rosa_status_cache["data"] is not None
        and current_time - rosa_status_cache["timestamp"] < rosa_status_cache["ttl"]
    ):
        return rosa_status_cache["data"]

    try:
        # Use synchronous subprocess with very short timeout for better reliability
        result = subprocess.run(
            ["rosa", "whoami"], capture_output=True, text=True, timeout=5  # Very short timeout
        )

        if result.returncode == 0:
            # Parse rosa whoami output
            output_lines = result.stdout.split("\n")
            user_info = {}

            for line in output_lines:
                if ":" in line:
                    key, value = line.split(":", 1)
                    user_info[key.strip().lower().replace(" ", "_")] = value.strip()

            response_data = {
                "authenticated": True,
                "status": "success",
                "message": "ROSA CLI is authenticated and ready",
                "user_info": user_info,
                "raw_output": result.stdout,
                "command": "rosa whoami",
                "last_checked": datetime.now().isoformat(),
            }

            # Cache the successful response
            rosa_status_cache["data"] = response_data
            rosa_status_cache["timestamp"] = current_time

            return response_data
        else:
            # Parse error to provide helpful guidance
            error_msg = result.stderr if result.stderr else "Unknown error"

            if "not logged in" in error_msg.lower() or "authentication" in error_msg.lower():
                fix_command = "rosa login --env staging --use-auth-code"
                suggestion = "Run 'rosa login --env staging --use-auth-code' to authenticate with the ROSA staging environment"
            elif "command not found" in error_msg.lower():
                fix_command = "Install ROSA CLI"
                suggestion = (
                    "Install the ROSA CLI from https://console.redhat.com/openshift/downloads"
                )
            else:
                fix_command = "rosa whoami"
                suggestion = "Check your ROSA CLI installation and network connectivity"

            return {
                "authenticated": False,
                "status": "error",
                "message": f"ROSA CLI authentication failed: {error_msg}",
                "error": error_msg,
                "fix_command": fix_command,
                "suggestion": suggestion,
                "last_checked": datetime.now().isoformat(),
            }

    except subprocess.TimeoutExpired:
        return {
            "authenticated": False,
            "status": "timeout",
            "message": "ROSA CLI command timed out after 5 seconds",
            "error": "Command execution timed out",
            "fix_command": "rosa whoami",
            "suggestion": "Check your network connectivity and try again",
            "last_checked": datetime.now().isoformat(),
        }
    except FileNotFoundError:
        return {
            "authenticated": False,
            "status": "not_installed",
            "message": "ROSA CLI is not installed",
            "error": "ROSA CLI not found in PATH",
            "fix_command": "Install ROSA CLI",
            "suggestion": "Install the ROSA CLI from https://console.redhat.com/openshift/downloads",
            "last_checked": datetime.now().isoformat(),
        }
    except Exception as e:
        return {
            "authenticated": False,
            "status": "error",
            "message": f"Unexpected error checking ROSA status: {str(e)}",
            "error": str(e),
            "fix_command": "rosa whoami",
            "suggestion": "Check your ROSA CLI installation and try again",
            "last_checked": datetime.now().isoformat(),
        }


@app.get("/api/config/status")
async def get_config_status():
    """Check if vars/user_vars.yml has been properly configured"""
    try:
        # Path to user_vars.yml relative to the project root
        # Go up from ui/backend/app.py -> ui/backend -> ui -> automation-capi (project root)
        project_root = os.path.dirname(os.path.dirname(os.path.dirname(os.path.abspath(__file__))))
        config_path = os.path.join(project_root, "vars", "user_vars.yml")

        if not os.path.exists(config_path):
            return {
                "configured": False,
                "status": "missing",
                "message": "vars/user_vars.yml file not found",
                "missing_fields": [],
                "empty_fields": [],
                "suggestion": "Create vars/user_vars.yml from the template",
                "last_checked": datetime.now().isoformat(),
            }

        # Read and parse the YAML file
        with open(config_path, "r") as file:
            config = yaml.safe_load(file) or {}

        # Required fields that must be configured
        required_fields = {
            "OCP_HUB_API_URL": "OpenShift Hub API URL",
            "OCP_HUB_CLUSTER_USER": "OpenShift Hub Username",
            "OCP_HUB_CLUSTER_PASSWORD": "OpenShift Hub Password",
            "AWS_REGION": "AWS Region",
            "AWS_ACCESS_KEY_ID": "AWS Access Key ID",
            "AWS_SECRET_ACCESS_KEY": "AWS Secret Access Key",
            "OCM_CLIENT_ID": "OpenShift Cluster Manager Client ID",
            "OCM_CLIENT_SECRET": "OpenShift Cluster Manager Client Secret",
        }

        # Check which fields are missing or empty
        missing_fields = []
        empty_fields = []
        configured_fields = []

        for field, description in required_fields.items():
            if field not in config:
                missing_fields.append({"field": field, "description": description})
            elif not config[field] or str(config[field]).strip() == "":
                empty_fields.append({"field": field, "description": description})
            else:
                configured_fields.append({"field": field, "description": description})

        # Determine overall status
        total_required = len(required_fields)
        total_configured = len(configured_fields)

        if total_configured == total_required:
            status = "fully_configured"
            message = "All required credentials are configured"
        elif total_configured > 0:
            status = "partially_configured"
            message = f"{total_configured}/{total_required} credentials configured"
        else:
            status = "not_configured"
            message = "No credentials have been configured"

        return {
            "configured": total_configured == total_required,
            "status": status,
            "message": message,
            "total_required": total_required,
            "total_configured": total_configured,
            "configured_fields": configured_fields,
            "missing_fields": missing_fields,
            "empty_fields": empty_fields,
            "suggestion": "Configure the missing credentials in vars/user_vars.yml",
            "config_file_path": "vars/user_vars.yml",
            "last_checked": datetime.now().isoformat(),
        }

    except yaml.YAMLError as e:
        return {
            "configured": False,
            "status": "invalid_yaml",
            "message": f"Invalid YAML format in vars/user_vars.yml: {str(e)}",
            "missing_fields": [],
            "empty_fields": [],
            "suggestion": "Fix the YAML syntax errors in vars/user_vars.yml",
            "last_checked": datetime.now().isoformat(),
        }
    except Exception as e:
        return {
            "configured": False,
            "status": "error",
            "message": f"Error reading configuration: {str(e)}",
            "missing_fields": [],
            "empty_fields": [],
            "suggestion": "Check file permissions and try again",
            "last_checked": datetime.now().isoformat(),
        }


@app.post("/api/kind/verify-cluster")
async def verify_kind_cluster(request: dict):
    """Verify if a Kind cluster exists and is accessible"""
    cluster_name = request.get("cluster_name", "").strip()

    if not cluster_name:
        return {
            "exists": False,
            "accessible": False,
            "message": "Cluster name is required",
            "suggestion": "Please provide a valid Kind cluster name",
        }

    try:
        # Check if Kind is installed
        kind_check = subprocess.run(
            ["kind", "--version"], capture_output=True, text=True, timeout=10
        )

        if kind_check.returncode != 0:
            return {
                "exists": False,
                "accessible": False,
                "message": "Kind is not installed",
                "suggestion": "Install Kind first: brew install kind (macOS) or download from https://kind.sigs.k8s.io/",
                "cluster_name": cluster_name,
            }

        # List Kind clusters to check if the specified cluster exists
        list_result = subprocess.run(
            ["kind", "get", "clusters"], capture_output=True, text=True, timeout=10
        )

        if list_result.returncode != 0:
            return {
                "exists": False,
                "accessible": False,
                "message": "Failed to list Kind clusters",
                "suggestion": "Check Kind installation and permissions",
                "cluster_name": cluster_name,
            }

        existing_clusters = [
            line.strip() for line in list_result.stdout.strip().split("\n") if line.strip()
        ]
        cluster_exists = cluster_name in existing_clusters

        if not cluster_exists:
            return {
                "exists": False,
                "accessible": False,
                "message": f"Kind cluster '{cluster_name}' does not exist",
                "suggestion": f"Create the cluster with: kind create cluster --name {cluster_name}",
                "cluster_name": cluster_name,
                "available_clusters": existing_clusters,
            }

        # Test cluster accessibility with kubectl
        try:
            # Get cluster context name
            context_name = f"kind-{cluster_name}"

            # Test kubectl access
            kubectl_test = subprocess.run(
                ["kubectl", "cluster-info", "--context", context_name],
                capture_output=True,
                text=True,
                timeout=15,
            )

            if kubectl_test.returncode == 0:
                # Get cluster info
                cluster_info = {}
                if "Kubernetes control plane" in kubectl_test.stdout:
                    for line in kubectl_test.stdout.split("\n"):
                        if "Kubernetes control plane" in line:
                            # Extract API URL
                            import re

                            url_match = re.search(r"https?://[^\s]+", line)
                            if url_match:
                                cluster_info["api_url"] = url_match.group()

                # Check for components in the cluster
                components = {
                    "checks_passed": 0,
                    "warnings": 0,
                    "failed": 0,
                    "details": []
                }

                # Check AWS credentials secret
                aws_creds_check = subprocess.run(
                    ["kubectl", "get", "secret", "capa-manager-bootstrap-credentials",
                     "-n", "capa-system", "--context", context_name],
                    capture_output=True,
                    text=True,
                    timeout=10
                )
                if aws_creds_check.returncode == 0:
                    components["checks_passed"] += 1
                    components["details"].append({
                        "name": "AWS Credentials",
                        "status": "configured",
                        "message": "AWS credentials secret found"
                    })
                else:
                    components["warnings"] += 1
                    components["details"].append({
                        "name": "AWS Credentials",
                        "status": "not_configured",
                        "message": "AWS credentials secret not found in capa-system namespace"
                    })

                # Check OCM Client Secret (rosa-creds-secret)
                ocm_secret_check = subprocess.run(
                    ["kubectl", "get", "secret", "rosa-creds-secret",
                     "-n", "ns-rosa-hcp", "--context", context_name],
                    capture_output=True,
                    text=True,
                    timeout=10
                )
                if ocm_secret_check.returncode == 0:
                    components["checks_passed"] += 1
                    components["details"].append({
                        "name": "OCM Client Secret",
                        "status": "configured",
                        "message": "ROSA credentials secret found"
                    })
                else:
                    components["failed"] += 1
                    components["details"].append({
                        "name": "OCM Client Secret",
                        "status": "missing",
                        "message": "ROSA credentials secret not found in ns-rosa-hcp namespace"
                    })

                cluster_info["components"] = components

                return {
                    "exists": True,
                    "accessible": True,
                    "message": f"Kind cluster '{cluster_name}' is running and accessible",
                    "cluster_name": cluster_name,
                    "context_name": context_name,
                    "cluster_info": cluster_info,
                    "suggestion": f"You can use this cluster for testing. Update your vars/user_vars.yml with the cluster details.",
                }
            else:
                return {
                    "exists": True,
                    "accessible": False,
                    "message": f"Kind cluster '{cluster_name}' exists but is not accessible",
                    "suggestion": f"The cluster may be stopped. Try: kind delete cluster --name {cluster_name} && kind create cluster --name {cluster_name}",
                    "cluster_name": cluster_name,
                    "error_details": kubectl_test.stderr,
                }

        except subprocess.TimeoutExpired:
            return {
                "exists": True,
                "accessible": False,
                "message": f"Kind cluster '{cluster_name}' exists but connection timed out",
                "suggestion": "The cluster may be unresponsive. Try recreating it.",
                "cluster_name": cluster_name,
            }

    except subprocess.TimeoutExpired:
        return {
            "exists": False,
            "accessible": False,
            "message": "Kind command timed out",
            "suggestion": "Check Kind installation and system performance",
            "cluster_name": cluster_name,
        }
    except Exception as e:
        return {
            "exists": False,
            "accessible": False,
            "message": f"Error checking Kind cluster: {str(e)}",
            "suggestion": "Check Kind installation and permissions",
            "cluster_name": cluster_name,
        }


@app.get("/api/kind/list-clusters")
async def list_kind_clusters():
    """List available Kind clusters"""
    try:
        # Check if Kind is installed
        kind_check = subprocess.run(
            ["kind", "--version"], capture_output=True, text=True, timeout=10
        )

        if kind_check.returncode != 0:
            return {
                "clusters": [],
                "kind_installed": False,
                "message": "Kind is not installed",
                "suggestion": "Install Kind first: brew install kind (macOS) or download from https://kind.sigs.k8s.io/",
            }

        # List clusters
        list_result = subprocess.run(
            ["kind", "get", "clusters"], capture_output=True, text=True, timeout=10
        )

        if list_result.returncode != 0:
            return {
                "clusters": [],
                "kind_installed": True,
                "message": "Failed to list Kind clusters",
                "suggestion": "Check Kind installation and permissions",
            }

        clusters = [line.strip() for line in list_result.stdout.strip().split("\n") if line.strip()]

        return {
            "clusters": clusters,
            "kind_installed": True,
            "message": (
                f"Found {len(clusters)} Kind cluster(s)" if clusters else "No Kind clusters found"
            ),
            "suggestion": (
                "Create a cluster with: kind create cluster --name <cluster-name>"
                if not clusters
                else None
            ),
        }

    except Exception as e:
        return {
            "clusters": [],
            "kind_installed": False,
            "message": f"Error listing Kind clusters: {str(e)}",
            "suggestion": "Check Kind installation and permissions",
        }


@app.post("/api/kind/create-cluster")
async def create_kind_cluster(request: Request):
    """Create a new Kind cluster"""
    try:
        # Parse request body
        body = await request.json()
        cluster_name = body.get("cluster_name", "").strip()

        if not cluster_name:
            return {
                "success": False,
                "message": "Cluster name is required",
                "suggestion": "Provide a valid cluster name",
            }

        # Validate cluster name (Kubernetes naming conventions)
        import re

        name_pattern = re.compile(r"^[a-z0-9]([-a-z0-9]*[a-z0-9])?$")
        if not name_pattern.match(cluster_name):
            return {
                "success": False,
                "message": "Invalid cluster name format",
                "suggestion": "Use lowercase letters, numbers, and hyphens only. Must start and end with alphanumeric character.",
            }

        # Check if Kind is installed
        kind_check = subprocess.run(
            ["kind", "--version"], capture_output=True, text=True, timeout=10
        )

        if kind_check.returncode != 0:
            return {
                "success": False,
                "message": "Kind is not installed",
                "suggestion": "Install Kind first: brew install kind (macOS) or download from https://kind.sigs.k8s.io/",
            }

        # Check if cluster already exists
        list_result = subprocess.run(
            ["kind", "get", "clusters"], capture_output=True, text=True, timeout=10
        )

        if list_result.returncode == 0:
            existing_clusters = [
                line.strip() for line in list_result.stdout.strip().split("\n") if line.strip()
            ]
            if cluster_name in existing_clusters:
                return {
                    "success": False,
                    "message": f"Cluster '{cluster_name}' already exists",
                    "suggestion": "Choose a different name or delete the existing cluster",
                }

        # Create the cluster
        create_result = subprocess.run(
            ["kind", "create", "cluster", "--name", cluster_name],
            capture_output=True,
            text=True,
            timeout=300,  # 5 minutes timeout for cluster creation
        )

        if create_result.returncode != 0:
            return {
                "success": False,
                "message": f"Failed to create cluster: {create_result.stderr}",
                "suggestion": "Check Docker is running and you have sufficient resources",
            }

        # Verify the cluster was created and is accessible
        kubectl_test = subprocess.run(
            [
                "kubectl",
                "cluster-info",
                "--context",
                f"kind-{cluster_name}",
            ],
            capture_output=True,
            text=True,
            timeout=30,
        )

        if kubectl_test.returncode == 0:
            return {
                "success": True,
                "message": f"Cluster '{cluster_name}' created successfully",
                "cluster_name": cluster_name,
                "context_name": f"kind-{cluster_name}",
                "output": create_result.stdout,
            }
        else:
            return {
                "success": True,
                "message": f"Cluster '{cluster_name}' created but verification failed",
                "cluster_name": cluster_name,
                "warning": "Cluster may need a moment to initialize",
            }

    except subprocess.TimeoutExpired:
        return {
            "success": False,
            "message": "Cluster creation timed out",
            "suggestion": "This may take a while. Check 'kind get clusters' to see if it completed.",
        }
    except Exception as e:
        return {
            "success": False,
            "message": f"Error creating Kind cluster: {str(e)}",
            "suggestion": "Check Kind installation and Docker daemon status",
        }


@app.post("/api/kind/create-ocm-secret")
async def create_ocm_secret(request: Request):
    """Create OCM client secret by running the create-ocmclient-secret.sh script"""
    try:
        # Parse request body
        body = await request.json()
        cluster_name = body.get("cluster_name", "").strip()

        if not cluster_name:
            return {
                "success": False,
                "message": "Cluster name is required",
            }

        # Script path - look in project root or home directory
        project_root = os.path.dirname(os.path.dirname(os.path.dirname(os.path.abspath(__file__))))
        script_paths = [
            os.path.join(project_root, "scripts", "create-ocmclient-secret.sh"),
            os.path.expanduser("~/create-ocmclient-secret.sh"),
        ]

        script_path = None
        for path in script_paths:
            if os.path.exists(path):
                script_path = path
                break

        if not script_path:
            return {
                "success": False,
                "message": f"Script not found. Looked in: {', '.join(script_paths)}",
                "suggestion": "Please create the script at one of the expected locations",
            }

        # Set the kubectl context for the script
        context_name = f"kind-{cluster_name}"

        # Run the script with the appropriate context
        # First, ensure the namespace exists
        ns_create = subprocess.run(
            ["kubectl", "create", "namespace", "ns-rosa-hcp", "--context", context_name],
            capture_output=True,
            text=True,
            timeout=30
        )
        # Ignore error if namespace already exists

        # Run the script
        result = subprocess.run(
            ["bash", script_path],
            capture_output=True,
            text=True,
            timeout=60,
            env={**os.environ, "KUBECONFIG": os.environ.get("KUBECONFIG", os.path.expanduser("~/.kube/config"))}
        )

        if result.returncode == 0:
            return {
                "success": True,
                "message": "OCM client secret created successfully",
                "output": result.stdout,
            }
        else:
            return {
                "success": False,
                "message": f"Failed to create secret: {result.stderr}",
                "output": result.stdout,
            }

    except subprocess.TimeoutExpired:
        return {
            "success": False,
            "message": "Script execution timed out",
        }
    except Exception as e:
        return {
            "success": False,
            "message": f"Error creating OCM secret: {str(e)}",
        }


@app.post("/api/kind/execute-command")
async def execute_kind_command(request: Request):
    """Execute a kubectl command in the context of a Kind cluster"""
    try:
        # Parse request body
        body = await request.json()
        cluster_name = body.get("cluster_name", "").strip()
        command = body.get("command", "").strip()

        if not cluster_name:
            return {
                "success": False,
                "error": "Cluster name is required",
                "output": "",
            }

        if not command:
            return {
                "success": False,
                "error": "Command is required",
                "output": "",
            }

        # Security check: Only block truly dangerous file system and system commands
        # Allow kubectl/oc/rosa commands and aliases (which will be resolved by shell)

        # Only block destructive file system operations and system commands
        # Note: We allow 'oc delete' and 'kubectl delete' for Kubernetes resources
        dangerous_patterns = [
            r'\brm\s+-rf\s+/',  # rm -rf / or similar
            r'\bmkfs\b',         # format filesystem
            r'\bdd\b.*of=/dev', # dd to device
            r'\bshutdown\b',
            r'\breboot\b',
            r'\bkillall\b',
            r':\(\)',            # fork bomb
        ]

        import re
        for pattern in dangerous_patterns:
            if re.search(pattern, command, re.IGNORECASE):
                return {
                    "success": False,
                    "error": "This command is not allowed for security reasons",
                    "output": "",
                }

        # Get kubeconfig for the Kind cluster
        kubeconfig_result = subprocess.run(
            ["kind", "get", "kubeconfig", "--name", cluster_name],
            capture_output=True,
            text=True,
            timeout=10,
        )

        if kubeconfig_result.returncode != 0:
            return {
                "success": False,
                "error": f"Failed to get kubeconfig: {kubeconfig_result.stderr}",
                "output": "",
            }

        # Write kubeconfig to a temporary file
        import tempfile
        with tempfile.NamedTemporaryFile(mode='w', delete=False, suffix='.kubeconfig') as f:
            f.write(kubeconfig_result.stdout)
            temp_kubeconfig = f.name

        try:
            # Use bash login shell with alias expansion
            user_shell = os.environ.get("SHELL", "/bin/bash")

            # Build a command that sources profile and runs the user command
            # Redirect stderr from sourcing to suppress "Restored session" messages
            wrapper_command = f'''
                # Source profile files silently
                [ -f ~/.profile ] && source ~/.profile 2>/dev/null
                [ -f ~/.bashrc ] && source ~/.bashrc 2>/dev/null
                [ -f ~/.bash_profile ] && source ~/.bash_profile 2>/dev/null
                # Enable alias expansion
                shopt -s expand_aliases 2>/dev/null || true
                # Run the actual command
                {command}
            '''

            result = subprocess.run(
                [user_shell, "-c", wrapper_command],
                capture_output=True,
                text=True,
                timeout=60,
                env={**os.environ, "KUBECONFIG": temp_kubeconfig}
            )

            return {
                "success": result.returncode == 0,
                "output": result.stdout if result.stdout else result.stderr,
                "exit_code": result.returncode,
            }

        finally:
            # Clean up temporary kubeconfig
            if os.path.exists(temp_kubeconfig):
                os.unlink(temp_kubeconfig)

    except subprocess.TimeoutExpired:
        return {
            "success": False,
            "error": "Command execution timed out (60s limit)",
            "output": "",
        }
    except Exception as e:
        return {
            "success": False,
            "error": f"Error executing command: {str(e)}",
            "output": "",
        }


<<<<<<< HEAD
@app.post("/api/kind/get-active-resources")
async def get_active_resources(request: Request):
    """Get active CAPI/ROSA resources from the Kind cluster"""
    try:
        body = await request.json()
        cluster_name = body.get("cluster_name", "").strip()
        namespace = body.get("namespace", "ns-rosa-hcp").strip()

        if not cluster_name:
            return {
                "success": False,
                "message": "Cluster name is required",
                "resources": []
            }

        context_name = f"kind-{cluster_name}"
        resources = []

        # Fetch CAPI Clusters
        try:
            result = subprocess.run(
                ["kubectl", "get", "clusters.cluster.x-k8s.io", "-n", namespace,
                 "--context", context_name, "-o", "json"],
                capture_output=True,
                text=True,
                timeout=10
            )
            if result.returncode == 0:
                import json as json_module
                data = json_module.loads(result.stdout)
                for item in data.get("items", []):
                    metadata = item.get("metadata", {})
                    spec = item.get("spec", {})
                    status = item.get("status", {})
                    resources.append({
                        "type": "CAPI Clusters",
                        "name": metadata.get("name", "unknown"),
                        "version": spec.get("topology", {}).get("version", "v1.5.3"),
                        "status": "Ready" if status.get("phase") == "Provisioned" else status.get("phase", "Active")
                    })
        except Exception:
            pass

        # Fetch RosaControlPlane
        try:
            result = subprocess.run(
                ["kubectl", "get", "rosacontrolplane", "-n", namespace,
                 "--context", context_name, "-o", "json"],
                capture_output=True,
                text=True,
                timeout=10
            )
            if result.returncode == 0:
                import json as json_module
                data = json_module.loads(result.stdout)
                for item in data.get("items", []):
                    metadata = item.get("metadata", {})
                    spec = item.get("spec", {})
                    status = item.get("status", {})

                    # Check for ready status - could be in status.ready field or in conditions
                    is_ready = False

                    # First check if there's a direct ready field
                    if status.get("ready") == True or status.get("ready") == "true":
                        is_ready = True
                    else:
                        # Check conditions for various ready condition types
                        conditions = status.get("conditions", [])
                        for condition in conditions:
                            condition_type = condition.get("type", "")
                            # Check for various possible ready condition types
                            if condition.get("status") == "True" and (
                                condition_type == "Ready" or
                                condition_type == "ROSAControlPlaneReady" or
                                condition_type == "RosaControlPlaneReady"
                            ):
                                is_ready = True
                                break

                    resources.append({
                        "type": "RosaControlPlane",
                        "name": metadata.get("name", "unknown"),
                        "version": spec.get("version", "v4.20"),
                        "status": "Ready" if is_ready else "Provisioning"
                    })
        except Exception:
            pass

        # Fetch RosaNetwork
        try:
            result = subprocess.run(
                ["kubectl", "get", "rosanetwork", "-n", namespace,
                 "--context", context_name, "-o", "json"],
                capture_output=True,
                text=True,
                timeout=10
            )
            if result.returncode == 0:
                import json as json_module
                data = json_module.loads(result.stdout)
                for item in data.get("items", []):
                    metadata = item.get("metadata", {})
                    spec = item.get("spec", {})
                    status = item.get("status", {})

                    # Check conditions for RosaNetwork ready state
                    # Could be ROSANetworkReady, RosaNetworkReady, or just Ready
                    is_ready = False
                    conditions = status.get("conditions", [])
                    for condition in conditions:
                        condition_type = condition.get("type", "")
                        # Check for various possible ready condition types
                        if condition.get("status") == "True" and (
                            condition_type == "ROSANetworkReady" or
                            condition_type == "RosaNetworkReady" or
                            condition_type == "Ready"
                        ):
                            is_ready = True
                            break

                    resources.append({
                        "type": "RosaNetwork",
                        "name": metadata.get("name", "unknown"),
                        "version": spec.get("version", "v4.20"),
                        "status": "Ready" if is_ready else "Configuring"
                    })
        except Exception:
            pass

        # Fetch RosaRoleConfig
        try:
            result = subprocess.run(
                ["kubectl", "get", "rosaroleconfig", "-n", namespace,
                 "--context", context_name, "-o", "json"],
                capture_output=True,
                text=True,
                timeout=10
            )
            if result.returncode == 0:
                import json as json_module
                data = json_module.loads(result.stdout)
                for item in data.get("items", []):
                    metadata = item.get("metadata", {})
                    spec = item.get("spec", {})
                    status = item.get("status", {})

                    # Check conditions for RosaRoleConfig ready state
                    # Could be ROSARoleConfigReady, RosaRoleConfigReady, or just Ready
                    is_ready = False
                    conditions = status.get("conditions", [])
                    for condition in conditions:
                        condition_type = condition.get("type", "")
                        # Check for various possible ready condition types
                        if condition.get("status") == "True" and (
                            condition_type == "ROSARoleConfigReady" or
                            condition_type == "RosaRoleConfigReady" or
                            condition_type == "Ready"
                        ):
                            is_ready = True
                            break

                    resources.append({
                        "type": "RosaRoleConfig",
                        "name": metadata.get("name", "unknown"),
                        "version": spec.get("version", "v4.20"),
                        "status": "Ready" if is_ready else "Configuring"
                    })
        except Exception:
            pass

        return {
            "success": True,
            "resources": resources,
            "message": f"Found {len(resources)} active resource(s)"
        }

    except Exception as e:
        return {
            "success": False,
            "message": f"Error fetching active resources: {str(e)}",
            "resources": []
        }


@app.post("/api/kind/get-resource-detail")
async def get_resource_detail(request: Request):
    """Get full YAML details of a specific resource from the Kind cluster"""
    try:
        body = await request.json()
        cluster_name = body.get("cluster_name", "").strip()
        resource_type = body.get("resource_type", "").strip()
        resource_name = body.get("resource_name", "").strip()
        namespace = body.get("namespace", "ns-rosa-hcp").strip()

        if not cluster_name or not resource_type or not resource_name:
            return {
                "success": False,
                "message": "cluster_name, resource_type, and resource_name are required",
                "data": None
            }

        context_name = f"kind-{cluster_name}"

        # Map friendly resource types to kubectl resource types
        resource_type_map = {
            "CAPI Clusters": "clusters.cluster.x-k8s.io",
            "RosaControlPlane": "rosacontrolplane",
            "RosaNetwork": "rosanetwork",
            "RosaRoleConfig": "rosaroleconfig",
        }

        kubectl_resource_type = resource_type_map.get(resource_type, resource_type.lower())

        # Fetch the resource details in YAML format
        try:
            result = subprocess.run(
                ["kubectl", "get", kubectl_resource_type, resource_name, "-n", namespace,
                 "--context", context_name, "-o", "yaml"],
                capture_output=True,
                text=True,
                timeout=10
            )

            if result.returncode == 0:
                return {
                    "success": True,
                    "data": result.stdout,
                    "resource_type": resource_type,
                    "resource_name": resource_name,
                    "namespace": namespace,
                    "message": f"Successfully fetched {resource_type} '{resource_name}'"
                }
            else:
                return {
                    "success": False,
                    "message": f"Failed to fetch resource: {result.stderr}",
                    "data": None
                }

        except subprocess.TimeoutExpired:
            return {
                "success": False,
                "message": "Request timed out",
                "data": None
            }

    except Exception as e:
        return {
            "success": False,
            "message": f"Error fetching resource detail: {str(e)}",
            "data": None
        }


=======
>>>>>>> b3d636db
@app.get("/api/ocp/connection-status")
async def get_ocp_connection_status():
    """Test OpenShift Hub connection using OCP_HUB variables from user_vars.yml"""
    import time

    # Check if we have cached data that's still valid
    current_time = time.time()
    if (
        ocp_status_cache["data"] is not None
        and current_time - ocp_status_cache["timestamp"] < ocp_status_cache["ttl"]
    ):
        return ocp_status_cache["data"]

    try:
        # Path to user_vars.yml
        project_root = os.path.dirname(os.path.dirname(os.path.dirname(os.path.abspath(__file__))))
        config_path = os.path.join(project_root, "vars", "user_vars.yml")

        if not os.path.exists(config_path):
            return {
                "connected": False,
                "status": "config_missing",
                "message": "vars/user_vars.yml file not found",
                "suggestion": "Create and configure vars/user_vars.yml with OCP Hub credentials",
                "last_checked": datetime.now().isoformat(),
            }

        # Read and parse the YAML file
        with open(config_path, "r") as file:
            config = yaml.safe_load(file) or {}

        # Check if OCP Hub variables are configured
        ocp_api_url = config.get("OCP_HUB_API_URL", "").strip()
        ocp_user = config.get("OCP_HUB_CLUSTER_USER", "").strip()
        ocp_password = config.get("OCP_HUB_CLUSTER_PASSWORD", "").strip()

        if not ocp_api_url:
            return {
                "connected": False,
                "status": "missing_api_url",
                "message": "OCP_HUB_API_URL not configured",
                "suggestion": "Configure OCP_HUB_API_URL in vars/user_vars.yml",
                "last_checked": datetime.now().isoformat(),
            }

        if not ocp_user or not ocp_password:
            return {
                "connected": False,
                "status": "missing_credentials",
                "message": "OCP Hub username or password not configured",
                "suggestion": "Configure OCP_HUB_CLUSTER_USER and OCP_HUB_CLUSTER_PASSWORD in vars/user_vars.yml",
                "configured_url": ocp_api_url,
                "last_checked": datetime.now().isoformat(),
            }

        # Test the connection using oc login
        login_cmd = [
            "oc",
            "login",
            ocp_api_url,
            "--username",
            ocp_user,
            "--password",
            ocp_password,
            "--insecure-skip-tls-verify=true",
        ]

        # Run oc login command
        result = subprocess.run(login_cmd, capture_output=True, text=True, timeout=30)

        if result.returncode == 0:
            # Login successful, now get cluster info
            try:
                # Get cluster version
                version_result = subprocess.run(
                    ["oc", "version", "--short"], capture_output=True, text=True, timeout=10
                )

                # Get current user context
                whoami_result = subprocess.run(
                    ["oc", "whoami"], capture_output=True, text=True, timeout=10
                )

                # Get cluster info
                cluster_result = subprocess.run(
                    ["oc", "cluster-info"], capture_output=True, text=True, timeout=10
                )

                cluster_info = {}
                if version_result.returncode == 0:
                    cluster_info["version"] = version_result.stdout.strip()
                if whoami_result.returncode == 0:
                    cluster_info["current_user"] = whoami_result.stdout.strip()
                if cluster_result.returncode == 0:
                    cluster_info["cluster_info"] = cluster_result.stdout.strip()

                response_data = {
                    "connected": True,
                    "status": "connected",
                    "message": "Successfully connected to OpenShift Hub cluster",
                    "api_url": ocp_api_url,
                    "username": ocp_user,
                    "cluster_info": cluster_info,
                    "connection_test_output": result.stdout.strip(),
                    "last_checked": datetime.now().isoformat(),
                }

                # Cache the successful response
                ocp_status_cache["data"] = response_data
                ocp_status_cache["timestamp"] = current_time

                return response_data

            except subprocess.TimeoutExpired:
                return {
                    "connected": True,
                    "status": "connected_limited",
                    "message": "Connected to OpenShift, but cluster info retrieval timed out",
                    "api_url": ocp_api_url,
                    "username": ocp_user,
                    "last_checked": datetime.now().isoformat(),
                }

        else:
            # Login failed
            error_msg = result.stderr.strip() if result.stderr else result.stdout.strip()

            if (
                "unauthorized" in error_msg.lower()
                or "invalid username or password" in error_msg.lower()
            ):
                status = "invalid_credentials"
                message = "Invalid username or password"
                suggestion = "Check your OCP_HUB_CLUSTER_USER and OCP_HUB_CLUSTER_PASSWORD in vars/user_vars.yml"
            elif (
                "network" in error_msg.lower()
                or "connection" in error_msg.lower()
                or "timeout" in error_msg.lower()
            ):
                status = "connection_failed"
                message = "Network connection failed"
                suggestion = "Check your network connection and OCP_HUB_API_URL"
            elif "certificate" in error_msg.lower() or "tls" in error_msg.lower():
                status = "tls_error"
                message = "TLS/Certificate error"
                suggestion = "Check the API URL or certificate configuration"
            else:
                status = "login_failed"
                message = f"Login failed: {error_msg}"
                suggestion = "Check your OCP Hub configuration and network connectivity"

            response_data = {
                "connected": False,
                "status": status,
                "message": message,
                "suggestion": suggestion,
                "api_url": ocp_api_url,
                "username": ocp_user,
                "error_details": error_msg,
                "last_checked": datetime.now().isoformat(),
            }

            # Clear cache on failure - don't cache failed login attempts
            ocp_status_cache["data"] = None
            ocp_status_cache["timestamp"] = 0

            return response_data

    except subprocess.TimeoutExpired:
        return {
            "connected": False,
            "status": "timeout",
            "message": "Connection test timed out after 30 seconds",
            "suggestion": "Check network connectivity and API URL",
            "last_checked": datetime.now().isoformat(),
        }
    except FileNotFoundError:
        return {
            "connected": False,
            "status": "oc_not_found",
            "message": "OpenShift CLI (oc) not found",
            "suggestion": "Install the OpenShift CLI (oc) command",
            "last_checked": datetime.now().isoformat(),
        }
    except yaml.YAMLError as e:
        return {
            "connected": False,
            "status": "invalid_yaml",
            "message": f"Invalid YAML format in vars/user_vars.yml: {str(e)}",
            "suggestion": "Fix the YAML syntax errors in vars/user_vars.yml",
            "last_checked": datetime.now().isoformat(),
        }
    except Exception as e:
        return {
            "connected": False,
            "status": "error",
            "message": f"Error testing OCP connection: {str(e)}",
            "suggestion": "Check configuration and try again",
            "last_checked": datetime.now().isoformat(),
        }


@app.get("/api/aws/credentials-status")
async def get_aws_credentials_status():
    """Check AWS credentials validity and provide detailed guidance"""
    try:
        # Path to user_vars.yml
        project_root = os.path.dirname(os.path.dirname(os.path.dirname(os.path.abspath(__file__))))
        config_path = os.path.join(project_root, "vars", "user_vars.yml")

        if not os.path.exists(config_path):
            return {
                "valid": False,
                "status": "config_missing",
                "message": "Configuration file not found",
                "credentials_configured": False,
                "suggestion": "Create vars/user_vars.yml and configure AWS credentials",
                "setup_guide": "Set AWS_ACCESS_KEY_ID and AWS_SECRET_ACCESS_KEY in vars/user_vars.yml",
                "last_checked": datetime.now().isoformat(),
            }

        # Read configuration
        with open(config_path, "r") as file:
            config = yaml.safe_load(file) or {}

        aws_access_key = config.get("AWS_ACCESS_KEY_ID", "").strip()
        aws_secret_key = config.get("AWS_SECRET_ACCESS_KEY", "").strip()
        aws_region = config.get("AWS_REGION", "us-west-2").strip()

        # Check if credentials are configured
        if not aws_access_key or not aws_secret_key:
            return {
                "valid": False,
                "status": "empty_credentials",
                "message": "AWS credentials not configured",
                "credentials_configured": False,
                "aws_region": aws_region if aws_region else "us-west-2",
                "suggestion": "Configure AWS_ACCESS_KEY_ID and AWS_SECRET_ACCESS_KEY in vars/user_vars.yml",
                "setup_guide": "1. Get AWS credentials from AWS Console → IAM → Users → Your User → Security Credentials\n2. Add to vars/user_vars.yml:\nAWS_ACCESS_KEY_ID: your_access_key\nAWS_SECRET_ACCESS_KEY: your_secret_key",
                "last_checked": datetime.now().isoformat(),
            }

        # Test AWS credentials by calling AWS STS get-caller-identity
        try:
            test_cmd = ["aws", "sts", "get-caller-identity", "--region", aws_region]

            # Set environment variables for the test
            env = os.environ.copy()
            env["AWS_ACCESS_KEY_ID"] = aws_access_key
            env["AWS_SECRET_ACCESS_KEY"] = aws_secret_key
            env["AWS_DEFAULT_REGION"] = aws_region

            result = subprocess.run(test_cmd, capture_output=True, text=True, timeout=15, env=env)

            if result.returncode == 0:
                # Parse the response to get account info
                import json

                try:
                    identity = json.loads(result.stdout)
                    return {
                        "valid": True,
                        "status": "valid",
                        "message": "AWS credentials are valid and working",
                        "credentials_configured": True,
                        "aws_region": aws_region,
                        "account_info": {
                            "account_id": identity.get("Account", "Unknown"),
                            "user_arn": identity.get("Arn", "Unknown"),
                            "user_id": identity.get("UserId", "Unknown"),
                        },
                        "last_checked": datetime.now().isoformat(),
                    }
                except json.JSONDecodeError:
                    return {
                        "valid": True,
                        "status": "valid_no_details",
                        "message": "AWS credentials are valid",
                        "credentials_configured": True,
                        "aws_region": aws_region,
                        "last_checked": datetime.now().isoformat(),
                    }
            else:
                # Credentials are invalid
                error_msg = result.stderr.strip()

                if "InvalidUserID.NotFound" in error_msg or "does not exist" in error_msg:
                    status = "invalid_user"
                    message = "AWS Access Key ID not found"
                    suggestion = "Verify your AWS_ACCESS_KEY_ID is correct"
                elif "SignatureDoesNotMatch" in error_msg or "invalid" in error_msg.lower():
                    status = "invalid_secret"
                    message = "AWS Secret Access Key is invalid"
                    suggestion = "Verify your AWS_SECRET_ACCESS_KEY is correct"
                elif "credentials" in error_msg.lower():
                    status = "invalid_credentials"
                    message = "AWS credentials are invalid"
                    suggestion = "Check both AWS_ACCESS_KEY_ID and AWS_SECRET_ACCESS_KEY"
                else:
                    status = "aws_error"
                    message = f"AWS API error: {error_msg}"
                    suggestion = "Check your AWS credentials and network connectivity"

                return {
                    "valid": False,
                    "status": status,
                    "message": message,
                    "credentials_configured": True,
                    "aws_region": aws_region,
                    "suggestion": suggestion,
                    "troubleshooting": "1. Verify credentials in AWS Console\n2. Check IAM user has required permissions\n3. Ensure credentials are active",
                    "error_details": error_msg,
                    "last_checked": datetime.now().isoformat(),
                }

        except subprocess.TimeoutExpired:
            return {
                "valid": False,
                "status": "timeout",
                "message": "AWS credential validation timed out",
                "credentials_configured": True,
                "aws_region": aws_region,
                "suggestion": "Check your network connectivity to AWS",
                "last_checked": datetime.now().isoformat(),
            }
        except FileNotFoundError:
            return {
                "valid": False,
                "status": "aws_cli_missing",
                "message": "AWS CLI not found",
                "credentials_configured": True,
                "aws_region": aws_region,
                "suggestion": "Install AWS CLI: 'pip install awscli' or 'brew install awscli'",
                "last_checked": datetime.now().isoformat(),
            }

    except yaml.YAMLError as e:
        return {
            "valid": False,
            "status": "invalid_yaml",
            "message": f"Invalid YAML in configuration file: {str(e)}",
            "credentials_configured": False,
            "suggestion": "Fix YAML syntax in vars/user_vars.yml",
            "last_checked": datetime.now().isoformat(),
        }
    except Exception as e:
        return {
            "valid": False,
            "status": "error",
            "message": f"Error checking AWS credentials: {str(e)}",
            "credentials_configured": False,
            "suggestion": "Check configuration and try again",
            "last_checked": datetime.now().isoformat(),
        }


@app.get("/api/guided-setup/status")
async def get_guided_setup_status():
    """Get comprehensive guided setup status for sequential onboarding"""
    try:
        # Get all prerequisite statuses
        rosa_status = await get_rosa_status()
        config_status = await get_config_status()
        aws_status = await get_aws_credentials_status()
        ocp_status = await get_ocp_connection_status()

        # Determine current step and next actions
        current_step = 1
        next_action = "rosa_login"
        all_prerequisites_met = True

        if not rosa_status["authenticated"]:
            current_step = 1
            next_action = "rosa_login"
            all_prerequisites_met = False
        elif config_status.get("is_new_user", False) or not config_status["configured"]:
            current_step = 2
            next_action = "configure_vars"
            all_prerequisites_met = False
        elif not aws_status["credentials_configured"] or not aws_status["valid"]:
            current_step = 3
            next_action = "aws_credentials"
            all_prerequisites_met = False
        elif not ocp_status["connected"]:
            current_step = 4
            next_action = "ocp_connection"
            all_prerequisites_met = False
            # Check if user has chosen Kind cluster alternative
            # For now, Step 5 is only reachable when OCP connection is successful
            # TODO: Add Kind cluster preference tracking
        else:
            current_step = 5
            next_action = "ready"

        return {
            "current_step": current_step,
            "next_action": next_action,
            "all_prerequisites_met": all_prerequisites_met,
            "steps": {
                1: {
                    "name": "ROSA Staging Authentication",
                    "status": (
                        "completed"
                        if rosa_status["authenticated"]
                        else "current" if current_step == 1 else "pending"
                    ),
                    "required": True,
                    "data": rosa_status,
                },
                2: {
                    "name": "Configuration Setup",
                    "status": (
                        "completed"
                        if config_status["configured"]
                        else "current" if current_step == 2 else "pending"
                    ),
                    "required": True,
                    "data": config_status,
                },
                3: {
                    "name": "AWS Credentials",
                    "status": (
                        "completed"
                        if aws_status["valid"]
                        else "current" if current_step == 3 else "pending"
                    ),
                    "required": True,
                    "data": aws_status,
                },
                4: {
                    "name": "OpenShift Hub Connection",
                    "status": (
                        "completed"
                        if ocp_status["connected"]
                        else "current" if current_step == 4 else "pending"
                    ),
                    "required": True,  # Required until user chooses Kind alternative
                    "description": "Connect to OpenShift Hub or choose Kind cluster for testing",
                    "data": ocp_status,
                },
                5: {
                    "name": "Ready for Automation",
                    "status": "completed" if all_prerequisites_met else "pending",
                    "required": False,
                    "description": "All prerequisites met - ready to create and manage ROSA clusters",
                    "data": {
                        "cluster_connection_ready": ocp_status["connected"],
                        "automation_enabled": all_prerequisites_met,
                    },
                },
            },
            "last_checked": datetime.now().isoformat(),
        }

    except Exception as e:
        return {
            "current_step": 1,
            "next_action": "error",
            "all_prerequisites_met": False,
            "error": f"Error checking guided setup status: {str(e)}",
            "last_checked": datetime.now().isoformat(),
        }


@app.get("/api/user/profile")
async def get_user_profile():
    """Get user profile and permissions"""
    return {
        "identity": {
            "username": "user@example.com",
            "account_id": "123456789012",
            "organization": "My Organization",
            "last_login": datetime.now().isoformat(),
        },
        "permissions": {
            "cluster_create": True,
            "cluster_delete": True,
            "network_manage": True,
            "role_manage": False,
            "admin_access": False,
        },
        "quotas": {
            "clusters": {"used": 2, "limit": 10},
            "vcpus": {"used": 12, "limit": 100},
            "storage": {"used": "500GB", "limit": "5TB"},
        },
        "recent_activity": [
            {"action": "Created cluster 'test-cluster'", "timestamp": "2024-01-16T10:00:00Z"},
            {"action": "Updated automation settings", "timestamp": "2024-01-15T15:30:00Z"},
            {"action": "Ran environment diagnostics", "timestamp": "2024-01-15T09:15:00Z"},
        ],
    }


@app.get("/api/build/templates")
async def get_build_templates():
    """Get project templates for building"""
    return {
        "templates": [
            {
                "id": "development",
                "name": "Development Environment",
                "description": "Perfect for development and testing with cost optimization",
                "icon": "🧪",
                "specs": {
                    "instance_type": "m5.large",
                    "min_nodes": 1,
                    "max_nodes": 3,
                    "features": ["network_automation"],
                },
                "estimated_cost": "$200-400/month",
            },
            {
                "id": "production",
                "name": "Production Application",
                "description": "High availability setup for production workloads",
                "icon": "🚀",
                "specs": {
                    "instance_type": "m5.xlarge",
                    "min_nodes": 3,
                    "max_nodes": 10,
                    "features": ["network_automation", "role_automation"],
                },
                "estimated_cost": "$800-2000/month",
            },
            {
                "id": "learning",
                "name": "Learning & Testing",
                "description": "Minimal setup for learning OpenShift",
                "icon": "📚",
                "specs": {
                    "instance_type": "m5.large",
                    "min_nodes": 1,
                    "max_nodes": 2,
                    "features": ["network_automation"],
                },
                "estimated_cost": "$150-250/month",
            },
        ]
    }


@app.post("/api/validate")
async def validate_config(config: ClusterConfig):
    """Validate cluster configuration"""
    errors = []
    warnings = []

    # Basic validation
    if not config.name.replace("-", "").isalnum():
        errors.append("Cluster name must contain only alphanumeric characters and hyphens")

    if len(config.name) > 15:
        warnings.append("Cluster name longer than 15 characters may cause issues")

    if config.min_replicas > config.max_replicas:
        errors.append("Min replicas cannot be greater than max replicas")

    # Version validation
    if not config.version.startswith("4.20"):
        warnings.append("Only OpenShift 4.20 is fully supported by this automation")

    return {"valid": len(errors) == 0, "errors": errors, "warnings": warnings}


@app.post("/api/ansible/run-task")
async def run_ansible_task(request: dict):
    """Run a specific ansible task"""
    import tempfile

    try:
        task_file = request.get("task_file")
        description = request.get("description", "Running ansible task")

        if not task_file:
            raise HTTPException(status_code=400, detail="task_file is required")

        # Ensure the task file exists
        project_root = os.path.dirname(os.path.dirname(os.path.dirname(os.path.abspath(__file__))))
        task_path = os.path.join(project_root, task_file)
        if not os.path.exists(task_path):
            raise HTTPException(status_code=404, detail=f"Task file not found: {task_file}")

        # Create a temporary playbook that includes the task file
        playbook_content = [
            {
                "name": f"Run task: {description}",
                "hosts": "localhost",
                "gather_facts": False,
                "vars_files": ["vars/vars.yml", "vars/user_vars.yml"],
                "tasks": [{"name": "Include task file", "include_tasks": task_file}],
            }
        ]

        # Write temporary playbook
        project_root = os.path.dirname(os.path.dirname(os.path.dirname(os.path.abspath(__file__))))
        with tempfile.NamedTemporaryFile(
            mode="w", suffix=".yml", delete=False, dir=project_root
        ) as f:
            yaml.dump(playbook_content, f, default_flow_style=False)
            temp_playbook = f.name

        try:
            # Prepare ansible command
            cmd = [
                "ansible-playbook",
                temp_playbook,
                "-e",
                "skip_ansible_runner=true",
                "-v",  # Verbose output
            ]

            print(f"Running ansible task: {' '.join(cmd)}")

            # Run the command
            result = subprocess.run(
                cmd,
                cwd=project_root,
                capture_output=True,
                text=True,
                timeout=300,  # 5 minutes timeout for tasks
            )

            # Parse the output
            stdout_lines = result.stdout.split("\n") if result.stdout else []
            stderr_lines = result.stderr.split("\n") if result.stderr else []

            print(f"Ansible task completed with return code: {result.returncode}")
            print(f"STDOUT: {result.stdout}")
            if result.stderr:
                print(f"STDERR: {result.stderr}")

            return {
                "success": result.returncode == 0,
                "return_code": result.returncode,
                "output": result.stdout,
                "error": result.stderr,
                "message": (
                    "Task completed successfully" if result.returncode == 0 else "Task failed"
                ),
                "task_file": task_file,
                "description": description,
                "stdout_lines": stdout_lines,
                "stderr_lines": stderr_lines,
            }

        finally:
            # Clean up temporary playbook file
            try:
                os.unlink(temp_playbook)
            except OSError:
                pass

    except subprocess.TimeoutExpired:
        error_msg = f"Task {task_file} timed out after 5 minutes"
        print(error_msg)
        return {
            "success": False,
            "error": error_msg,
            "message": "Task timed out",
            "task_file": task_file,
            "description": description,
        }
    except Exception as e:
        error_msg = f"Error running task {task_file}: {str(e)}"
        print(error_msg)
        raise HTTPException(status_code=500, detail=error_msg)


@app.post("/api/ansible/run-role")
async def run_ansible_role(request: dict):
    """Run a specific ansible role"""
    try:
        role_name = request.get("role_name")
        description = request.get("description", "Running ansible role")
        extra_vars = request.get("extra_vars", {})

        if not role_name:
            raise HTTPException(status_code=400, detail="role_name is required")

        # Check if role exists
        project_root = os.path.dirname(os.path.dirname(os.path.dirname(os.path.abspath(__file__))))
        role_path = os.path.join(project_root, "roles", role_name)
        if not os.path.exists(role_path):
            raise HTTPException(status_code=404, detail=f"Role not found: {role_name}")

        # Create a temporary playbook to run the role
        import tempfile
        import yaml

        playbook_content = {
            "name": f"Run {role_name} role",
            "hosts": "localhost",
            "gather_facts": False,
            "vars_files": ["vars/vars.yml", "vars/user_vars.yml"],
            "tasks": [
                {
                    "name": f"Configure the MCE CAPI/CAPA environment",
                    "import_role": {"name": role_name},
                    "vars": {
                        "ocm_client_id": "{{ OCM_CLIENT_ID }}",
                        "ocm_client_secret": "{{ OCM_CLIENT_SECRET }}",
                    },
                }
            ],
        }

        # Write temporary playbook
        project_root = os.path.dirname(os.path.dirname(os.path.dirname(os.path.abspath(__file__))))
        with tempfile.NamedTemporaryFile(
            mode="w", suffix=".yml", delete=False, dir=project_root
        ) as f:
            yaml.dump([playbook_content], f, default_flow_style=False)
            temp_playbook = f.name

        try:
            # Prepare ansible command
            cmd = [
                "ansible-playbook",
                temp_playbook,
                "-e",
                "skip_ansible_runner=true",
                "-v",  # Verbose output
            ]

            # Add extra vars if provided
            for key, value in extra_vars.items():
                cmd.extend(["-e", f"{key}={value}"])

            print(f"Running ansible role: {' '.join(cmd)}")

            # Run the command
            result = subprocess.run(
                cmd,
                cwd=project_root,
                capture_output=True,
                text=True,
                timeout=600,  # 10 minutes timeout for roles
            )

            # Parse the output
            stdout_lines = result.stdout.split("\n") if result.stdout else []
            stderr_lines = result.stderr.split("\n") if result.stderr else []

            print(f"Ansible role completed with return code: {result.returncode}")
            print(f"STDOUT: {result.stdout}")
            if result.stderr:
                print(f"STDERR: {result.stderr}")

            return {
                "success": result.returncode == 0,
                "return_code": result.returncode,
                "output": result.stdout,
                "error": result.stderr,
                "message": (
                    "Role completed successfully" if result.returncode == 0 else "Role failed"
                ),
                "role_name": role_name,
                "description": description,
                "stdout_lines": stdout_lines,
                "stderr_lines": stderr_lines,
            }

        finally:
            # Clean up temporary file
            try:
                os.unlink(temp_playbook)
            except OSError:
                pass

    except subprocess.TimeoutExpired:
        error_msg = f"Role {role_name} timed out after 10 minutes"
        print(error_msg)
        return {
            "success": False,
            "error": error_msg,
            "message": "Role timed out",
            "role_name": role_name,
            "description": description,
        }
    except Exception as e:
        error_msg = f"Error running role {role_name}: {str(e)}"
        print(error_msg)
        raise HTTPException(status_code=500, detail=error_msg)


if __name__ == "__main__":
    import uvicorn

    uvicorn.run(app, host="0.0.0.0", port=8000)<|MERGE_RESOLUTION|>--- conflicted
+++ resolved
@@ -1278,7 +1278,6 @@
         }
 
 
-<<<<<<< HEAD
 @app.post("/api/kind/get-active-resources")
 async def get_active_resources(request: Request):
     """Get active CAPI/ROSA resources from the Kind cluster"""
@@ -1534,8 +1533,7 @@
         }
 
 
-=======
->>>>>>> b3d636db
+
 @app.get("/api/ocp/connection-status")
 async def get_ocp_connection_status():
     """Test OpenShift Hub connection using OCP_HUB variables from user_vars.yml"""
